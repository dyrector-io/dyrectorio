/* eslint-disable import/no-extraneous-dependencies */
import { ROUTE_TEAMS, teamUrl } from '@app/routes'
import { Page } from 'playwright'

export const createTeam = async (page: Page, name: string, slug: string) => {
  await page.goto(ROUTE_TEAMS)
  await page.locator('button:has-text("Add")').click()
  await page.locator('input[name="name"]').fill(name)
  await page.locator('input[name="slug"]').fill(slug)
  await page.locator('button:has-text("Save")').click()
  await page.locator(`h4:has-text('${name}')`).click()
  await page.waitForURL(`${ROUTE_TEAMS}/**`)
  return page.url().split('/').pop()
}

export const deleteTeam = async (page: Page, teamId: string) => {
  await page.goto(teamUrl(teamId))
  await page.locator('button:has-text("Delete")').click()
<<<<<<< HEAD
  await page.locator('div[role=dialog] button:has-text("Delete")').click()
=======
  const overlay = await page.locator('div[role="dialog"]')
  await overlay.locator('button:has-text("Delete")').click()
>>>>>>> 9477b834
  await page.waitForURL(ROUTE_TEAMS)
}<|MERGE_RESOLUTION|>--- conflicted
+++ resolved
@@ -16,11 +16,7 @@
 export const deleteTeam = async (page: Page, teamId: string) => {
   await page.goto(teamUrl(teamId))
   await page.locator('button:has-text("Delete")').click()
-<<<<<<< HEAD
-  await page.locator('div[role=dialog] button:has-text("Delete")').click()
-=======
   const overlay = await page.locator('div[role="dialog"]')
   await overlay.locator('button:has-text("Delete")').click()
->>>>>>> 9477b834
   await page.waitForURL(ROUTE_TEAMS)
 }