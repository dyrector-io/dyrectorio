--- conflicted
+++ resolved
@@ -1,9 +1,5 @@
 import { expect, test } from '@playwright/test'
-<<<<<<< HEAD
-import { DAGENT_NODE, screenshotPath, TEAM_ROUTES } from '../utils/common'
-=======
 import { DAGENT_NODE, NGINX_TEST_IMAGE_WITH_TAG, screenshotPath } from '../utils/common'
->>>>>>> a5dbcb9c
 import { deployWithDagent } from '../utils/node-helper'
 import {
   addDeploymentToVersionlessProject,
