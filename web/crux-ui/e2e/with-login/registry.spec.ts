--- conflicted
+++ resolved
@@ -92,13 +92,11 @@
   await expect(page.locator('button:text-is("Add")')).toBeVisible()
 
   await page.locator('button:text-is("Add")').click()
-<<<<<<< HEAD
 
   const imagesTableBody = await page.locator('.table-row-group')
   const imagesRows = await imagesTableBody.locator('.table-row')
 
   await expect(imagesRows).toHaveCount(1)
-=======
 })
 
 test('Image list should be visible', async ({ page }) => {
@@ -124,5 +122,4 @@
   await page.locator('input[placeholder="Search"]').type('nginx')
 
   await expect(page.getByText('nginx')).toHaveCount(1)
->>>>>>> 8a7fbc88
 })