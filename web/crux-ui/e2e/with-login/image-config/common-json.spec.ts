import { expect, Page, test } from '@playwright/test'
import { TEAM_ROUTES } from 'e2e/utils/common'
import { createStorage } from 'e2e/utils/storages'
import {
  wsPatchMatchArgument,
  wsPatchMatchCommand,
  wsPatchMatchConfigContainer,
  wsPatchMatchContainerName,
  wsPatchMatchEnvironment,
  wsPatchMatchExpose,
  wsPatchMatchInitContainer,
  wsPatchMatchPortRange,
  wsPatchMatchPorts,
  wsPatchMatchRouting,
  wsPatchMatchSecret,
  wsPatchMatchStorage,
  wsPatchMatchTTY,
  wsPatchMatchUser,
  wsPatchMatchVolume,
} from 'e2e/utils/websocket-match'
import { createImage, createProject, createVersion } from '../../utils/projects'
import { waitSocket, wsPatchSent } from '../../utils/websocket'
import { WS_TYPE_PATCH_IMAGE } from '@app/models'

const setup = async (
  page: Page,
  projectName: string,
  versionName: string,
  imageName: string,
): Promise<{ projectId: string; versionId: string; imageId: string }> => {
  const projectId = await createProject(page, projectName, 'versioned')
  const versionId = await createVersion(page, projectId, versionName, 'Incremental')
  const imageId = await createImage(page, projectId, versionId, imageName)

  return { projectId, versionId, imageId }
}

test.describe('Image common config from JSON', () => {
  test('Container name should be saved', async ({ page }) => {
    const { projectId, versionId, imageId } = await setup(page, 'name-json', '1.0.0', 'redis')

    const sock = waitSocket(page)
    await page.goto(TEAM_ROUTES.project.versions(projectId).imageDetails(versionId, imageId))
    const ws = await sock
    const wsRoute = TEAM_ROUTES.project.versions(projectId).detailsSocket(versionId)

    const name = 'new-container-name'

    const jsonEditorButton = await page.waitForSelector('button:has-text("JSON")')
    await jsonEditorButton.click()

    const jsonEditor = await page.locator('textarea')
    const json = JSON.parse(await jsonEditor.inputValue())
    json.name = name

<<<<<<< HEAD
    let wsSent = wsPatchSent(ws, wsRoute, WS_TYPE_PATCH_IMAGE, wsPatchMatchContainerName(name))
=======
    const wsSent = wsPatchSent(ws, wsRoute, wsPatchMatchContainerName(name))
>>>>>>> 9477b834
    await jsonEditor.fill(JSON.stringify(json))
    await wsSent

    await page.reload()

    await expect(page.locator('input[placeholder="Container name"]')).toHaveValue(name)
  })

  test('Expose strategy should be saved', async ({ page }) => {
    const { projectId, versionId, imageId } = await setup(page, 'expose-json', '1.0.0', 'redis')

    const sock = waitSocket(page)
    await page.goto(TEAM_ROUTES.project.versions(projectId).imageDetails(versionId, imageId))
    const ws = await sock
    const wsRoute = TEAM_ROUTES.project.versions(projectId).detailsSocket(versionId)

    const jsonEditorButton = await page.waitForSelector('button:has-text("JSON")')
    await jsonEditorButton.click()

    const jsonEditor = await page.locator('textarea')
    const json = JSON.parse(await jsonEditor.inputValue())
    json.expose = 'exposeWithTls'

<<<<<<< HEAD
    let wsSent = wsPatchSent(ws, wsRoute, WS_TYPE_PATCH_IMAGE, wsPatchMatchExpose('exposeWithTls'))
=======
    const wsSent = wsPatchSent(ws, wsRoute, wsPatchMatchExpose('exposeWithTls'))
>>>>>>> 9477b834
    await jsonEditor.fill(JSON.stringify(json))
    await wsSent

    await page.reload()

    await expect(page.locator('button.border-dyo-turquoise:has-text("HTTPS")')).toBeVisible()
  })

  test('User should be saved', async ({ page }) => {
    const { projectId, versionId, imageId } = await setup(page, 'user-json', '1.0.0', 'redis')

    const sock = waitSocket(page)
    await page.goto(TEAM_ROUTES.project.versions(projectId).imageDetails(versionId, imageId))
    const ws = await sock
    const wsRoute = TEAM_ROUTES.project.versions(projectId).detailsSocket(versionId)

    const user = 23

    const jsonEditorButton = await page.waitForSelector('button:has-text("JSON")')
    await jsonEditorButton.click()

    const jsonEditor = await page.locator('textarea')
    const json = JSON.parse(await jsonEditor.inputValue())
    json.user = user

<<<<<<< HEAD
    let wsSent = wsPatchSent(ws, wsRoute, WS_TYPE_PATCH_IMAGE, wsPatchMatchUser(user))
=======
    const wsSent = wsPatchSent(ws, wsRoute, wsPatchMatchUser(user))
>>>>>>> 9477b834
    await jsonEditor.fill(JSON.stringify(json))
    await wsSent

    await page.reload()

    await expect(page.locator('input[placeholder="Container default"]')).toHaveValue(user.toString())
  })

  test('TTY should be saved', async ({ page }) => {
    const { projectId, versionId, imageId } = await setup(page, 'tty-json', '1.0.0', 'redis')

    const sock = waitSocket(page)
    await page.goto(TEAM_ROUTES.project.versions(projectId).imageDetails(versionId, imageId))
    const ws = await sock
    const wsRoute = TEAM_ROUTES.project.versions(projectId).detailsSocket(versionId)

    const jsonEditorButton = await page.waitForSelector('button:has-text("JSON")')
    await jsonEditorButton.click()

    const jsonEditor = await page.locator('textarea')
    const json = JSON.parse(await jsonEditor.inputValue())
    json.tty = true

<<<<<<< HEAD
    let wsSent = wsPatchSent(ws, wsRoute, WS_TYPE_PATCH_IMAGE, wsPatchMatchTTY(true))
=======
    const wsSent = wsPatchSent(ws, wsRoute, wsPatchMatchTTY(true))
>>>>>>> 9477b834
    await jsonEditor.fill(JSON.stringify(json))
    await wsSent

    await page.reload()

    await expect(page.locator(':right-of(:text("TTY"))').getByRole('switch', { checked: true })).toBeVisible()
  })

  test('Port should be saved', async ({ page }) => {
    const { projectId, versionId, imageId } = await setup(page, 'port-json', '1.0.0', 'redis')

    const sock = waitSocket(page)
    await page.goto(TEAM_ROUTES.project.versions(projectId).imageDetails(versionId, imageId))
    const ws = await sock
    const wsRoute = TEAM_ROUTES.project.versions(projectId).detailsSocket(versionId)

    const jsonEditorButton = await page.waitForSelector('button:has-text("JSON")')
    await jsonEditorButton.click()

    const internalAsNumber = 2000
    const externalAsNumber = 4000
    const internal = internalAsNumber.toString()
    const external = externalAsNumber.toString()

    const jsonEditor = await page.locator('textarea')
    const json = JSON.parse(await jsonEditor.inputValue())
    json.ports = [{ internal: internalAsNumber, external: externalAsNumber }]

<<<<<<< HEAD
    let wsSent = wsPatchSent(ws, wsRoute, WS_TYPE_PATCH_IMAGE, wsPatchMatchPorts(internal, external))
=======
    const wsSent = wsPatchSent(ws, wsRoute, wsPatchMatchPorts(internal, external))
>>>>>>> 9477b834
    await jsonEditor.fill(JSON.stringify(json))
    await wsSent

    await page.reload()

    const internalInput = page.locator('input[placeholder="Internal"]')
    const externalInput = page.locator('input[placeholder="External"]')

    await expect(internalInput).toHaveValue(internal)
    await expect(externalInput).toHaveValue(external)
  })

  test('Port ranges should be saved', async ({ page }) => {
    const { projectId, versionId, imageId } = await setup(page, 'port-range-json', '1.0.0', 'redis')

    const sock = waitSocket(page)
    await page.goto(TEAM_ROUTES.project.versions(projectId).imageDetails(versionId, imageId))
    const ws = await sock
    const wsRoute = TEAM_ROUTES.project.versions(projectId).detailsSocket(versionId)

    const jsonEditorButton = await page.waitForSelector('button:has-text("JSON")')
    await jsonEditorButton.click()

    const internalFromAsNumber = 1000
    const internalToAsNumber = 2000
    const externalFromAsNumber = 3000
    const externalToAsNumber = 4000
    const internalTo = internalToAsNumber.toString()
    const internalFrom = internalFromAsNumber.toString()
    const externalTo = externalToAsNumber.toString()
    const externalFrom = externalFromAsNumber.toString()

    const jsonEditor = await page.locator('textarea')
    const json = JSON.parse(await jsonEditor.inputValue())
    json.portRanges = [
      {
        internal: { from: internalFromAsNumber, to: internalToAsNumber },
        external: { from: externalFromAsNumber, to: externalToAsNumber },
      },
    ]

<<<<<<< HEAD
    let wsSent = wsPatchSent(ws, wsRoute, WS_TYPE_PATCH_IMAGE, wsPatchMatchPortRange(internalFrom, externalFrom, internalTo, externalTo))
=======
    const wsSent = wsPatchSent(ws, wsRoute, wsPatchMatchPortRange(internalFrom, externalFrom, internalTo, externalTo))
>>>>>>> 9477b834
    await jsonEditor.fill(JSON.stringify(json))
    await wsSent

    await page.reload()

    const internalInputFrom = await page.locator('input[placeholder="From"]').nth(0)
    const internalInputTo = await page.locator('input[placeholder="To"]').nth(0)
    const externalInputFrom = await page.locator('input[placeholder="From"]').nth(1)
    const externalInputTo = await page.locator('input[placeholder="To"]').nth(1)

    await expect(internalInputTo).toHaveValue(internalTo)
    await expect(internalInputFrom).toHaveValue(internalFrom)
    await expect(externalInputTo).toHaveValue(externalTo)
    await expect(externalInputFrom).toHaveValue(externalFrom)
  })

  test('Secrets should be saved', async ({ page }) => {
    const { projectId, versionId, imageId } = await setup(page, 'secrets-json', '1.0.0', 'redis')

    const sock = waitSocket(page)
    await page.goto(TEAM_ROUTES.project.versions(projectId).imageDetails(versionId, imageId))
    const ws = await sock
    const wsRoute = TEAM_ROUTES.project.versions(projectId).detailsSocket(versionId)

    const secret = 'secretName'
    const secretInput = page.locator('input[placeholder="SECRETS"] >> visible=true').nth(0)

    const jsonEditorButton = await page.waitForSelector('button:has-text("JSON")')
    await jsonEditorButton.click()

    const jsonEditor = await page.locator('textarea')
    const json = JSON.parse(await jsonEditor.inputValue())
    json.secrets = [{ key: secret, required: true }]

<<<<<<< HEAD
    let wsSent = wsPatchSent(ws, wsRoute, WS_TYPE_PATCH_IMAGE, wsPatchMatchSecret(secret, true))
=======
    const wsSent = wsPatchSent(ws, wsRoute, wsPatchMatchSecret(secret, true))
>>>>>>> 9477b834
    await jsonEditor.fill(JSON.stringify(json))
    await wsSent

    await page.reload()

    await expect(secretInput).toHaveValue(secret)
    await expect(page.getByRole('switch', { checked: true }).locator(':right-of(:text("Required"))')).toBeVisible()
  })

  test('Commands should be saved', async ({ page }) => {
    const { projectId, versionId, imageId } = await setup(page, 'commands-json', '1.0.0', 'redis')

    const sock = waitSocket(page)
    await page.goto(TEAM_ROUTES.project.versions(projectId).imageDetails(versionId, imageId))
    const ws = await sock
    const wsRoute = TEAM_ROUTES.project.versions(projectId).detailsSocket(versionId)

    const command = 'sleep'

    const jsonEditorButton = await page.waitForSelector('button:has-text("JSON")')
    await jsonEditorButton.click()

    const jsonEditor = await page.locator('textarea')
    const json = JSON.parse(await jsonEditor.inputValue())
    json.commands = [command]

<<<<<<< HEAD
    let wsSent = wsPatchSent(ws, wsRoute, WS_TYPE_PATCH_IMAGE, wsPatchMatchCommand(command))
=======
    const wsSent = wsPatchSent(ws, wsRoute, wsPatchMatchCommand(command))
>>>>>>> 9477b834
    await jsonEditor.fill(JSON.stringify(json))
    await wsSent

    await page.reload()

    await expect(page.locator('input[placeholder="Commands"] >> visible=true').nth(0)).toHaveValue(command)
  })

  test('Arguments should be saved', async ({ page }) => {
    const { projectId, versionId, imageId } = await setup(page, 'arguments-json', '1.0.0', 'redis')

    const sock = waitSocket(page)
    await page.goto(TEAM_ROUTES.project.versions(projectId).imageDetails(versionId, imageId))
    const ws = await sock
    const wsRoute = TEAM_ROUTES.project.versions(projectId).detailsSocket(versionId)

    const argument = '1234'

    const jsonEditorButton = await page.waitForSelector('button:has-text("JSON")')
    await jsonEditorButton.click()

    const jsonEditor = await page.locator('textarea')
    const json = JSON.parse(await jsonEditor.inputValue())
    json.args = [argument]

<<<<<<< HEAD
    let wsSent = wsPatchSent(ws, wsRoute, WS_TYPE_PATCH_IMAGE, wsPatchMatchArgument(argument))
=======
    const wsSent = wsPatchSent(ws, wsRoute, wsPatchMatchArgument(argument))
>>>>>>> 9477b834
    await jsonEditor.fill(JSON.stringify(json))
    await wsSent

    await page.reload()

    await expect(page.locator('input[placeholder="Arguments"] >> visible=true').nth(0)).toHaveValue(argument)
  })

  test('Routing should be saved', async ({ page }) => {
    const { projectId, versionId, imageId } = await setup(page, 'routing-json', '1.0.0', 'redis')
    const sock = waitSocket(page)
    await page.goto(TEAM_ROUTES.project.versions(projectId).imageDetails(versionId, imageId))
    const ws = await sock
    const wsRoute = TEAM_ROUTES.project.versions(projectId).detailsSocket(versionId)

    const jsonEditorButton = await page.waitForSelector('button:has-text("JSON")')
    await jsonEditorButton.click()

    const domain = 'routing-domain'
    const path = 'routing-path.test.com'
    const uploadLimit = '1024'
    const stripPath = true

    const jsonEditor = await page.locator('textarea')
    const json = JSON.parse(await jsonEditor.inputValue())
    json.routing = { domain, path, uploadLimit, stripPath }

<<<<<<< HEAD
    let wsSent = wsPatchSent(ws, wsRoute, WS_TYPE_PATCH_IMAGE, wsPatchMatchRouting(domain, path, uploadLimit, stripPath))
=======
    const wsSent = wsPatchSent(ws, wsRoute, wsPatchMatchRouting(domain, path, uploadLimit, stripPath))
>>>>>>> 9477b834
    await jsonEditor.fill(JSON.stringify(json))
    await wsSent

    await page.reload()

    await expect(page.locator('input[placeholder="Domain"]')).toHaveValue(domain)
    await expect(page.locator('input[placeholder="Path"]')).toHaveValue(path)
    await expect(page.getByRole('switch', { checked: true }).locator(':right-of(:text("Strip path"))')).toBeVisible()
    await expect(page.locator('input[placeholder="Upload limit"]')).toHaveValue(uploadLimit)
  })

  test('Environment should be saved', async ({ page }) => {
    const { projectId, versionId, imageId } = await setup(page, 'environment-json', '1.0.0', 'redis')
    const sock = waitSocket(page)
    await page.goto(TEAM_ROUTES.project.versions(projectId).imageDetails(versionId, imageId))
    const ws = await sock
    const wsRoute = TEAM_ROUTES.project.versions(projectId).detailsSocket(versionId)

    const key = 'env-key'
    const value = 'env-value'

    const jsonEditorButton = await page.waitForSelector('button:has-text("JSON")')
    await jsonEditorButton.click()

    const jsonEditor = await page.locator('textarea')
    const json = JSON.parse(await jsonEditor.inputValue())
    json.environment = { [key]: value }

<<<<<<< HEAD
    let wsSent = wsPatchSent(ws, wsRoute, WS_TYPE_PATCH_IMAGE, wsPatchMatchEnvironment(key, value))
=======
    const wsSent = wsPatchSent(ws, wsRoute, wsPatchMatchEnvironment(key, value))
>>>>>>> 9477b834
    await jsonEditor.fill(JSON.stringify(json))
    await wsSent

    await page.reload()

    await expect(page.locator('input[placeholder="Key"]').first()).toHaveValue(key)
    await expect(page.locator('input[placeholder="Value"]').first()).toHaveValue(value)
  })

  test('Config container should be saved', async ({ page }) => {
    const { projectId, versionId, imageId } = await setup(page, 'config-container-json', '1.0.0', 'redis')
    const sock = waitSocket(page)
    await page.goto(TEAM_ROUTES.project.versions(projectId).imageDetails(versionId, imageId))
    const ws = await sock
    const wsRoute = TEAM_ROUTES.project.versions(projectId).detailsSocket(versionId)

    const img = 'image'
    const volume = 'volume'
    const path = 'test/path/'

    const jsonEditorButton = await page.waitForSelector('button:has-text("JSON")')
    await jsonEditorButton.click()

    const jsonEditor = await page.locator('textarea')
    const json = JSON.parse(await jsonEditor.inputValue())
    json.configContainer = { image: img, volume, path, keepFiles: true }

<<<<<<< HEAD
    let wsSent = wsPatchSent(ws, wsRoute, WS_TYPE_PATCH_IMAGE, wsPatchMatchConfigContainer(img, volume, path, true))
=======
    const wsSent = wsPatchSent(ws, wsRoute, wsPatchMatchConfigContainer(img, volume, path, true))
>>>>>>> 9477b834
    jsonEditor.fill(JSON.stringify(json))
    await wsSent

    await page.reload()

    const confDiv = page.locator('div.grid:has(label:has-text("CONFIG CONTAINER"))')
    await expect(confDiv.getByLabel('Image')).toHaveValue(img)
    await expect(confDiv.getByLabel('Volume')).toHaveValue(volume)
    await expect(confDiv.getByLabel('Path')).toHaveValue(path)
    await expect(confDiv.getByRole('switch', { checked: true }).locator(':right-of(:text("Keep files"))')).toBeVisible()
  })

  test('Init containers should be saved', async ({ page }) => {
    const { projectId, versionId, imageId } = await setup(page, 'init-container-json', '1.0.0', 'redis')
    const sock = waitSocket(page)
    await page.goto(TEAM_ROUTES.project.versions(projectId).imageDetails(versionId, imageId))
    const ws = await sock
    const wsRoute = TEAM_ROUTES.project.versions(projectId).detailsSocket(versionId)

    const name = 'container-name'
    const image = 'image'
    const volName = 'vol-name'
    const volPath = 'vol-path'
    const arg = '123'
    const cmd = 'sleep'
    const envKey = 'env-key'
    const envVal = 'env-val'

    const jsonEditorButton = await page.waitForSelector('button:has-text("JSON")')
    await jsonEditorButton.click()

    const jsonEditor = await page.locator('textarea')
    const json = JSON.parse(await jsonEditor.inputValue())
    json.initContainers = [
      {
        name: name,
        image: image,
        args: [arg],
        command: [cmd],
        environment: { [envKey]: envVal },
        volumes: [{ name: volName, path: volPath }],
        useParentConfig: false,
      },
    ]

    const wsSent = wsPatchSent(
      ws,
      wsRoute, WS_TYPE_PATCH_IMAGE,
      wsPatchMatchInitContainer(name, image, volName, volPath, arg, cmd, envKey, envVal),
    )
    jsonEditor.fill(JSON.stringify(json))
    await wsSent

    await page.reload()

    const confDiv = page.getByText('NAMEIMAGEVOLUMES')
    await expect(confDiv.getByLabel('NAME')).toHaveValue(name)
    await expect(confDiv.getByLabel('IMAGE')).toHaveValue(image)
    await expect(confDiv.locator('input[placeholder="Name"]').first()).toHaveValue(volName)
    await expect(confDiv.locator('input[placeholder="Path"]').first()).toHaveValue(volPath)
    await expect(confDiv.locator('input[placeholder="Arguments"]').first()).toHaveValue(arg)
    await expect(confDiv.locator('input[placeholder="Command"]').first()).toHaveValue(cmd)
    await expect(confDiv.locator('input[placeholder="Key"]').first()).toHaveValue(envKey)
    await expect(confDiv.locator('input[placeholder="Value"]').first()).toHaveValue(envVal)
  })

  test('Volume should be saved', async ({ page }) => {
    const { projectId, versionId, imageId } = await setup(page, 'volume-json', '1.0.0', 'redis')
    const sock = waitSocket(page)
    await page.goto(TEAM_ROUTES.project.versions(projectId).imageDetails(versionId, imageId))
    const ws = await sock
    const wsRoute = TEAM_ROUTES.project.versions(projectId).detailsSocket(versionId)

    const jsonEditorButton = await page.waitForSelector('button:has-text("JSON")')
    await jsonEditorButton.click()

    const name = 'volume-name'
    const size = '1024'
    const path = '/test/volume'
    const volumeClass = 'class'

    const jsonEditor = await page.locator('textarea')
    const json = JSON.parse(await jsonEditor.inputValue())
    json.volumes = [{ name: name, path: path, type: 'rwo', class: volumeClass, size: size }]

<<<<<<< HEAD
    let wsSent = wsPatchSent(ws, wsRoute,WS_TYPE_PATCH_IMAGE, wsPatchMatchVolume(name, size, path, volumeClass))
=======
    const wsSent = wsPatchSent(ws, wsRoute, wsPatchMatchVolume(name, size, path, volumeClass))
>>>>>>> 9477b834
    await jsonEditor.fill(JSON.stringify(json))
    await wsSent

    await page.reload()

    await expect(page.getByLabel('Name')).toHaveValue(name)
    await expect(page.getByLabel('Size')).toHaveValue(size)
    await expect(page.getByLabel('Path')).toHaveValue(path)
    await expect(page.getByLabel('Class (k8s)')).toHaveValue(volumeClass)
  })

  test('Storage should be saved', async ({ page }) => {
    const { projectId, versionId, imageId } = await setup(page, 'storage-json', '1.0.0', 'redis')
    await page.goto(TEAM_ROUTES.project.versions(projectId).imageDetails(versionId, imageId))

    const volumeName = 'volume-name'
    const size = '1024'
    const path = '/test/volume'
    const volumeClass = 'class'
    const bucketPath = '/storage/'
    const storageName = 'image-json-storage'
    const storageId = await createStorage(page, storageName, 'storage.com', '1234', '12345')

    const sock = waitSocket(page)
    await page.goto(TEAM_ROUTES.project.versions(projectId).imageDetails(versionId, imageId))
    const ws = await sock
    const wsRoute = TEAM_ROUTES.project.versions(projectId).detailsSocket(versionId)

    const jsonEditorButton = await page.waitForSelector('button:has-text("JSON")')
    await jsonEditorButton.click()

    const jsonEditor = await page.locator('textarea')
    const json = JSON.parse(await jsonEditor.inputValue())
    json.volumes = [{ name: volumeName, path: path, type: 'rwo', class: volumeClass, size: size }]
    json.storage = { storageId: storageId, bucket: bucketPath, path: volumeName }

<<<<<<< HEAD
    let wsSent = wsPatchSent(ws, wsRoute,WS_TYPE_PATCH_IMAGE, wsPatchMatchStorage(storageId, bucketPath, volumeName))
=======
    const wsSent = wsPatchSent(ws, wsRoute, wsPatchMatchStorage(storageId, bucketPath, volumeName))
>>>>>>> 9477b834
    await jsonEditor.fill(JSON.stringify(json))
    await wsSent

    await page.reload()

    const storageDiv = page.locator('div.grid:has(label:has-text("STORAGE"))')
    await expect(storageDiv.locator(`button.bg-dyo-turquoise:has-text("${storageName}")`)).toBeVisible()
    await expect(storageDiv.locator('input[placeholder="Bucket path"]')).toHaveValue(bucketPath)
    await expect(storageDiv.locator(`button.bg-dyo-turquoise:has-text("${volumeName}")`)).toBeVisible()
  })
})<|MERGE_RESOLUTION|>--- conflicted
+++ resolved
@@ -53,11 +53,7 @@
     const json = JSON.parse(await jsonEditor.inputValue())
     json.name = name
 
-<<<<<<< HEAD
-    let wsSent = wsPatchSent(ws, wsRoute, WS_TYPE_PATCH_IMAGE, wsPatchMatchContainerName(name))
-=======
-    const wsSent = wsPatchSent(ws, wsRoute, wsPatchMatchContainerName(name))
->>>>>>> 9477b834
+    const wsSent = wsPatchSent(ws, wsRoute, WS_TYPE_PATCH_IMAGE, wsPatchMatchContainerName(name))
     await jsonEditor.fill(JSON.stringify(json))
     await wsSent
 
@@ -81,11 +77,7 @@
     const json = JSON.parse(await jsonEditor.inputValue())
     json.expose = 'exposeWithTls'
 
-<<<<<<< HEAD
-    let wsSent = wsPatchSent(ws, wsRoute, WS_TYPE_PATCH_IMAGE, wsPatchMatchExpose('exposeWithTls'))
-=======
-    const wsSent = wsPatchSent(ws, wsRoute, wsPatchMatchExpose('exposeWithTls'))
->>>>>>> 9477b834
+    const wsSent = wsPatchSent(ws, wsRoute, WS_TYPE_PATCH_IMAGE, wsPatchMatchExpose('exposeWithTls'))
     await jsonEditor.fill(JSON.stringify(json))
     await wsSent
 
@@ -111,11 +103,7 @@
     const json = JSON.parse(await jsonEditor.inputValue())
     json.user = user
 
-<<<<<<< HEAD
-    let wsSent = wsPatchSent(ws, wsRoute, WS_TYPE_PATCH_IMAGE, wsPatchMatchUser(user))
-=======
-    const wsSent = wsPatchSent(ws, wsRoute, wsPatchMatchUser(user))
->>>>>>> 9477b834
+    const wsSent = wsPatchSent(ws, wsRoute, WS_TYPE_PATCH_IMAGE, wsPatchMatchUser(user))
     await jsonEditor.fill(JSON.stringify(json))
     await wsSent
 
@@ -139,11 +127,7 @@
     const json = JSON.parse(await jsonEditor.inputValue())
     json.tty = true
 
-<<<<<<< HEAD
-    let wsSent = wsPatchSent(ws, wsRoute, WS_TYPE_PATCH_IMAGE, wsPatchMatchTTY(true))
-=======
-    const wsSent = wsPatchSent(ws, wsRoute, wsPatchMatchTTY(true))
->>>>>>> 9477b834
+    const wsSent = wsPatchSent(ws, wsRoute, WS_TYPE_PATCH_IMAGE, wsPatchMatchTTY(true))
     await jsonEditor.fill(JSON.stringify(json))
     await wsSent
 
@@ -172,11 +156,7 @@
     const json = JSON.parse(await jsonEditor.inputValue())
     json.ports = [{ internal: internalAsNumber, external: externalAsNumber }]
 
-<<<<<<< HEAD
-    let wsSent = wsPatchSent(ws, wsRoute, WS_TYPE_PATCH_IMAGE, wsPatchMatchPorts(internal, external))
-=======
-    const wsSent = wsPatchSent(ws, wsRoute, wsPatchMatchPorts(internal, external))
->>>>>>> 9477b834
+    const wsSent = wsPatchSent(ws, wsRoute, WS_TYPE_PATCH_IMAGE, wsPatchMatchPorts(internal, external))
     await jsonEditor.fill(JSON.stringify(json))
     await wsSent
 
@@ -218,11 +198,7 @@
       },
     ]
 
-<<<<<<< HEAD
-    let wsSent = wsPatchSent(ws, wsRoute, WS_TYPE_PATCH_IMAGE, wsPatchMatchPortRange(internalFrom, externalFrom, internalTo, externalTo))
-=======
-    const wsSent = wsPatchSent(ws, wsRoute, wsPatchMatchPortRange(internalFrom, externalFrom, internalTo, externalTo))
->>>>>>> 9477b834
+    const wsSent = wsPatchSent(ws, wsRoute, WS_TYPE_PATCH_IMAGE, wsPatchMatchPortRange(internalFrom, externalFrom, internalTo, externalTo))
     await jsonEditor.fill(JSON.stringify(json))
     await wsSent
 
@@ -257,11 +233,7 @@
     const json = JSON.parse(await jsonEditor.inputValue())
     json.secrets = [{ key: secret, required: true }]
 
-<<<<<<< HEAD
-    let wsSent = wsPatchSent(ws, wsRoute, WS_TYPE_PATCH_IMAGE, wsPatchMatchSecret(secret, true))
-=======
-    const wsSent = wsPatchSent(ws, wsRoute, wsPatchMatchSecret(secret, true))
->>>>>>> 9477b834
+    const wsSent = wsPatchSent(ws, wsRoute, WS_TYPE_PATCH_IMAGE, wsPatchMatchSecret(secret, true))
     await jsonEditor.fill(JSON.stringify(json))
     await wsSent
 
@@ -288,11 +260,7 @@
     const json = JSON.parse(await jsonEditor.inputValue())
     json.commands = [command]
 
-<<<<<<< HEAD
-    let wsSent = wsPatchSent(ws, wsRoute, WS_TYPE_PATCH_IMAGE, wsPatchMatchCommand(command))
-=======
-    const wsSent = wsPatchSent(ws, wsRoute, wsPatchMatchCommand(command))
->>>>>>> 9477b834
+    const wsSent = wsPatchSent(ws, wsRoute, WS_TYPE_PATCH_IMAGE, wsPatchMatchCommand(command))
     await jsonEditor.fill(JSON.stringify(json))
     await wsSent
 
@@ -318,11 +286,7 @@
     const json = JSON.parse(await jsonEditor.inputValue())
     json.args = [argument]
 
-<<<<<<< HEAD
-    let wsSent = wsPatchSent(ws, wsRoute, WS_TYPE_PATCH_IMAGE, wsPatchMatchArgument(argument))
-=======
-    const wsSent = wsPatchSent(ws, wsRoute, wsPatchMatchArgument(argument))
->>>>>>> 9477b834
+    const wsSent = wsPatchSent(ws, wsRoute, WS_TYPE_PATCH_IMAGE, wsPatchMatchArgument(argument))
     await jsonEditor.fill(JSON.stringify(json))
     await wsSent
 
@@ -350,11 +314,7 @@
     const json = JSON.parse(await jsonEditor.inputValue())
     json.routing = { domain, path, uploadLimit, stripPath }
 
-<<<<<<< HEAD
-    let wsSent = wsPatchSent(ws, wsRoute, WS_TYPE_PATCH_IMAGE, wsPatchMatchRouting(domain, path, uploadLimit, stripPath))
-=======
-    const wsSent = wsPatchSent(ws, wsRoute, wsPatchMatchRouting(domain, path, uploadLimit, stripPath))
->>>>>>> 9477b834
+    const wsSent = wsPatchSent(ws, wsRoute, WS_TYPE_PATCH_IMAGE, wsPatchMatchRouting(domain, path, uploadLimit, stripPath))
     await jsonEditor.fill(JSON.stringify(json))
     await wsSent
 
@@ -383,11 +343,7 @@
     const json = JSON.parse(await jsonEditor.inputValue())
     json.environment = { [key]: value }
 
-<<<<<<< HEAD
-    let wsSent = wsPatchSent(ws, wsRoute, WS_TYPE_PATCH_IMAGE, wsPatchMatchEnvironment(key, value))
-=======
-    const wsSent = wsPatchSent(ws, wsRoute, wsPatchMatchEnvironment(key, value))
->>>>>>> 9477b834
+    const wsSent = wsPatchSent(ws, wsRoute, WS_TYPE_PATCH_IMAGE, wsPatchMatchEnvironment(key, value))
     await jsonEditor.fill(JSON.stringify(json))
     await wsSent
 
@@ -415,11 +371,7 @@
     const json = JSON.parse(await jsonEditor.inputValue())
     json.configContainer = { image: img, volume, path, keepFiles: true }
 
-<<<<<<< HEAD
-    let wsSent = wsPatchSent(ws, wsRoute, WS_TYPE_PATCH_IMAGE, wsPatchMatchConfigContainer(img, volume, path, true))
-=======
-    const wsSent = wsPatchSent(ws, wsRoute, wsPatchMatchConfigContainer(img, volume, path, true))
->>>>>>> 9477b834
+    const wsSent = wsPatchSent(ws, wsRoute, WS_TYPE_PATCH_IMAGE, wsPatchMatchConfigContainer(img, volume, path, true))
     jsonEditor.fill(JSON.stringify(json))
     await wsSent
 
@@ -505,11 +457,7 @@
     const json = JSON.parse(await jsonEditor.inputValue())
     json.volumes = [{ name: name, path: path, type: 'rwo', class: volumeClass, size: size }]
 
-<<<<<<< HEAD
-    let wsSent = wsPatchSent(ws, wsRoute,WS_TYPE_PATCH_IMAGE, wsPatchMatchVolume(name, size, path, volumeClass))
-=======
-    const wsSent = wsPatchSent(ws, wsRoute, wsPatchMatchVolume(name, size, path, volumeClass))
->>>>>>> 9477b834
+    const wsSent = wsPatchSent(ws, wsRoute,WS_TYPE_PATCH_IMAGE, wsPatchMatchVolume(name, size, path, volumeClass))
     await jsonEditor.fill(JSON.stringify(json))
     await wsSent
 
@@ -546,11 +494,7 @@
     json.volumes = [{ name: volumeName, path: path, type: 'rwo', class: volumeClass, size: size }]
     json.storage = { storageId: storageId, bucket: bucketPath, path: volumeName }
 
-<<<<<<< HEAD
-    let wsSent = wsPatchSent(ws, wsRoute,WS_TYPE_PATCH_IMAGE, wsPatchMatchStorage(storageId, bucketPath, volumeName))
-=======
-    const wsSent = wsPatchSent(ws, wsRoute, wsPatchMatchStorage(storageId, bucketPath, volumeName))
->>>>>>> 9477b834
+    const wsSent = wsPatchSent(ws, wsRoute,WS_TYPE_PATCH_IMAGE, wsPatchMatchStorage(storageId, bucketPath, volumeName))
     await jsonEditor.fill(JSON.stringify(json))
     await wsSent
 
