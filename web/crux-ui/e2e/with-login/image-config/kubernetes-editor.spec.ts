--- conflicted
+++ resolved
@@ -43,11 +43,7 @@
 
     const strategy = 'rolling'
 
-<<<<<<< HEAD
-    let wsSent = wsPatchSent(ws, wsRoute, WS_TYPE_PATCH_IMAGE, wsPatchMatchDeploymentStrategy(strategy))
-=======
-    const wsSent = wsPatchSent(ws, wsRoute, wsPatchMatchDeploymentStrategy(strategy))
->>>>>>> 9477b834
+    const wsSent = wsPatchSent(ws, wsRoute, WS_TYPE_PATCH_IMAGE, wsPatchMatchDeploymentStrategy(strategy))
     await page.locator(`button:has-text("${strategy}")`).click()
     await wsSent
 
@@ -71,11 +67,7 @@
       .locator('div.grid:has(label:has-text("CUSTOM HEADERS")) input[placeholder="Header name"]')
       .first()
 
-<<<<<<< HEAD
-    let wsSent = wsPatchSent(ws, wsRoute, WS_TYPE_PATCH_IMAGE, wsPatchMatchCustomHeader(header))
-=======
-    const wsSent = wsPatchSent(ws, wsRoute, wsPatchMatchCustomHeader(header))
->>>>>>> 9477b834
+    const wsSent = wsPatchSent(ws, wsRoute, WS_TYPE_PATCH_IMAGE, wsPatchMatchCustomHeader(header))
     await input.fill(header)
     await wsSent
 
@@ -94,13 +86,8 @@
 
     await page.locator('button:has-text("Proxy headers")').click()
 
-<<<<<<< HEAD
-    let wsSent = wsPatchSent(ws, wsRoute, WS_TYPE_PATCH_IMAGE, wsPatchMatchProxyHeader(true))
+    const wsSent = wsPatchSent(ws, wsRoute, WS_TYPE_PATCH_IMAGE, wsPatchMatchProxyHeader(true))
     await page.locator('button[aria-checked="false"]:right-of(label:has-text("PROXY HEADERS"))').click()
-=======
-    const wsSent = wsPatchSent(ws, wsRoute, wsPatchMatchProxyHeader(true))
-    await page.locator(':right-of(:text("PROXY HEADERS"))').getByRole('switch', { checked: false }).click()
->>>>>>> 9477b834
     await wsSent
 
     await page.reload()
@@ -121,14 +108,10 @@
     const key = 'balancer-key'
     const value = 'balancer-value'
 
-<<<<<<< HEAD
     let wsSent = wsPatchSent(ws, wsRoute, WS_TYPE_PATCH_IMAGE, wsPatchMatchLoadBalancer(true))
     await page.locator('button[aria-checked="false"]:right-of(label:has-text("USE LOAD BALANCER"))').click()
-=======
-    let wsSent = wsPatchSent(ws, wsRoute, wsPatchMatchLoadBalancer(true))
-    await page.locator(':right-of(:text("USE LOAD BALANCER"))').getByRole('switch', { checked: false }).click()
->>>>>>> 9477b834
-    await wsSent
+    await wsSent
+
     wsSent = wsPatchSent(ws, wsRoute, WS_TYPE_PATCH_IMAGE, wsPatchMatchLBAnnotations(key, value))
     await page.locator('div.grid:has(label:has-text("USE LOAD BALANCER")) input[placeholder="Key"]').first().fill(key)
     await page
@@ -167,11 +150,7 @@
 
     const hcConf = page.locator('div.grid:has(label:has-text("HEALTH CHECK CONFIG"))')
 
-<<<<<<< HEAD
-    let wsSent = wsPatchSent(ws, wsRoute, WS_TYPE_PATCH_IMAGE, wsPatchMatchHealthCheck(port, liveness, readiness, startup))
-=======
-    const wsSent = wsPatchSent(ws, wsRoute, wsPatchMatchHealthCheck(port, liveness, readiness, startup))
->>>>>>> 9477b834
+    const wsSent = wsPatchSent(ws, wsRoute, WS_TYPE_PATCH_IMAGE, wsPatchMatchHealthCheck(port, liveness, readiness, startup))
     await hcConf.locator('input[placeholder="Port"]').fill(port.toString())
     await hcConf.getByLabel('Liveness probe').fill(liveness)
     await hcConf.getByLabel('Readiness probe').fill(readiness)
