--- conflicted
+++ resolved
@@ -46,11 +46,7 @@
 
     const name = 'new-container-name'
 
-<<<<<<< HEAD
-    let wsSent = wsPatchSent(ws, wsRoute,WS_TYPE_PATCH_IMAGE, wsPatchMatchContainerName(name))
-=======
-    const wsSent = wsPatchSent(ws, wsRoute, wsPatchMatchContainerName(name))
->>>>>>> 9477b834
+    const wsSent = wsPatchSent(ws, wsRoute, WS_TYPE_PATCH_IMAGE, wsPatchMatchContainerName(name))
     await page.locator('input[placeholder="Container name"]').fill(name)
     await wsSent
 
@@ -67,11 +63,7 @@
     const ws = await sock
     const wsRoute = TEAM_ROUTES.project.versions(projectId).detailsSocket(versionId)
 
-<<<<<<< HEAD
-    let wsSent = wsPatchSent(ws, wsRoute,WS_TYPE_PATCH_IMAGE, wsPatchMatchExpose('exposeWithTls'))
-=======
-    const wsSent = wsPatchSent(ws, wsRoute, wsPatchMatchExpose('exposeWithTls'))
->>>>>>> 9477b834
+    const wsSent = wsPatchSent(ws, wsRoute, WS_TYPE_PATCH_IMAGE, wsPatchMatchExpose('exposeWithTls'))
     await page.getByRole('button', { name: 'HTTPS', exact: true }).click()
     await wsSent
 
@@ -90,11 +82,7 @@
 
     const user = 23
 
-<<<<<<< HEAD
-    let wsSent = wsPatchSent(ws, wsRoute,WS_TYPE_PATCH_IMAGE, wsPatchMatchUser(user))
-=======
-    const wsSent = wsPatchSent(ws, wsRoute, wsPatchMatchUser(user))
->>>>>>> 9477b834
+    const wsSent = wsPatchSent(ws, wsRoute, WS_TYPE_PATCH_IMAGE, wsPatchMatchUser(user))
     await page.locator('input[placeholder="Container default"]').fill(user.toString())
     await wsSent
 
@@ -113,14 +101,8 @@
 
     await page.locator('button:has-text("TTY")').click()
 
-<<<<<<< HEAD
-    let wsSent = wsPatchSent(ws, wsRoute,WS_TYPE_PATCH_IMAGE, wsPatchMatchTTY(true))
+    const wsSent = wsPatchSent(ws, wsRoute, WS_TYPE_PATCH_IMAGE, wsPatchMatchTTY(true))
     await page.locator('button[aria-checked="false"]:right-of(label:has-text("TTY"))').click()
-=======
-    const wsSent = wsPatchSent(ws, wsRoute, wsPatchMatchTTY(true))
-
-    await page.locator(':right-of(:text("TTY"))').getByRole('switch', { checked: false }).click()
->>>>>>> 9477b834
     await wsSent
 
     await page.reload()
@@ -207,11 +189,7 @@
     const secret = 'secretName'
     const secretInput = page.locator('input[placeholder="SECRETS"] >> visible=true').nth(0)
 
-<<<<<<< HEAD
-    let wsSent = wsPatchSent(ws, wsRoute,WS_TYPE_PATCH_IMAGE, wsPatchMatchSecret(secret, true))
-=======
-    const wsSent = wsPatchSent(ws, wsRoute, wsPatchMatchSecret(secret, true))
->>>>>>> 9477b834
+    const wsSent = wsPatchSent(ws, wsRoute, WS_TYPE_PATCH_IMAGE, wsPatchMatchSecret(secret, true))
     await secretInput.fill(secret)
 
     await page.getByRole('switch', { checked: false }).locator(':right-of(:text("Required"))').click()
@@ -236,11 +214,7 @@
     const command = 'sleep'
     const commandInput = page.locator('input[placeholder="Commands"] >> visible=true').nth(0)
 
-<<<<<<< HEAD
-    let wsSent = wsPatchSent(ws, wsRoute,WS_TYPE_PATCH_IMAGE, wsPatchMatchCommand(command))
-=======
-    const wsSent = wsPatchSent(ws, wsRoute, wsPatchMatchCommand(command))
->>>>>>> 9477b834
+    const wsSent = wsPatchSent(ws, wsRoute, WS_TYPE_PATCH_IMAGE, wsPatchMatchCommand(command))
     await commandInput.fill(command)
     await wsSent
 
@@ -262,11 +236,7 @@
     const argument = '1234'
     const argumentInput = page.locator('input[placeholder="Arguments"] >> visible=true').nth(0)
 
-<<<<<<< HEAD
-    let wsSent = wsPatchSent(ws, wsRoute,WS_TYPE_PATCH_IMAGE, wsPatchMatchArgument(argument))
-=======
-    const wsSent = wsPatchSent(ws, wsRoute, wsPatchMatchArgument(argument))
->>>>>>> 9477b834
+    const wsSent = wsPatchSent(ws, wsRoute, WS_TYPE_PATCH_IMAGE, wsPatchMatchArgument(argument))
     await argumentInput.fill(argument)
     await wsSent
 
@@ -289,11 +259,7 @@
     const uploadLimit = '1024'
     const stripPath = true
 
-<<<<<<< HEAD
-    let wsSent = wsPatchSent(ws, wsRoute,WS_TYPE_PATCH_IMAGE, wsPatchMatchRouting(domain, path, uploadLimit, stripPath))
-=======
-    const wsSent = wsPatchSent(ws, wsRoute, wsPatchMatchRouting(domain, path, uploadLimit, stripPath))
->>>>>>> 9477b834
+    const wsSent = wsPatchSent(ws, wsRoute, WS_TYPE_PATCH_IMAGE, wsPatchMatchRouting(domain, path, uploadLimit, stripPath))
     await page.locator('input[placeholder="Domain"]').fill(domain)
     await page.locator('input[placeholder="Path"]').fill(path)
     if (stripPath) {
@@ -322,11 +288,7 @@
     const key = 'env-key'
     const value = 'env-value'
 
-<<<<<<< HEAD
-    let wsSent = wsPatchSent(ws, wsRoute,WS_TYPE_PATCH_IMAGE, wsPatchMatchEnvironment(key, value))
-=======
-    const wsSent = wsPatchSent(ws, wsRoute, wsPatchMatchEnvironment(key, value))
->>>>>>> 9477b834
+    const wsSent = wsPatchSent(ws, wsRoute, WS_TYPE_PATCH_IMAGE, wsPatchMatchEnvironment(key, value))
     await page.locator('input[placeholder="Key"]').first().fill(key)
     await page.locator('input[placeholder="Value"]').first().fill(value)
     await wsSent
@@ -351,11 +313,7 @@
     const volume = 'volume'
     const path = 'test/path/'
 
-<<<<<<< HEAD
-    let wsSent = wsPatchSent(ws, wsRoute,WS_TYPE_PATCH_IMAGE, wsPatchMatchConfigContainer(img, volume, path, true))
-=======
-    const wsSent = wsPatchSent(ws, wsRoute, wsPatchMatchConfigContainer(img, volume, path, true))
->>>>>>> 9477b834
+    const wsSent = wsPatchSent(ws, wsRoute, WS_TYPE_PATCH_IMAGE, wsPatchMatchConfigContainer(img, volume, path, true))
     await confDiv.getByLabel('Image').fill(img)
     await confDiv.getByLabel('Volume').fill(volume)
     await confDiv.getByLabel('Path').fill(path)
