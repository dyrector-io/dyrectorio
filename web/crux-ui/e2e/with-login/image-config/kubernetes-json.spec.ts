--- conflicted
+++ resolved
@@ -50,11 +50,7 @@
     const json = JSON.parse(await jsonEditor.inputValue())
     json.deploymentStrategy = strategy
 
-<<<<<<< HEAD
-    let wsSent = wsPatchSent(ws, wsRoute,WS_TYPE_PATCH_IMAGE, wsPatchMatchDeploymentStrategy(strategy))
-=======
-    const wsSent = wsPatchSent(ws, wsRoute, wsPatchMatchDeploymentStrategy(strategy))
->>>>>>> 9477b834
+    const wsSent = wsPatchSent(ws, wsRoute, WS_TYPE_PATCH_IMAGE, wsPatchMatchDeploymentStrategy(strategy))
     await jsonEditor.fill(JSON.stringify(json))
     await wsSent
 
@@ -80,11 +76,7 @@
     const json = JSON.parse(await jsonEditor.inputValue())
     json.customHeaders = [header]
 
-<<<<<<< HEAD
-    let wsSent = wsPatchSent(ws, wsRoute,WS_TYPE_PATCH_IMAGE, wsPatchMatchCustomHeader(header))
-=======
-    const wsSent = wsPatchSent(ws, wsRoute, wsPatchMatchCustomHeader(header))
->>>>>>> 9477b834
+    const wsSent = wsPatchSent(ws, wsRoute, WS_TYPE_PATCH_IMAGE, wsPatchMatchCustomHeader(header))
     await jsonEditor.fill(JSON.stringify(json))
     await wsSent
 
@@ -111,11 +103,7 @@
     const json = JSON.parse(await jsonEditor.inputValue())
     json.proxyHeaders = true
 
-<<<<<<< HEAD
-    let wsSent = wsPatchSent(ws, wsRoute,WS_TYPE_PATCH_IMAGE, wsPatchMatchProxyHeader(true))
-=======
-    const wsSent = wsPatchSent(ws, wsRoute, wsPatchMatchProxyHeader(true))
->>>>>>> 9477b834
+    const wsSent = wsPatchSent(ws, wsRoute, WS_TYPE_PATCH_IMAGE, wsPatchMatchProxyHeader(true))
     await jsonEditor.fill(JSON.stringify(json))
     await wsSent
 
@@ -183,11 +171,7 @@
     const json = JSON.parse(await jsonEditor.inputValue())
     json.healthCheckConfig = { port, livenessProbe: liveness, readinessProbe: readiness, startupProbe: startup }
 
-<<<<<<< HEAD
-    let wsSent = wsPatchSent(ws, wsRoute,WS_TYPE_PATCH_IMAGE, wsPatchMatchHealthCheck(port, liveness, readiness, startup))
-=======
-    const wsSent = wsPatchSent(ws, wsRoute, wsPatchMatchHealthCheck(port, liveness, readiness, startup))
->>>>>>> 9477b834
+    const wsSent = wsPatchSent(ws, wsRoute, WS_TYPE_PATCH_IMAGE, wsPatchMatchHealthCheck(port, liveness, readiness, startup))
     jsonEditor.fill(JSON.stringify(json))
     await wsSent
 
