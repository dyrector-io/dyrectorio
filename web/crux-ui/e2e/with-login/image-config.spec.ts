--- conflicted
+++ resolved
@@ -27,11 +27,7 @@
     const { imageConfigId } = await setup(page, 'editor-state-conf', '1.0.0', NGINX_TEST_IMAGE_WITH_TAG)
 
     await page.goto(TEAM_ROUTES.containerConfig.details(imageConfigId))
-<<<<<<< HEAD
-    await page.waitForSelector('h2:text-is("Image")')
-=======
     await page.waitForSelector('h2:text-is("Image config")')
->>>>>>> 50c07595
 
     const editorButton = await page.waitForSelector('button:has-text("Editor")')
     await editorButton.click()
@@ -47,11 +43,7 @@
     const { imageConfigId } = await setup(page, 'editor-state-json', '1.0.0', NGINX_TEST_IMAGE_WITH_TAG)
 
     await page.goto(TEAM_ROUTES.containerConfig.details(imageConfigId))
-<<<<<<< HEAD
-    await page.waitForSelector('h2:text-is("Image")')
-=======
     await page.waitForSelector('h2:text-is("Image config")')
->>>>>>> 50c07595
 
     const jsonEditorButton = await page.waitForSelector('button:has-text("JSON")')
     await jsonEditorButton.click()
@@ -68,11 +60,7 @@
     const { imageConfigId } = await setup(page, 'filter-all', '1.0.0', NGINX_TEST_IMAGE_WITH_TAG)
 
     await page.goto(TEAM_ROUTES.containerConfig.details(imageConfigId))
-<<<<<<< HEAD
-    await page.waitForSelector('h2:text-is("Image")')
-=======
     await page.waitForSelector('h2:text-is("Image config")')
->>>>>>> 50c07595
 
     const allButton = await page.locator('button:has-text("All")')
 
@@ -84,11 +72,7 @@
     const { imageConfigId } = await setup(page, 'filter-select', '1.0.0', NGINX_TEST_IMAGE_WITH_TAG)
 
     await page.goto(TEAM_ROUTES.containerConfig.details(imageConfigId))
-<<<<<<< HEAD
-    await page.waitForSelector('h2:text-is("Image")')
-=======
     await page.waitForSelector('h2:text-is("Image config")')
->>>>>>> 50c07595
 
     await page.locator(`button:has-text("Common")`).first().click()
 
@@ -101,11 +85,7 @@
     const { imageConfigId } = await setup(page, 'sub-filter', '1.0.0', NGINX_TEST_IMAGE_WITH_TAG)
 
     await page.goto(TEAM_ROUTES.containerConfig.details(imageConfigId))
-<<<<<<< HEAD
-    await page.waitForSelector('h2:text-is("Image")')
-=======
     await page.waitForSelector('h2:text-is("Image config")')
->>>>>>> 50c07595
 
     const subFilter = await page.locator(`button:has-text("Network mode")`)
     await subFilter.click()
@@ -119,11 +99,7 @@
     const { imageConfigId } = await setup(page, 'sub-deselect', '1.0.0', NGINX_TEST_IMAGE_WITH_TAG)
 
     await page.goto(TEAM_ROUTES.containerConfig.details(imageConfigId))
-<<<<<<< HEAD
-    await page.waitForSelector('h2:text-is("Image")')
-=======
     await page.waitForSelector('h2:text-is("Image config")')
->>>>>>> 50c07595
 
     const subFilter = await page.locator(`button:has-text("Deployment strategy")`)
     await subFilter.click()
@@ -147,11 +123,7 @@
 
     const sock = waitSocketRef(page)
     await page.goto(TEAM_ROUTES.containerConfig.details(imageConfigId))
-<<<<<<< HEAD
-    await page.waitForSelector('h2:text-is("Image")')
-=======
     await page.waitForSelector('h2:text-is("Image config")')
->>>>>>> 50c07595
     const ws = await sock
     const wsRoute = TEAM_ROUTES.containerConfig.detailsSocket(imageConfigId)
 
@@ -184,11 +156,7 @@
 
     const sock = waitSocketRef(page)
     await page.goto(TEAM_ROUTES.containerConfig.details(imageConfigId))
-<<<<<<< HEAD
-    await page.waitForSelector('h2:text-is("Image")')
-=======
     await page.waitForSelector('h2:text-is("Image config")')
->>>>>>> 50c07595
     const ws = await sock
     const wsRoute = TEAM_ROUTES.containerConfig.detailsSocket(imageConfigId)
 
