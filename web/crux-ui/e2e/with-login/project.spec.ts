--- conflicted
+++ resolved
@@ -101,28 +101,12 @@
       const page = await ctx.newPage()
       hookTestPageEvents(page, testInfo)
 
-<<<<<<< HEAD
       await createProject(page, FILTER_VERSIONED, 'versioned')
       await createProject(page, FILTER_VERSIONLESS, 'versionless')
 
       await page.close()
       await ctx.close()
     })
-=======
-    const projNum: number = tileView
-      ? await page.locator('div.card.w-full').count()
-      : await page.locator('table.w-full >> tbody >> tr').count()
-    versioned
-      ? await page.locator('button:has-text("Versioned")').click()
-      : await page.locator('button:has-text("Versionless")').click()
-
-    expect(
-      tileView
-        ? await page.locator('div.card.w-full').count()
-        : await page.locator('table.w-full >> tbody >> tr').count(),
-    ).toBeLessThan(projNum)
-  }
->>>>>>> 17c537ec
 
     test('in tile view', async ({ page }) => {
       await page.goto(TEAM_ROUTES.project.list())
@@ -143,11 +127,11 @@
 
       await page.locator('img[src="/view_table.svg"]').click()
 
-      const projNum: number = await page.locator('div.table-row-group div.table-row').count()
+      const projNum: number = await page.locator('table.w-full >> tbody >> tr').count()
 
       await page.locator('button:has-text("Versioned")').click()
 
-      expect(await page.locator('div.table-row-group div.table-row').count()).toBeLessThan(projNum)
+      expect(await page.locator('table.w-full >> tbody >> tr').count()).toBeLessThan(projNum)
     })
   })
 
@@ -171,11 +155,11 @@
 
       await page.locator('img[src="/view_table.svg"]').click()
 
-      const projNum: number = await page.locator('div.table-row-group div.table-row').count()
+      const projNum: number = await page.locator('table.w-full >> tbody >> tr').count()
 
       await page.locator('button:has-text("Versionless")').click()
 
-      expect(await page.locator('div.table-row-group div.table-row').count()).toBeLessThan(projNum)
+      expect(await page.locator('table.w-full >> tbody >> tr').count()).toBeLessThan(projNum)
     })
   })
 })