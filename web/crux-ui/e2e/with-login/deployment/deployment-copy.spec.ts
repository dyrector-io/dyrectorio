--- conflicted
+++ resolved
@@ -1,8 +1,4 @@
-<<<<<<< HEAD
-import { WS_TYPE_PATCH_CONFIG, WS_TYPE_PATCH_INSTANCE } from '@app/models'
-=======
 import { WS_TYPE_PATCH_CONFIG } from '@app/models'
->>>>>>> a5788c87
 import { Page, expect } from '@playwright/test'
 import { wsPatchMatchEverySecret, wsPatchMatchNonNullSecretValues } from 'e2e/utils/websocket-match'
 import { DAGENT_NODE, NGINX_TEST_IMAGE_WITH_TAG, TEAM_ROUTES, waitForURLExcept } from '../../utils/common'
@@ -20,11 +16,7 @@
 const addSecretToImage = async (page: Page, imageConfigId: string, secretKeys: string[]): Promise<void> => {
   const sock = waitSocketRef(page)
   await page.goto(TEAM_ROUTES.containerConfig.details(imageConfigId))
-<<<<<<< HEAD
-  await page.waitForSelector('h2:text-is("Image")')
-=======
   await page.waitForSelector('h2:text-is("Image config")')
->>>>>>> a5788c87
   const ws = await sock
   const wsRoute = TEAM_ROUTES.containerConfig.detailsSocket(imageConfigId)
 
@@ -79,11 +71,7 @@
     const versionId = await createVersion(page, projectId, '0.1.0', 'Incremental')
     const imageConfigId = await createImage(page, projectId, versionId, NGINX_TEST_IMAGE_WITH_TAG)
 
-<<<<<<< HEAD
-    await addSecretToImage(page, projectId, versionId, imageConfigId, secretKeys)
-=======
     await addSecretToImage(page, imageConfigId, secretKeys)
->>>>>>> a5788c87
 
     const { id: deploymentId } = await addDeploymentToVersion(page, projectId, versionId, DAGENT_NODE, {
       prefix: originalPrefix,
