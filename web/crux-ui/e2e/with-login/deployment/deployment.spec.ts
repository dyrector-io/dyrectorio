<<<<<<< HEAD
import { ProjectType } from '@app/models'
import { expect, Page } from '@playwright/test'
import { test } from '../../utils/test.fixture'
=======
import { ProjectType, WS_TYPE_PATCH_RECEIVED } from '@app/models'
import { expect, Page, test } from '@playwright/test'
>>>>>>> cb413033
import { DAGENT_NODE, NGINX_TEST_IMAGE_WITH_TAG, TEAM_ROUTES } from '../../utils/common'
import { createNode } from '../../utils/nodes'
import {
  addDeploymentToVersion,
  addDeploymentToVersionlessProject,
  addImageToVersion,
  addImageToVersionlessProject,
  createProject,
  createVersion,
  fillDeploymentPrefix,
} from '../../utils/projects'
import { createConfigBundle } from 'e2e/utils/config-bundle'
import { waitSocket, waitSocketReceived } from 'e2e/utils/websocket'
import { deploy } from 'e2e/utils/node-helper'

const setup = async (
  page: Page,
  nodeName: string,
  projectName: string,
  type: ProjectType = 'versionless',
): Promise<{ nodeId: string; projectId: string }> => {
  const nodeId = await createNode(page, nodeName)
  const projectId = await createProject(page, projectName, type)

  return {
    nodeId,
    projectId,
  }
}

test('Can create multiple preparings to the same node with different prefixes', async ({ page }) => {
  const nodeName = 'NodeMultiPrefixes'
  const projectName = 'MultiPrefixesProject'
  const prefixOne = 'prefix-one'
  const prefixOther = 'prefix-other'

  const { projectId } = await setup(page, nodeName, projectName)
  await addImageToVersionlessProject(page, projectId, NGINX_TEST_IMAGE_WITH_TAG)
  const one = await addDeploymentToVersionlessProject(page, projectId, nodeName, { prefix: prefixOne })
  const other = await addDeploymentToVersionlessProject(page, projectId, nodeName, { prefix: prefixOther })

  await page.goto(one.url)
  await page.waitForSelector('h2:text-is("Deployments")')
  await page.waitForSelector(`label:has-text("Prefix: pw-${prefixOne}")`)
  await expect(await page.locator(`label:has-text("Prefix: pw-${prefixOne}")`)).toHaveCount(1)

  await page.goto(other.url)
  await page.waitForSelector('h2:text-is("Deployments")')
  await page.waitForSelector(`label:has-text("Prefix: pw-${prefixOther}")`)
  await expect(await page.locator(`label:has-text("Prefix: pw-${prefixOther}")`)).toHaveCount(1)
})

test('Can not create multiple preparings to the same node with the same prefix', async ({ page }) => {
  const nodeName = 'NodePrefixCollision'
  const projectName = 'NodePrefixCollision'
  const prefixOne = 'prefix-one'

  const { projectId } = await setup(page, nodeName, projectName)
  await addImageToVersionlessProject(page, projectId, NGINX_TEST_IMAGE_WITH_TAG)
  const one = await addDeploymentToVersionlessProject(page, projectId, nodeName, { prefix: prefixOne })
  await page.goto(one.url)
  await page.waitForSelector('h2:text-is("Deployments")')
  await page.waitForSelector(`label:has-text("Prefix: pw-${prefixOne}")`)
  await expect(await page.locator(`label:has-text("Prefix: pw-${prefixOne}")`)).toHaveCount(1)

  const other = await addDeploymentToVersionlessProject(page, projectId, nodeName, { prefix: prefixOne })

  expect(other.id, one.id)
  await page.goto(other.url)
  await page.waitForSelector('h2:text-is("Deployments")')
  await page.waitForSelector(`label:has-text("Prefix: pw-${prefixOne}")`)
  await expect(await page.locator(`label:has-text("Prefix: pw-${prefixOne}")`)).toHaveCount(1)
})

test('Cannot create multiple deployments with the same node and prefix for a rolling version', async ({ page }) => {
  const projectName = 'RollingNodePrefixCollision'
  const versionName = '1.0.0'

  const projectId = await createProject(page, projectName, 'versioned')
  const versionId = await createVersion(page, projectId, versionName, 'Rolling')

  await addImageToVersion(page, projectId, versionId, 'nginx')

  const { url: firstDeploymentUrl } = await addDeploymentToVersion(page, projectId, versionId, DAGENT_NODE, {
    prefix: 'test-prefix',
  })

  const { url: secondDeploymentUrl } = await addDeploymentToVersion(page, projectId, versionId, DAGENT_NODE, {
    prefix: 'test-prefix',
  })

  await expect(page.url()).toEqual(firstDeploymentUrl)
  await expect(firstDeploymentUrl).toEqual(secondDeploymentUrl)
})

test('Can create from deployments page', async ({ page }) => {
  const projectName = 'FullDeploymentCreate'
  const versionName = '1.0.0'

  const projectId = await createProject(page, projectName, 'versioned')
  const versionId = await createVersion(page, projectId, versionName, 'Rolling')
  await addImageToVersion(page, projectId, versionId, NGINX_TEST_IMAGE_WITH_TAG)

  await page.goto(TEAM_ROUTES.deployment.list())
  await expect(page.locator('h2:has-text("Deployments")')).toBeVisible()

  await page.locator('button:has-text("Add")').click()
  await expect(page.locator('h4:has-text("Add")')).toBeVisible()

  await page.locator(`button:has-text("${DAGENT_NODE}")`).click()
  await page.locator(`button:has-text("${projectName}")`).click()
  await page.locator(`button:has-text("${versionName}")`).click()
  await fillDeploymentPrefix(page, projectName.toLowerCase())

  await page.locator('button:has-text("Add")').click()

  await page.waitForURL(`${TEAM_ROUTES.deployment.list()}/**`)
  await page.waitForSelector('h2:text-is("Deployments")')
  await expect(page.locator('span:has-text("Preparing")').first()).toBeVisible()
})

test('Select specific instances to deploy', async ({ page }) => {
  const projectName = 'select-instance'
  const prefix = projectName

  const projectId = await createProject(page, projectName, 'versionless')

  await addImageToVersionlessProject(page, projectId, 'nginx')
  await addImageToVersionlessProject(page, projectId, 'busybox')

  const { id: deploymentId } = await addDeploymentToVersionlessProject(page, projectId, DAGENT_NODE, { prefix })

  const instanceBody = await page.locator('.table-row-group')
  const instanceRow = await instanceBody.locator('.table-row')

  await instanceRow.locator('img[alt="check"]:left-of(div:text-is("busybox"))').click()

  await deploy(page, deploymentId, false, false)

  await page.goto(TEAM_ROUTES.node.list())
  await page.waitForSelector('h2:text-is("Nodes")')

  await page.locator('input[placeholder="Search"]').type(DAGENT_NODE)
  await page.click(`h3:has-text("${DAGENT_NODE}")`)

  await page.waitForURL(`${TEAM_ROUTES.node.list()}/**`)
  await page.waitForSelector('h2:text-is("Nodes")')

  await page.waitForSelector('button:text-is("Containers")')
  await page.locator('input[placeholder="Search"]').type(prefix)

  const containerBody = await page.locator('.table-row-group')
  const nodeContainerRow = await containerBody.locator('.table-row')

  await expect(nodeContainerRow).toHaveCount(1)
})

test('Incremental versions should keep config bundle environments after a successful deployment', async ({ page }) => {
  const bundleName = 'IncrementalConfigBundle'
  const projectName = 'IncrementalConfigBundleProject'
  const versionName = '1.0.0'

  const BUNDLE_ENV = 'BUNDLE_ENV'
  const BUNDLE_VALUE = 'BUNDLE_VALUE'

  await createConfigBundle(page, bundleName, {
    [BUNDLE_ENV]: BUNDLE_VALUE,
  })

  const projectId = await createProject(page, projectName, 'versioned')
  const versionId = await createVersion(page, projectId, versionName, 'Incremental')

  await addImageToVersion(page, projectId, versionId, 'nginx')

  const { id: deploymentId } = await addDeploymentToVersion(page, projectId, versionId, DAGENT_NODE)

  await page.goto(TEAM_ROUTES.deployment.details(deploymentId))
  const ws = await waitSocket(page) // We usually have to put this before a navigation, but in this case that just doesn't work

  const wsRoute = TEAM_ROUTES.deployment.detailsSocket(deploymentId)
  const wsPatchReceived = waitSocketReceived(ws, wsRoute, WS_TYPE_PATCH_RECEIVED)

  await page.click('label:text-is("None"):right-of(label:text-is("Config bundle"))')
  await page.click(`label:text-is("${bundleName}"):below(label:text-is("None"))`)

  await wsPatchReceived

  await deploy(page, deploymentId, false, false)

  await page.goto(TEAM_ROUTES.deployment.details(deploymentId))

  await expect(page.locator('label:text-is("None"):right-of(label:text-is("Config bundle"))')).toHaveCount(1)

  await expect(page.locator('input[placeholder="Key"]').first()).toHaveValue(BUNDLE_ENV)
  await expect(page.locator('input[placeholder="Value"]').first()).toHaveValue(BUNDLE_VALUE)
})<|MERGE_RESOLUTION|>--- conflicted
+++ resolved
@@ -1,11 +1,6 @@
-<<<<<<< HEAD
 import { ProjectType } from '@app/models'
 import { expect, Page } from '@playwright/test'
 import { test } from '../../utils/test.fixture'
-=======
-import { ProjectType, WS_TYPE_PATCH_RECEIVED } from '@app/models'
-import { expect, Page, test } from '@playwright/test'
->>>>>>> cb413033
 import { DAGENT_NODE, NGINX_TEST_IMAGE_WITH_TAG, TEAM_ROUTES } from '../../utils/common'
 import { createNode } from '../../utils/nodes'
 import {
