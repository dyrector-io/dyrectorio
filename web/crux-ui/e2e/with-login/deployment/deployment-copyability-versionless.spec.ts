import { ProjectType } from '@app/models'
import { expect, Page } from '@playwright/test'
import { test } from '../../utils/test.fixture'
import { NGINX_TEST_IMAGE_WITH_TAG, TEAM_ROUTES, waitForURLExcept } from '../../utils/common'
import { createNode } from '../../utils/nodes'
import {
  addDeploymentToVersionlessProject,
  addImageToVersionlessProject,
  createProject,
  fillDeploymentPrefix,
} from '../../utils/projects'

const setup = async (
  page: Page,
  nodeName: string,
  projectName: string,
  type: ProjectType = 'versionless',
): Promise<{ nodeId: string; projectId: string }> => {
  const nodeId = await createNode(page, nodeName)
  const projectId = await createProject(page, projectName, type)

  return {
    nodeId,
    projectId,
  }
}

test.describe('Versionless Project', () => {
  test('deployment should not be copiable to the same node with the same prefix', async ({ page }) => {
    const nodeName = 'vc-same-node-prefix'
    const projectName = nodeName
    const prefix = projectName

    const { projectId } = await setup(page, nodeName, projectName)
    await addImageToVersionlessProject(page, projectId, NGINX_TEST_IMAGE_WITH_TAG)
    await addDeploymentToVersionlessProject(page, projectId, nodeName, { prefix })

    await page.goto(TEAM_ROUTES.deployment.list())
    await page.waitForSelector('h2:text-is("Deployments")')

    await page.getByPlaceholder('Search').fill(prefix)
    await expect(page.locator('table.w-full >> tbody >> tr')).toHaveCount(1)

    const copyButton = await page.locator(`[alt="Copy"]:right-of(:has-text("${projectName}"))`).first()
    await copyButton.click()

<<<<<<< HEAD
    await page.locator(`button:has-text("${nodeName}")`).first().click()
=======
    await page.locator(`button:has-text("${nodeName}"):above(label:has-text("Prefix"))`).click()
>>>>>>> 50c07595
    await fillDeploymentPrefix(page, prefix)
    await page.locator('button:has-text("Copy")').click()

    const toast = page.getByRole('status')
    await toast.waitFor()

    await expect(toast).toHaveCount(1)
  })

  test('should be able to copy deployment to a different node', async ({ page }) => {
    const nodeName = 'versionless-copiability-diff-node'
    const otherNode = 'versionless-copiability-other-node'
    const projectName = nodeName
    const prefix = projectName

    const { projectId } = await setup(page, nodeName, projectName)
    await createNode(page, otherNode)

    await addImageToVersionlessProject(page, projectId, NGINX_TEST_IMAGE_WITH_TAG)
    const { id: deploymentId } = await addDeploymentToVersionlessProject(page, projectId, nodeName, { prefix })

    await page.goto(TEAM_ROUTES.deployment.details(deploymentId))
    await page.waitForSelector('h2:text-is("Deployments")')

    const copyButton = page.locator('button:has-text("Copy")')
    await copyButton.click()

    await page.locator(`button:has-text("${otherNode}"):above(label:has-text("Prefix"))`).click()
    await fillDeploymentPrefix(page, prefix)

    const currentUrl = page.url()
    await page.locator('button:has-text("Copy")').click()
    await waitForURLExcept(page, { startsWith: `${TEAM_ROUTES.deployment.list()}/`, except: currentUrl })
    await page.waitForSelector('h2:text-is("Deployments")')

    await expect(await page.locator('.bg-dyo-turquoise:has-text("Preparing")')).toHaveCount(1)
  })

  test('should be able to copy deployment with a different prefix', async ({ page }) => {
    const nodeName = 'versionless-copiability-diff-prefix'
    const projectName = nodeName
    const prefix = projectName

    const { projectId } = await setup(page, nodeName, projectName)

    await addImageToVersionlessProject(page, projectId, NGINX_TEST_IMAGE_WITH_TAG)
    const { id: deploymentId } = await addDeploymentToVersionlessProject(page, projectId, nodeName, { prefix })

    await page.goto(TEAM_ROUTES.deployment.details(deploymentId))
    await page.waitForSelector('h2:text-is("Deployments")')

    const copyButton = page.locator('button:has-text("Copy")')
    await copyButton.click()

<<<<<<< HEAD
    await page.locator(`button:has-text("${nodeName}")`).first().click()
=======
    await page.locator(`button:has-text("${nodeName}"):above(label:has-text("Prefix"))`).click()
>>>>>>> 50c07595
    await fillDeploymentPrefix(page, `${prefix}-new-prefix`)

    const currentUrl = page.url()
    await page.locator('button:has-text("Copy")').click()
    await waitForURLExcept(page, { startsWith: `${TEAM_ROUTES.deployment.list()}/`, except: currentUrl })
    await page.waitForSelector('h2:text-is("Deployments")')

    await expect(await page.locator('.bg-dyo-turquoise:has-text("Preparing")')).toHaveCount(1)
  })
})<|MERGE_RESOLUTION|>--- conflicted
+++ resolved
@@ -44,11 +44,7 @@
     const copyButton = await page.locator(`[alt="Copy"]:right-of(:has-text("${projectName}"))`).first()
     await copyButton.click()
 
-<<<<<<< HEAD
-    await page.locator(`button:has-text("${nodeName}")`).first().click()
-=======
     await page.locator(`button:has-text("${nodeName}"):above(label:has-text("Prefix"))`).click()
->>>>>>> 50c07595
     await fillDeploymentPrefix(page, prefix)
     await page.locator('button:has-text("Copy")').click()
 
@@ -103,11 +99,7 @@
     const copyButton = page.locator('button:has-text("Copy")')
     await copyButton.click()
 
-<<<<<<< HEAD
-    await page.locator(`button:has-text("${nodeName}")`).first().click()
-=======
     await page.locator(`button:has-text("${nodeName}"):above(label:has-text("Prefix"))`).click()
->>>>>>> 50c07595
     await fillDeploymentPrefix(page, `${prefix}-new-prefix`)
 
     const currentUrl = page.url()
