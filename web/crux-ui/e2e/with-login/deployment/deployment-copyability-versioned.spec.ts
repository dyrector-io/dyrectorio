--- conflicted
+++ resolved
@@ -75,11 +75,7 @@
     const copyButton = await page.locator('button:has-text("Copy")')
     await copyButton.click()
 
-<<<<<<< HEAD
-    await page.locator(`button:has-text("${nodeName}")`).first().click()
-=======
     await page.locator(`button:has-text("${nodeName}"):above(label:has-text("Prefix"))`).click()
->>>>>>> a5788c87
     await fillDeploymentPrefix(page, `${prefix}-new-prefix`)
 
     const currentUrl = page.url()
@@ -109,11 +105,7 @@
     const copyButton = await page.locator(`[alt="Copy"]:right-of(:has-text("${projectName}"))`).first()
     await copyButton.click()
 
-<<<<<<< HEAD
-    await page.locator(`button:has-text("${nodeName}")`).first().click()
-=======
     await page.locator(`button:has-text("${nodeName}"):above(label:has-text("Prefix"))`).click()
->>>>>>> a5788c87
     await fillDeploymentPrefix(page, prefix)
     await page.locator('button:has-text("Copy")').click()
 
