--- conflicted
+++ resolved
@@ -1,9 +1,4 @@
-<<<<<<< HEAD
 import { ProjectType, WS_TYPE_PATCH_IMAGE } from '@app/models'
-import { deploymentUrl, imageConfigUrl, ROUTE_DEPLOYMENTS, versionWsUrl } from '@app/routes'
-=======
-import { ProjectType } from '@app/models'
->>>>>>> 9477b834
 import { expect, Page, test } from '@playwright/test'
 import { NGINX_TEST_IMAGE_WITH_TAG, TEAM_ROUTES, waitForURLExcept } from '../../utils/common'
 import { deployWithDagent } from '../../utils/node-helper'
