import yup from './yup'
import { nameRule } from './common'
import { createConcreteContainerConfigSchema, uniqueKeyValuesSchema } from './container'

export const prefixRule = yup
  .string()
  .trim()
  .matches(/^[a-z0-9]([-a-z0-9]*[a-z0-9])?$/) // RFC 1123
  .required()
  .label('common:prefix')

export const updateDeploymentSchema = yup.object().shape({
  note: yup.string().optional().nullable().label('common:note'),
  prefix: prefixRule,
  protected: yup.bool().required(),
})

export const createDeploymentSchema = updateDeploymentSchema.concat(
  yup.object().shape({
    nodeId: yup.mixed().nullable().required().label('common:node'),
  }),
)

export const copyDeploymentSchema = createDeploymentSchema

export const createDeploymentTokenSchema = yup.object().shape({
  name: nameRule,
  expirationInDays: yup.number().nullable().label('tokens:expirationIn'),
})

export const createFullDeploymentSchema = yup.object().shape({
  node: yup.object().required().label('common:node'),
  prefix: prefixRule,
  versionId: yup.string().required().label('common:versions'),
  project: yup.object().required().label('common:projects'),
  note: yup.string().nullable().optional().label('common:note'),
})

export const startDeploymentSchema = yup.object({
  environment: uniqueKeyValuesSchema,
  instances: yup
    .array(
      yup.object().shape({
<<<<<<< HEAD
        config: createConfigSchema('instance', null),
=======
        config: createConcreteContainerConfigSchema(null),
>>>>>>> 3d3afac4
      }),
    )
    .ensure()
    .test(
      'containerNameAreUnique',
      'Container names must be unique',
      instances => new Set(instances.map(it => it.config.name)).size === instances.length,
    ),
})

export const validationErrorToInstance = (field: string): number => {
  const indexMatch = field?.match(/^instances\[(?<instance>.*)\]/)?.groups?.instance
  return indexMatch ? Number.parseInt(indexMatch, 10) : null
}<|MERGE_RESOLUTION|>--- conflicted
+++ resolved
@@ -41,11 +41,7 @@
   instances: yup
     .array(
       yup.object().shape({
-<<<<<<< HEAD
-        config: createConfigSchema('instance', null),
-=======
         config: createConcreteContainerConfigSchema(null),
->>>>>>> 3d3afac4
       }),
     )
     .ensure()
