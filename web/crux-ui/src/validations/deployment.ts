import { nameRule } from './common'
import { createConcreteContainerConfigSchema, uniqueKeyValuesSchema } from './container'
<<<<<<< HEAD
=======
import yup from './yup'
>>>>>>> a5788c87

export const prefixRule = yup
  .string()
  .trim()
  .matches(/^[a-z0-9]([-a-z0-9]*[a-z0-9])?$/) // RFC 1123
  .required()
  .label('common:prefix')

<<<<<<< HEAD
const baseDeploymentSchema = yup.object().shape({
  note: yup.string().optional().nullable().label('common:note'),
=======
const noteRule = yup.string().optional().nullable().label('common:note')
const nodeIdRule = yup.string().nullable().required().label('common:node')

export const updateDeploymentSchema = yup.object().shape({
  note: noteRule,
>>>>>>> a5788c87
  prefix: prefixRule,
  protected: yup.bool().required(),
})

export const updateDeploymentSchema = baseDeploymentSchema.concat(
  yup.object().shape({
    protected: yup.bool().required(),
  }),
)

export const createDeploymentSchema = updateDeploymentSchema.concat(
  yup.object().shape({
    nodeId: nodeIdRule,
  }),
)

<<<<<<< HEAD
export const copyDeploymentSchema = baseDeploymentSchema.concat(
  yup.object().shape({
    nodeId: yup.mixed().nullable().required().label('common:node'),
  }),
)
=======
export const copyDeploymentSchema = yup.object().shape({
  note: noteRule,
  prefix: prefixRule,
  nodeId: nodeIdRule,
})
>>>>>>> a5788c87

export const createDeploymentTokenSchema = yup.object().shape({
  name: nameRule,
  expirationInDays: yup.number().nullable().label('tokens:expirationIn'),
})

export const createFullDeploymentSchema = yup.object().shape({
  node: yup.object().required().label('common:node'),
  prefix: prefixRule,
  versionId: yup.string().required().label('common:versions'),
  project: yup.object().required().label('common:projects'),
  note: yup.string().nullable().optional().label('common:note'),
})

export const startDeploymentSchema = yup.object({
  environment: uniqueKeyValuesSchema,
  instances: yup
    .array(
      yup.object().shape({
        config: createConcreteContainerConfigSchema(null),
      }),
    )
    .ensure()
    .test(
      'containerNameAreUnique',
      'Container names must be unique',
      instances => new Set(instances.map(it => it.config.name)).size === instances.length,
    ),
})

export const validationErrorToInstance = (field: string): number => {
  const indexMatch = field?.match(/^instances\[(?<instance>.*)\]/)?.groups?.instance
  return indexMatch ? Number.parseInt(indexMatch, 10) : null
}<|MERGE_RESOLUTION|>--- conflicted
+++ resolved
@@ -1,9 +1,6 @@
 import { nameRule } from './common'
 import { createConcreteContainerConfigSchema, uniqueKeyValuesSchema } from './container'
-<<<<<<< HEAD
-=======
 import yup from './yup'
->>>>>>> a5788c87
 
 export const prefixRule = yup
   .string()
@@ -12,25 +9,14 @@
   .required()
   .label('common:prefix')
 
-<<<<<<< HEAD
-const baseDeploymentSchema = yup.object().shape({
-  note: yup.string().optional().nullable().label('common:note'),
-=======
 const noteRule = yup.string().optional().nullable().label('common:note')
 const nodeIdRule = yup.string().nullable().required().label('common:node')
 
 export const updateDeploymentSchema = yup.object().shape({
   note: noteRule,
->>>>>>> a5788c87
   prefix: prefixRule,
   protected: yup.bool().required(),
 })
-
-export const updateDeploymentSchema = baseDeploymentSchema.concat(
-  yup.object().shape({
-    protected: yup.bool().required(),
-  }),
-)
 
 export const createDeploymentSchema = updateDeploymentSchema.concat(
   yup.object().shape({
@@ -38,19 +24,11 @@
   }),
 )
 
-<<<<<<< HEAD
-export const copyDeploymentSchema = baseDeploymentSchema.concat(
-  yup.object().shape({
-    nodeId: yup.mixed().nullable().required().label('common:node'),
-  }),
-)
-=======
 export const copyDeploymentSchema = yup.object().shape({
   note: noteRule,
   prefix: prefixRule,
   nodeId: nodeIdRule,
 })
->>>>>>> a5788c87
 
 export const createDeploymentTokenSchema = yup.object().shape({
   name: nameRule,
