import yup from './yup'
import { nameRule } from './common'
import { mergedContainerConfigSchema, uniqueKeyValuesSchema } from './container'

const prefixRule = yup
  .string()
  .trim()
  .matches(/^[a-z0-9]([-a-z0-9]*[a-z0-9])?$/) // RFC 1123
  .required()
  .label('common:prefix')

export const updateDeploymentSchema = yup.object().shape({
  note: yup.string().label('common:note'),
  prefix: prefixRule,
})

export const createDeploymentSchema = updateDeploymentSchema.concat(
  yup.object().shape({
    nodeId: yup.mixed().nullable().required().label('node'),
  }),
)

export const copyDeploymentSchema = createDeploymentSchema

export const createDeploymentTokenSchema = yup.object().shape({
  name: nameRule,
  expirationInDays: yup.number().nullable().label('tokens:expirationIn'),
})

export const createFullDeploymentSchema = yup.object().shape({
  nodeId: yup.string().required(),
  prefix: prefixRule,
<<<<<<< HEAD
  versionId: yup.string().required().label('common:versions'),
  projectId: yup.string().required().label('common:projects'),
  note: yup.string().nullable().optional().label('common:note'),
=======
  versionId: yup.string().required(),
  projectId: yup.string().required(),
  note: yup.string().nullable().optional(),
})

export const startDeploymentSchema = yup.object({
  environment: uniqueKeyValuesSchema,
  instances: yup
    .array(
      yup.object().shape({
        config: mergedContainerConfigSchema,
      }),
    )
    .ensure()
    .test(
      'containerNameAreUnique',
      'Container names must be unique',
      instances => new Set(instances.map(it => it.config.name)).size === instances.length,
    ),
>>>>>>> 4b07d7a6
})<|MERGE_RESOLUTION|>--- conflicted
+++ resolved
@@ -30,14 +30,9 @@
 export const createFullDeploymentSchema = yup.object().shape({
   nodeId: yup.string().required(),
   prefix: prefixRule,
-<<<<<<< HEAD
   versionId: yup.string().required().label('common:versions'),
   projectId: yup.string().required().label('common:projects'),
   note: yup.string().nullable().optional().label('common:note'),
-=======
-  versionId: yup.string().required(),
-  projectId: yup.string().required(),
-  note: yup.string().nullable().optional(),
 })
 
 export const startDeploymentSchema = yup.object({
@@ -54,5 +49,4 @@
       'Container names must be unique',
       instances => new Set(instances.map(it => it.config.name)).size === instances.length,
     ),
->>>>>>> 4b07d7a6
 })