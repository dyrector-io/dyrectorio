import { nameRule } from './common'
import { createConcreteContainerConfigSchema, uniqueKeyValuesSchema } from './container'
<<<<<<< HEAD
=======
import yup from './yup'
>>>>>>> b8e46523

export const prefixRule = yup
  .string()
  .trim()
  .matches(/^[a-z0-9]([-a-z0-9]*[a-z0-9])?$/) // RFC 1123
  .required()
  .label('common:prefix')

const noteRule = yup.string().optional().nullable().label('common:note')
const nodeIdRule = yup.string().nullable().required().label('common:node')

export const updateDeploymentSchema = yup.object().shape({
<<<<<<< HEAD
  note: yup.string().optional().nullable().label('common:note'),
=======
  note: noteRule,
>>>>>>> b8e46523
  prefix: prefixRule,
  protected: yup.bool().required(),
})

export const createDeploymentSchema = updateDeploymentSchema.concat(
  yup.object().shape({
    nodeId: nodeIdRule,
  }),
)

export const copyDeploymentSchema = yup.object().shape({
  note: noteRule,
  prefix: prefixRule,
  nodeId: nodeIdRule,
})

export const createDeploymentTokenSchema = yup.object().shape({
  name: nameRule,
  expirationInDays: yup.number().nullable().label('tokens:expirationIn'),
})

export const createFullDeploymentSchema = yup.object().shape({
  node: yup.object().required().label('common:node'),
  prefix: prefixRule,
  versionId: yup.string().required().label('common:versions'),
  project: yup.object().required().label('common:projects'),
  note: yup.string().nullable().optional().label('common:note'),
})

export const startDeploymentSchema = yup.object({
  environment: uniqueKeyValuesSchema,
  instances: yup
    .array(
      yup.object().shape({
        config: createConcreteContainerConfigSchema(null),
      }),
    )
    .ensure()
    .test(
      'containerNameAreUnique',
      'Container names must be unique',
      instances => new Set(instances.map(it => it.config.name)).size === instances.length,
    ),
})

export const validationErrorToInstance = (field: string): number => {
  const indexMatch = field?.match(/^instances\[(?<instance>.*)\]/)?.groups?.instance
  return indexMatch ? Number.parseInt(indexMatch, 10) : null
}<|MERGE_RESOLUTION|>--- conflicted
+++ resolved
@@ -1,9 +1,6 @@
 import { nameRule } from './common'
 import { createConcreteContainerConfigSchema, uniqueKeyValuesSchema } from './container'
-<<<<<<< HEAD
-=======
 import yup from './yup'
->>>>>>> b8e46523
 
 export const prefixRule = yup
   .string()
@@ -16,11 +13,7 @@
 const nodeIdRule = yup.string().nullable().required().label('common:node')
 
 export const updateDeploymentSchema = yup.object().shape({
-<<<<<<< HEAD
-  note: yup.string().optional().nullable().label('common:note'),
-=======
   note: noteRule,
->>>>>>> b8e46523
   prefix: prefixRule,
   protected: yup.bool().required(),
 })
