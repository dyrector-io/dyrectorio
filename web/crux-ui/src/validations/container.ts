--- conflicted
+++ resolved
@@ -8,26 +8,21 @@
   CONTAINER_STATE_VALUES,
   CONTAINER_VOLUME_TYPE_VALUES,
   ContainerConfigExposeStrategy,
-<<<<<<< HEAD
-  ContainerPortRange,
-=======
->>>>>>> a5788c87
   ContainerDeploymentStrategyType,
   ContainerLogDriverType,
   ContainerNetworkMode,
   ContainerPort,
   ContainerPortRange,
   ContainerRestartPolicyType,
+  EnvironmentRule,
   Metrics,
-<<<<<<< HEAD
-=======
   UniqueKeyValue,
   UniqueSecretKeyValue,
->>>>>>> a5788c87
   VolumeType,
 } from '@app/models'
 import * as yup from 'yup'
 import { matchNoLeadingOrTrailingWhitespaces, matchNoWhitespace } from './common'
+import { parseDyrectorioEnvRules } from './labels'
 
 // Official regex from Docker daemon
 export const CONTAINER_NAME_REGEX = /^[a-zA-Z0-9][a-zA-Z0-9_.-]+$/g
@@ -435,11 +430,7 @@
   .optional()
   .label('container:dagent.expectedState')
 
-<<<<<<< HEAD
 // TODO(@robot9706): Fix labels & config bundles conflicting
-/*
-=======
->>>>>>> a5788c87
 type KeyValueLike = {
   key: string
   value: string
@@ -479,13 +470,8 @@
   arr: (UniqueKeyValue | UniqueSecretKeyValue)[],
   fieldName: string,
 ) => {
-<<<<<<< HEAD
-  if (rules.length === 0) {
-    return null
-=======
   if (rules.length < 1) {
     return true
->>>>>>> a5788c87
   }
 
   const requiredKeys = rules.map(([key]) => key)
@@ -522,7 +508,6 @@
   return null
 }
 
-<<<<<<< HEAD
 const testEnvironmentRules =
   (imageLabels: Record<string, string>) =>
   (envs: UniqueKeyValue[]): boolean | yup.ValidationError => {
@@ -560,41 +545,8 @@
 
     return true
   }
-*/
 
 // eslint-disable-next-line @typescript-eslint/no-unused-vars
-const createContainerConfigBaseSchema = (imageLabels: Record<string, string>) =>
-  yup.object().shape({
-    name: matchContainerName(yup.string().nullable().optional().label('container:common.containerName')),
-    environment: uniqueKeyValuesSchema.default(null).nullable().optional().label('container:common.environment'),
-    // TODO(@robot9706): Fix labels & config bundles conflicting
-    /*
-    .test(
-=======
-const testEnvironmentRules = (imageLabels: Record<string, string>) => (envs: UniqueKeyValue[]) => {
-  const rules = parseDyrectorioEnvRules(imageLabels)
-  if (!rules) {
-    return true
-  }
-
-  const requiredRules = Object.entries(rules).filter(([, rule]) => rule.required)
-  const envRules = requiredRules.filter(([_, rule]) => !rule.secret)
-
-  return testRules(envRules, envs, 'environment')
-}
-
-const testSecretRules = (imageLabels: Record<string, string>) => (secrets: UniqueSecretKeyValue[]) => {
-  const rules = parseDyrectorioEnvRules(imageLabels)
-  if (!rules) {
-    return true
-  }
-
-  const requiredRules = Object.entries(rules).filter(([, rule]) => rule.required)
-  const secretRules = requiredRules.filter(([_, rule]) => rule.secret)
-
-  return testRules(secretRules, secrets, 'secret')
-}
-
 const createContainerConfigBaseSchema = (imageLabels: Record<string, string>) =>
   yup.object().shape({
     name: matchContainerName(yup.string().nullable().optional().label('container:common.containerName')),
@@ -603,16 +555,12 @@
       .nullable()
       .optional()
       .label('container:common.environment')
+      // TODO(@robot9706): Fix labels & config bundles conflicting
       .test(
->>>>>>> a5788c87
         'labelRules',
         'Environment variables must match their image label rules.',
         testEnvironmentRules(imageLabels),
       ),
-<<<<<<< HEAD
-    */
-=======
->>>>>>> a5788c87
     routing: routingRule,
     expose: exposeRule,
     user: yup.number().default(null).min(UID_MIN).max(UID_MAX).nullable().optional().label('container:common.user'),
@@ -660,16 +608,11 @@
 
 export const createConcreteContainerConfigSchema = (imageLabels: Record<string, string>) =>
   createContainerConfigBaseSchema(imageLabels).shape({
-<<<<<<< HEAD
-    secrets: uniqueKeyValuesSchema.default(null).nullable().optional().label('container:common.secrets'),
     // TODO(@robot9706): Fix labels & config bundles conflicting
-    // .test('secretRules', 'Secrets must match their image label rules.', testSecretRules(imageLabels)),
-=======
     secrets: uniqueKeyValuesSchema
       .default(null)
       .nullable()
       .optional()
       .label('container:common.secrets')
       .test('secretRules', 'Secrets must match their image label rules.', testSecretRules(imageLabels)),
->>>>>>> a5788c87
   })