/* eslint-disable import/prefer-default-export */
import { NotificationType, NOTIFICATION_TYPE_VALUES } from '@app/models'
import yup from './yup'
import { nameRule } from './common'

export const notificationSchema = yup.object().shape({
  name: nameRule,
  type: yup
    .mixed<NotificationType>()
    .oneOf([...NOTIFICATION_TYPE_VALUES])
    .required()
    .label('notifications:notificationType'),
  url: yup
    .string()
    .url()
    .when('type', (values: [NotificationType], schema: yup.StringSchema<string, any, string>) => {
      const [type] = values

      let pattern: RegExp
      let errorMsg: string
      switch (type) {
        case 'discord':
          pattern = /^https:\/\/(discord|discordapp).com\/api\/webhooks\/([\d]+)\/([a-zA-Z0-9_-]+)$/
          errorMsg = 'https://discord(app).com/api/webhooks/ID/TOKEN'
          break
        case 'slack':
          pattern = /^https:\/\/hooks.slack.com\/services\/T[0-9a-zA-Z]{10}\/B[0-9a-zA-Z]{10}\/[0-9a-zA-Z]{24}$/
          errorMsg = 'https://hooks.slack.com/services/T0000000000/B0000000000/XXXXXXXXXXXXXXXXXXXXXXXX/'
          break
        case 'teams':
          pattern =
            /^https:\/\/[a-zA-Z]+.webhook.office.com\/webhookb2\/[{]?[0-9a-fA-F]{8}-([0-9a-fA-F]{4}-){3}[0-9a-fA-F]{12}[}]?\S+\/IncomingWebhook\//
          errorMsg = 'https://subdomain.webhook.office.com/webhookb2/GUID/IncomingWebhook/'
          break
        case 'rocket':
<<<<<<< HEAD
          pattern =
            /^https:\/\/[^\/]+\.rocket\.chat\/hooks\/[a-f0-9]{24}\/[a-zA-Z0-9]{32}\.?[a-zA-Z0-9]*$/
=======
          pattern = /^https:\/\/[^/]+\.rocket\.chat\/hooks\/[a-f0-9]{24}\/[a-zA-Z0-9]{32}\.?[a-zA-Z0-9]*$/
>>>>>>> 8e63a51e
          errorMsg = 'https://subdomain.rocket.chat/hooks/TOKEN/ID'
          break
        default:
          break
      }

      if (!pattern) {
        return schema
      }

      return schema.matches(pattern, errorMsg)
    })
    .required()
    .label('notifications:url'),
})<|MERGE_RESOLUTION|>--- conflicted
+++ resolved
@@ -33,12 +33,7 @@
           errorMsg = 'https://subdomain.webhook.office.com/webhookb2/GUID/IncomingWebhook/'
           break
         case 'rocket':
-<<<<<<< HEAD
-          pattern =
-            /^https:\/\/[^\/]+\.rocket\.chat\/hooks\/[a-f0-9]{24}\/[a-zA-Z0-9]{32}\.?[a-zA-Z0-9]*$/
-=======
           pattern = /^https:\/\/[^/]+\.rocket\.chat\/hooks\/[a-f0-9]{24}\/[a-zA-Z0-9]{32}\.?[a-zA-Z0-9]*$/
->>>>>>> 8e63a51e
           errorMsg = 'https://subdomain.rocket.chat/hooks/TOKEN/ID'
           break
         default:
