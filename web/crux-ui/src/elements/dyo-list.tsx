--- conflicted
+++ resolved
@@ -23,12 +23,14 @@
     key,
     className,
     headerClassName,
-    itemBuilder,
+    itemClassName,
+    footerClassName,
+    columnWidths,
+    headers,
     footer,
-    itemClassName,
-    headers,
     data: propsData,
     noSeparator,
+    itemBuilder,
   } = props
 
   const isArrayOfStringArrays = it =>
@@ -60,38 +62,23 @@
 
   return (
     <>
-<<<<<<< HEAD
       <div
-        key={props.key}
-        className={clsx('table w-full rounded-lg overflow-auto', props.className, props.columnWidths && 'table-fixed')}
+        key={key}
+        className={clsx('table w-full rounded-lg overflow-auto', className, columnWidths && 'table-fixed')}
       >
-        {props.headers ? (
-          <div className="table-header-group">
-            <div className="table-row">
-              {props.headers.map((header, index) => (
-                <div
-                  key={`${props.key}-header-${index}`}
-                  className={clsx(
-                    'table-cell text-left align-middle',
-                    headerClassNames[index] ?? 'text-bright font-bold h-8 mb-4 ml-2 mr-auto',
-                    props.columnWidths ? props.columnWidths[index] ?? '' : '',
-                  )}
-                >
-                  {header}
-=======
-      <div key={key} className={clsx('table w-full rounded-lg overflow-auto', className)}>
         {headers ? (
           <div className="table-header-group">
             <div className="table-row">
               {headers.map((header, index) => (
-                <div key={`${key}-col-${index}`} className="table-cell text-left align-middle">
-                  <div
-                    key={`${key}-header-${index}`}
-                    className={headerClassNames[index] ?? 'text-bright font-bold h-8 mb-4 ml-2 mr-auto'}
-                  >
-                    {header}
-                  </div>
->>>>>>> bb263f2b
+                <div
+                  key={`${key}-header-${index}`}
+                  className={clsx(
+                    'table-cell text-left align-middle',
+                    headerClassNames[index] ?? 'text-bright font-bold h-8 mb-4 ml-2 mr-auto',
+                    columnWidths ? columnWidths[index] ?? '' : '',
+                  )}
+                >
+                  {header}
                 </div>
               ))}
             </div>
@@ -116,7 +103,7 @@
           ))}
         </div>
       </div>
-      <div>{footer}</div>
+      <div className={clsx(footerClassName)}>{footer}</div>
     </>
   )
 }