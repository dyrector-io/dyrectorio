import clsx from 'clsx'
import React, { ForwardedRef, forwardRef } from 'react'
import { DyoLabel } from './dyo-label'
import DyoMessage from './dyo-message'

export type MessageType = 'error' | 'info'
export interface DyoInputProps extends React.InputHTMLAttributes<HTMLInputElement> {
  grow?: boolean
  label?: string
  labelClassName?: string
  containerClassName?: string
  message?: string
<<<<<<< HEAD
  messageType?: 'error' | 'info'
  inline?: boolean
=======
  messageType?: MessageType
>>>>>>> 1dc41b15
}

export const DyoInput = forwardRef((props: DyoInputProps, ref: ForwardedRef<HTMLInputElement>) => {
  const {
    label,
    labelClassName,
    message,
    messageType,
    grow,
    name,
    className,
    containerClassName,
    disabled,
    inline,
    ...forwardedProps
  } = props

  return (
    <div className={clsx(containerClassName, inline ? 'flex flex-row' : 'flex flex-col')}>
      {!label ? null : (
        <DyoLabel
          className={clsx(labelClassName ?? (inline ? 'my-auto mr-4' : 'mt-8 mb-2.5'), 'whitespace-nowrap')}
          htmlFor={name}
        >
          {label}
        </DyoLabel>
      )}

      <input
        {...forwardedProps}
        name={name}
        ref={ref}
        disabled={disabled}
        className={clsx(
          className,
          'bg-medium h-11 p-4 ring-2 rounded-md focus:outline-none focus:dark',
          grow ? 'w-full' : 'w-80',
          disabled ? 'text-bright-muted ring-light-grey-muted' : 'text-bright ring-light-grey',
        )}
      />

      {!message ? null : <DyoMessage message={message} messageType={messageType} />}
    </div>
  )
})

DyoInput.displayName = 'DyoInput'<|MERGE_RESOLUTION|>--- conflicted
+++ resolved
@@ -10,12 +10,8 @@
   labelClassName?: string
   containerClassName?: string
   message?: string
-<<<<<<< HEAD
-  messageType?: 'error' | 'info'
+  messageType?: MessageType
   inline?: boolean
-=======
-  messageType?: MessageType
->>>>>>> 1dc41b15
 }
 
 export const DyoInput = forwardRef((props: DyoInputProps, ref: ForwardedRef<HTMLInputElement>) => {
