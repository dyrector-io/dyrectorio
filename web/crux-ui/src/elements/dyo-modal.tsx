import DyoButton from '@app/elements/dyo-button'
import { Dialog } from '@headlessui/react'
import clsx from 'clsx'
import useTranslation from 'next-translate/useTranslation'
import React from 'react'
import { DyoCard } from './dyo-card'
import { DyoHeading } from './dyo-heading'

export interface DyoModalProps {
  className?: string
  titleClassName?: string
  descClassName?: string
  title: string
  description?: string
  buttons?: React.ReactNode
  children?: React.ReactNode
  open: boolean
  onClose: () => void
}

const DyoModal = (props: DyoModalProps) => {
  const { className, title, description, buttons: propsButtons, children, open, onClose } = props

  const { t } = useTranslation('common')

  const buttons = propsButtons ?? <DyoButton onClick={onClose}>{t('close')}</DyoButton>

  const modal = (
<<<<<<< HEAD
    <>
      <Dialog
        className="flex fixed inset-0 bg-light-grey bg-opacity-50 h-screen w-screen"
        open={props.open}
        onClose={() => props.onClose()}
      >
        <Dialog.Overlay />

        <DyoCard className={clsx(props.className, 'flex flex-col m-auto p-8')} modal>
          <DyoHeading element="h4" className={props.titleClassName ?? 'text-xl font-bold text-bright'}>
            {props.title}
          </DyoHeading>
          {!props.description ? null : (
            <Dialog.Description className={props.descClassName}>{props.description}</Dialog.Description>
          )}
          {props.children}

          <div className="mx-auto mt-auto pt-8">{buttons}</div>
        </DyoCard>
      </Dialog>
    </>
=======
    <Dialog className="flex fixed inset-0 bg-light-grey bg-opacity-50 h-screen w-screen" open={open} onClose={onClose}>
      <Dialog.Overlay />

      <DyoCard className={clsx(className, 'flex flex-col m-auto p-8')} modal>
        <DyoHeading element="h4" className="text-xl font-bold text-bright">
          {title}
        </DyoHeading>
        {!description ? null : <Dialog.Description>{description}</Dialog.Description>}

        {children}

        <div className="mx-auto mt-auto pt-8">{buttons}</div>
      </DyoCard>
    </Dialog>
>>>>>>> bb263f2b
  )

  return modal
}

export default DyoModal

export type DyoConfirmationModalConfig = {
  onClose: (boolean) => void
  title?: string
  description?: string
  confirmText?: string
  cancelText?: string
}

export type DyoConfirmationModalProps = Omit<DyoModalProps, 'buttons' | 'children' | 'onClose' | 'open'> & {
  config: DyoConfirmationModalConfig
  confirmText?: string
  cancelText?: string
  confirmColor?: string
  cancelColor?: string
}

export const DyoConfirmationModal = (props: DyoConfirmationModalProps) => {
  const { t } = useTranslation('common')

  const { confirmText, cancelText, confirmColor, cancelColor, description, config, title, ...forwardedProps } = props

  if (!config) {
    return null
  }

  const { onClose } = config

  const actualDescription = config.description ?? description

  return (
    <DyoModal
      {...forwardedProps}
      title={config?.title ?? title}
      open
      onClose={() => onClose(false)}
      buttons={
        <>
          <DyoButton color={confirmColor} onClick={() => onClose(true)}>
            {config.confirmText ?? confirmText ?? t('confirm')}
          </DyoButton>
          <DyoButton color={cancelColor} onClick={() => onClose(false)}>
            {config.cancelText ?? cancelText ?? t('cancel')}
          </DyoButton>
        </>
      }
    >
      {!actualDescription ? null : <p className="text-bright mt-8 overflow-y-auto">{actualDescription}</p>}
    </DyoModal>
  )
}<|MERGE_RESOLUTION|>--- conflicted
+++ resolved
@@ -19,51 +19,36 @@
 }
 
 const DyoModal = (props: DyoModalProps) => {
-  const { className, title, description, buttons: propsButtons, children, open, onClose } = props
+  const {
+    className,
+    titleClassName,
+    descClassName,
+    title,
+    description,
+    buttons: propsButtons,
+    children,
+    open,
+    onClose,
+  } = props
 
   const { t } = useTranslation('common')
 
   const buttons = propsButtons ?? <DyoButton onClick={onClose}>{t('close')}</DyoButton>
 
   const modal = (
-<<<<<<< HEAD
-    <>
-      <Dialog
-        className="flex fixed inset-0 bg-light-grey bg-opacity-50 h-screen w-screen"
-        open={props.open}
-        onClose={() => props.onClose()}
-      >
-        <Dialog.Overlay />
-
-        <DyoCard className={clsx(props.className, 'flex flex-col m-auto p-8')} modal>
-          <DyoHeading element="h4" className={props.titleClassName ?? 'text-xl font-bold text-bright'}>
-            {props.title}
-          </DyoHeading>
-          {!props.description ? null : (
-            <Dialog.Description className={props.descClassName}>{props.description}</Dialog.Description>
-          )}
-          {props.children}
-
-          <div className="mx-auto mt-auto pt-8">{buttons}</div>
-        </DyoCard>
-      </Dialog>
-    </>
-=======
     <Dialog className="flex fixed inset-0 bg-light-grey bg-opacity-50 h-screen w-screen" open={open} onClose={onClose}>
       <Dialog.Overlay />
 
       <DyoCard className={clsx(className, 'flex flex-col m-auto p-8')} modal>
-        <DyoHeading element="h4" className="text-xl font-bold text-bright">
+        <DyoHeading element="h4" className={titleClassName ?? 'text-xl font-bold text-bright'}>
           {title}
         </DyoHeading>
-        {!description ? null : <Dialog.Description>{description}</Dialog.Description>}
-
+        {!description ? null : <Dialog.Description className={descClassName}>{description}</Dialog.Description>}
         {children}
 
         <div className="mx-auto mt-auto pt-8">{buttons}</div>
       </DyoCard>
     </Dialog>
->>>>>>> bb263f2b
   )
 
   return modal
