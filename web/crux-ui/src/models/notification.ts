--- conflicted
+++ resolved
@@ -1,8 +1,5 @@
-<<<<<<< HEAD
-export const NOTIFICATION_TYPE_VALUES = ['discord', 'slack', 'teams', 'mattermost'] as const
-=======
-export const NOTIFICATION_TYPE_VALUES = ['discord', 'slack', 'teams', 'rocket'] as const
->>>>>>> 5f4a5cba
+export const NOTIFICATION_TYPE_VALUES = ['discord', 'slack', 'teams', 'rocket', 'mattermost'] as const
+
 export type NotificationType = (typeof NOTIFICATION_TYPE_VALUES)[number]
 
 export const NOTIFICATION_EVENT_VALUES = [
