--- conflicted
+++ resolved
@@ -901,71 +901,6 @@
   log: string[]
 }
 
-<<<<<<< HEAD
-export interface CreateNotificationRequest {
-  name: string
-  url: string
-  type: NotificationType
-  active: boolean
-  events: NotificationEventType[]
-}
-
-export interface CreateNotificationResponse {
-  id: string
-  creator: string
-}
-
-export interface UpdateNotificationRequest {
-  id: string
-  name: string
-  url: string
-  type: NotificationType
-  active: boolean
-  events: NotificationEventType[]
-}
-
-export interface NotificationDetailsResponse {
-  id: string
-  audit: AuditResponse | undefined
-  name: string
-  url: string
-  type: NotificationType
-  active: boolean
-  events: NotificationEventType[]
-}
-
-export interface NotificationResponse {
-  id: string
-  audit: AuditResponse | undefined
-  name: string
-  url: string
-  type: NotificationType
-  active: boolean
-  events: NotificationEventType[]
-}
-
-export interface NotificationListResponse {
-  data: NotificationResponse[]
-=======
-export interface DeploymentEventResponse {
-  type: DeploymentEventType
-  createdAt: Timestamp | undefined
-  log?: DeploymentEventLog | undefined
-  deploymentStatus?: DeploymentStatus | undefined
-  containerStatus?: DeploymentEventContainerState | undefined
-}
-
-export interface DeploymentEventListResponse {
-  status: DeploymentStatus
-  data: DeploymentEventResponse[]
-}
-
-export interface DeploymentListSecretsRequest {
-  id: string
-  instanceId: string
->>>>>>> 1c88492d
-}
-
 export interface HealthResponse {
   status: ServiceStatus
   cruxVersion: string
