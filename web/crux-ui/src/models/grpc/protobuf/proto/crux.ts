/* eslint-disable */
import {
  CallOptions,
  ChannelCredentials,
  Client,
  ClientOptions,
  ClientReadableStream,
  ClientUnaryCall,
  handleServerStreamingCall,
  handleUnaryCall,
  makeGenericClientConstructor,
  Metadata,
  ServiceError,
  UntypedServiceImplementation,
} from '@grpc/grpc-js'
import Long from 'long'
import _m0 from 'protobufjs/minimal'
import { Timestamp } from '../../google/protobuf/timestamp'
import {
  ConfigContainer,
  ContainerCommandRequest,
  ContainerIdentifier,
  ContainerLogMessage,
  ContainerState,
  containerStateFromJSON,
  ContainerStateListMessage,
  containerStateToJSON,
  DeleteContainersRequest,
  DeploymentStatus,
  deploymentStatusFromJSON,
  deploymentStatusToJSON,
  DeploymentStrategy,
  deploymentStrategyFromJSON,
  deploymentStrategyToJSON,
  DriverType,
  driverTypeFromJSON,
  driverTypeToJSON,
  Empty,
  ExposeStrategy,
  exposeStrategyFromJSON,
  exposeStrategyToJSON,
  HealthCheckConfig,
  Ingress,
  InstanceDeploymentItem,
  NetworkMode,
  networkModeFromJSON,
  networkModeToJSON,
  ResourceConfig,
  RestartPolicy,
  restartPolicyFromJSON,
  restartPolicyToJSON,
  UniqueKey,
  VolumeType,
  volumeTypeFromJSON,
  volumeTypeToJSON,
} from './common'

export const protobufPackage = 'crux'

/** CRUX Protobuf definitions */

export enum RegistryType {
  REGISTRY_TYPE_UNSPECIFIED = 0,
  V2 = 1,
  HUB = 2,
  GITLAB = 3,
  GITHUB = 4,
  GOOGLE = 5,
  UNCHECKED = 6,
  UNRECOGNIZED = -1,
}

export function registryTypeFromJSON(object: any): RegistryType {
  switch (object) {
    case 0:
    case 'REGISTRY_TYPE_UNSPECIFIED':
      return RegistryType.REGISTRY_TYPE_UNSPECIFIED
    case 1:
    case 'V2':
      return RegistryType.V2
    case 2:
    case 'HUB':
      return RegistryType.HUB
    case 3:
    case 'GITLAB':
      return RegistryType.GITLAB
    case 4:
    case 'GITHUB':
      return RegistryType.GITHUB
    case 5:
    case 'GOOGLE':
      return RegistryType.GOOGLE
    case 6:
    case 'UNCHECKED':
      return RegistryType.UNCHECKED
    case -1:
    case 'UNRECOGNIZED':
    default:
      return RegistryType.UNRECOGNIZED
  }
}

export function registryTypeToJSON(object: RegistryType): string {
  switch (object) {
    case RegistryType.REGISTRY_TYPE_UNSPECIFIED:
      return 'REGISTRY_TYPE_UNSPECIFIED'
    case RegistryType.V2:
      return 'V2'
    case RegistryType.HUB:
      return 'HUB'
    case RegistryType.GITLAB:
      return 'GITLAB'
    case RegistryType.GITHUB:
      return 'GITHUB'
    case RegistryType.GOOGLE:
      return 'GOOGLE'
    case RegistryType.UNCHECKED:
      return 'UNCHECKED'
    case RegistryType.UNRECOGNIZED:
    default:
      return 'UNRECOGNIZED'
  }
}

/**
 * Lifecycle:
 * When a node connection is alive, the status is CONNECTED.
 * If it disconnects, the status will be UNREACHABLE.
 * When a node created, it is UNREACHEABLE until the user completes
 * the install process.
 */
export enum NodeConnectionStatus {
  CONNECTION_STATUS_UNSPECIFIED = 0,
  /** UNREACHABLE - Node was not yet connected or became unreachable */
  UNREACHABLE = 1,
  /** CONNECTED - Node is running and connected */
  CONNECTED = 2,
  UNRECOGNIZED = -1,
}

export function nodeConnectionStatusFromJSON(object: any): NodeConnectionStatus {
  switch (object) {
    case 0:
    case 'CONNECTION_STATUS_UNSPECIFIED':
      return NodeConnectionStatus.CONNECTION_STATUS_UNSPECIFIED
    case 1:
    case 'UNREACHABLE':
      return NodeConnectionStatus.UNREACHABLE
    case 2:
    case 'CONNECTED':
      return NodeConnectionStatus.CONNECTED
    case -1:
    case 'UNRECOGNIZED':
    default:
      return NodeConnectionStatus.UNRECOGNIZED
  }
}

export function nodeConnectionStatusToJSON(object: NodeConnectionStatus): string {
  switch (object) {
    case NodeConnectionStatus.CONNECTION_STATUS_UNSPECIFIED:
      return 'CONNECTION_STATUS_UNSPECIFIED'
    case NodeConnectionStatus.UNREACHABLE:
      return 'UNREACHABLE'
    case NodeConnectionStatus.CONNECTED:
      return 'CONNECTED'
    case NodeConnectionStatus.UNRECOGNIZED:
    default:
      return 'UNRECOGNIZED'
  }
}

export enum NodeType {
  NODE_TYPE_UNSPECIFIED = 0,
  DOCKER = 1,
  K8S = 2,
  UNRECOGNIZED = -1,
}

export function nodeTypeFromJSON(object: any): NodeType {
  switch (object) {
    case 0:
    case 'NODE_TYPE_UNSPECIFIED':
      return NodeType.NODE_TYPE_UNSPECIFIED
    case 1:
    case 'DOCKER':
      return NodeType.DOCKER
    case 2:
    case 'K8S':
      return NodeType.K8S
    case -1:
    case 'UNRECOGNIZED':
    default:
      return NodeType.UNRECOGNIZED
  }
}

export function nodeTypeToJSON(object: NodeType): string {
  switch (object) {
    case NodeType.NODE_TYPE_UNSPECIFIED:
      return 'NODE_TYPE_UNSPECIFIED'
    case NodeType.DOCKER:
      return 'DOCKER'
    case NodeType.K8S:
      return 'K8S'
    case NodeType.UNRECOGNIZED:
    default:
      return 'UNRECOGNIZED'
  }
}

export enum NodeScriptType {
  NODE_SCRIPT_TYPE_UNSPECIFIED = 0,
  SHELL = 1,
  POWERSHELL = 2,
  UNRECOGNIZED = -1,
}

export function nodeScriptTypeFromJSON(object: any): NodeScriptType {
  switch (object) {
    case 0:
    case 'NODE_SCRIPT_TYPE_UNSPECIFIED':
      return NodeScriptType.NODE_SCRIPT_TYPE_UNSPECIFIED
    case 1:
    case 'SHELL':
      return NodeScriptType.SHELL
    case 2:
    case 'POWERSHELL':
      return NodeScriptType.POWERSHELL
    case -1:
    case 'UNRECOGNIZED':
    default:
      return NodeScriptType.UNRECOGNIZED
  }
}

export function nodeScriptTypeToJSON(object: NodeScriptType): string {
  switch (object) {
    case NodeScriptType.NODE_SCRIPT_TYPE_UNSPECIFIED:
      return 'NODE_SCRIPT_TYPE_UNSPECIFIED'
    case NodeScriptType.SHELL:
      return 'SHELL'
    case NodeScriptType.POWERSHELL:
      return 'POWERSHELL'
    case NodeScriptType.UNRECOGNIZED:
    default:
      return 'UNRECOGNIZED'
  }
}

export enum VersionType {
  VERSION_TYPE_UNSPECIFIED = 0,
  INCREMENTAL = 1,
  ROLLING = 2,
  UNRECOGNIZED = -1,
}

export function versionTypeFromJSON(object: any): VersionType {
  switch (object) {
    case 0:
    case 'VERSION_TYPE_UNSPECIFIED':
      return VersionType.VERSION_TYPE_UNSPECIFIED
    case 1:
    case 'INCREMENTAL':
      return VersionType.INCREMENTAL
    case 2:
    case 'ROLLING':
      return VersionType.ROLLING
    case -1:
    case 'UNRECOGNIZED':
    default:
      return VersionType.UNRECOGNIZED
  }
}

export function versionTypeToJSON(object: VersionType): string {
  switch (object) {
    case VersionType.VERSION_TYPE_UNSPECIFIED:
      return 'VERSION_TYPE_UNSPECIFIED'
    case VersionType.INCREMENTAL:
      return 'INCREMENTAL'
    case VersionType.ROLLING:
      return 'ROLLING'
    case VersionType.UNRECOGNIZED:
    default:
      return 'UNRECOGNIZED'
  }
}

export enum DeploymentEventType {
  DEPLOYMENT_EVENT_TYPE_UNSPECIFIED = 0,
  DEPLOYMENT_LOG = 1,
  DEPLOYMENT_STATUS = 2,
  CONTAINER_STATUS = 3,
  UNRECOGNIZED = -1,
}

export function deploymentEventTypeFromJSON(object: any): DeploymentEventType {
  switch (object) {
    case 0:
    case 'DEPLOYMENT_EVENT_TYPE_UNSPECIFIED':
      return DeploymentEventType.DEPLOYMENT_EVENT_TYPE_UNSPECIFIED
    case 1:
    case 'DEPLOYMENT_LOG':
      return DeploymentEventType.DEPLOYMENT_LOG
    case 2:
    case 'DEPLOYMENT_STATUS':
      return DeploymentEventType.DEPLOYMENT_STATUS
    case 3:
    case 'CONTAINER_STATUS':
      return DeploymentEventType.CONTAINER_STATUS
    case -1:
    case 'UNRECOGNIZED':
    default:
      return DeploymentEventType.UNRECOGNIZED
  }
}

export function deploymentEventTypeToJSON(object: DeploymentEventType): string {
  switch (object) {
    case DeploymentEventType.DEPLOYMENT_EVENT_TYPE_UNSPECIFIED:
      return 'DEPLOYMENT_EVENT_TYPE_UNSPECIFIED'
    case DeploymentEventType.DEPLOYMENT_LOG:
      return 'DEPLOYMENT_LOG'
    case DeploymentEventType.DEPLOYMENT_STATUS:
      return 'DEPLOYMENT_STATUS'
    case DeploymentEventType.CONTAINER_STATUS:
      return 'CONTAINER_STATUS'
    case DeploymentEventType.UNRECOGNIZED:
    default:
      return 'UNRECOGNIZED'
  }
}

export enum ServiceStatus {
  SERVICE_STATUS_UNSPECIFIED = 0,
  UNAVAILABLE = 1,
  DISRUPTED = 2,
  OPERATIONAL = 3,
  UNRECOGNIZED = -1,
}

export function serviceStatusFromJSON(object: any): ServiceStatus {
  switch (object) {
    case 0:
    case 'SERVICE_STATUS_UNSPECIFIED':
      return ServiceStatus.SERVICE_STATUS_UNSPECIFIED
    case 1:
    case 'UNAVAILABLE':
      return ServiceStatus.UNAVAILABLE
    case 2:
    case 'DISRUPTED':
      return ServiceStatus.DISRUPTED
    case 3:
    case 'OPERATIONAL':
      return ServiceStatus.OPERATIONAL
    case -1:
    case 'UNRECOGNIZED':
    default:
      return ServiceStatus.UNRECOGNIZED
  }
}

export function serviceStatusToJSON(object: ServiceStatus): string {
  switch (object) {
    case ServiceStatus.SERVICE_STATUS_UNSPECIFIED:
      return 'SERVICE_STATUS_UNSPECIFIED'
    case ServiceStatus.UNAVAILABLE:
      return 'UNAVAILABLE'
    case ServiceStatus.DISRUPTED:
      return 'DISRUPTED'
    case ServiceStatus.OPERATIONAL:
      return 'OPERATIONAL'
    case ServiceStatus.UNRECOGNIZED:
    default:
      return 'UNRECOGNIZED'
  }
}

export interface ServiceIdRequest {
  id: string
}

export interface IdRequest {
  id: string
}

export interface AuditResponse {
  createdBy: string
  createdAt: Timestamp | undefined
  updatedBy?: string | undefined
  updatedAt?: Timestamp | undefined
}

export interface CreateEntityResponse {
  id: string
  createdAt: Timestamp | undefined
}

export interface UpdateEntityResponse {
  updatedAt: Timestamp | undefined
}

export interface VolumeLink {
  id: string
  name: string
  path: string
}

export interface InitContainer {
  id: string
  name: string
  image: string
  useParentConfig: boolean
  volumes: VolumeLink[]
  command: UniqueKey[]
  args: UniqueKey[]
  environment: UniqueKeyValue[]
}

export interface InitContainerList {
  data: InitContainer[]
}

export interface LogConfig {
  driver: DriverType
  options: UniqueKeyValue[]
}

export interface Port {
  id: string
  internal: number
  external?: number | undefined
}

export interface PortList {
  data: Port[]
}

export interface PortRange {
  from: number
  to: number
}

export interface PortRangeBinding {
  id: string
  internal: PortRange | undefined
  external: PortRange | undefined
}

export interface PortRangeBindingList {
  data: PortRangeBinding[]
}

export interface Volume {
  id: string
  name: string
  path: string
  size?: string | undefined
  type?: VolumeType | undefined
  class?: string | undefined
}

export interface VolumeList {
  data: Volume[]
}

export interface UniqueKeyList {
  data: UniqueKey[]
}

export interface UniqueKeyValue {
  id: string
  key: string
  value: string
}

export interface UniqueKeyValueList {
  data: UniqueKeyValue[]
}

export interface UniqueSecretKey {
  id: string
  key: string
  required: boolean
}

export interface UniqueSecretKeyList {
  data: UniqueSecretKey[]
}

export interface UniqueSecretKeyValue {
  id: string
  key: string
  value: string
  required: boolean
  encrypted: boolean
  publicKey?: string | undefined
}

export interface UniqueSecretKeyValueList {
  data: UniqueSecretKeyValue[]
}

export interface Marker {
  deployment: UniqueKeyValue[]
  service: UniqueKeyValue[]
  ingress: UniqueKeyValue[]
}

export interface ContainerStorage {
  storageId?: string | undefined
  path?: string | undefined
  bucket?: string | undefined
}

export interface DagentContainerConfig {
  logConfig?: LogConfig | undefined
  restartPolicy?: RestartPolicy | undefined
  networkMode?: NetworkMode | undefined
  networks?: UniqueKeyList | undefined
  labels?: UniqueKeyValueList | undefined
}

export interface CraneContainerConfig {
  deploymentStatregy?: DeploymentStrategy | undefined
  healthCheckConfig?: HealthCheckConfig | undefined
  resourceConfig?: ResourceConfig | undefined
  proxyHeaders?: boolean | undefined
  useLoadBalancer?: boolean | undefined
  annotations?: Marker | undefined
  labels?: Marker | undefined
  customHeaders?: UniqueKeyList | undefined
  extraLBAnnotations?: UniqueKeyValueList | undefined
}

export interface CommonContainerConfig {
  name?: string | undefined
  expose?: ExposeStrategy | undefined
  ingress?: Ingress | undefined
  configContainer?: ConfigContainer | undefined
  user?: number | undefined
  TTY?: boolean | undefined
  storage?: ContainerStorage | undefined
  ports?: PortList | undefined
  portRanges?: PortRangeBindingList | undefined
  volumes?: VolumeList | undefined
  commands?: UniqueKeyList | undefined
  args?: UniqueKeyList | undefined
  environment?: UniqueKeyValueList | undefined
  initContainers?: InitContainerList | undefined
}

export interface ImageContainerConfig {
  common?: CommonContainerConfig | undefined
  dagent?: DagentContainerConfig | undefined
  crane?: CraneContainerConfig | undefined
  secrets?: UniqueSecretKeyList | undefined
}

export interface InstanceContainerConfig {
  common?: CommonContainerConfig | undefined
  dagent?: DagentContainerConfig | undefined
  crane?: CraneContainerConfig | undefined
  secrets?: UniqueSecretKeyValueList | undefined
}

export interface ImageResponse {
  id: string
  name: string
  tag: string
  order: number
  registryId: string
  config: ImageContainerConfig | undefined
  createdAt: Timestamp | undefined
  registryName: string
  registryType: RegistryType
}

export interface NodeResponse {
  id: string
  audit: AuditResponse | undefined
  name: string
  description?: string | undefined
  icon?: string | undefined
  address?: string | undefined
  status: NodeConnectionStatus
  connectedAt?: Timestamp | undefined
  version?: string | undefined
  type: NodeType
  updating: boolean
}

export interface NodeDetailsResponse {
  id: string
  audit: AuditResponse | undefined
  name: string
  description?: string | undefined
  icon?: string | undefined
  address?: string | undefined
  status: NodeConnectionStatus
  hasToken: boolean
  connectedAt?: Timestamp | undefined
  install?: NodeInstallResponse | undefined
  script?: NodeScriptResponse | undefined
  version?: string | undefined
  type: NodeType
  updating: boolean
}

export interface NodeListResponse {
  data: NodeResponse[]
}

export interface CreateNodeRequest {
  name: string
  description?: string | undefined
  icon?: string | undefined
}

export interface UpdateNodeRequest {
  id: string
  name: string
  description?: string | undefined
  icon?: string | undefined
}

export interface DagentTraefikOptions {
  acmeEmail: string
}

export interface GenerateScriptRequest {
  id: string
  type: NodeType
  rootPath?: string | undefined
  scriptType: NodeScriptType
  dagentTraefik?: DagentTraefikOptions | undefined
}

export interface NodeInstallResponse {
  command: string
  expireAt: Timestamp | undefined
}

export interface NodeScriptResponse {
  content: string
}

export interface NodeContainerCommandRequest {
  id: string
  command: ContainerCommandRequest | undefined
}

export interface NodeDeleteContainersRequest {
  id: string
  containers: DeleteContainersRequest | undefined
}

export interface NodeEventMessage {
  id: string
  status: NodeConnectionStatus
  address?: string | undefined
  version?: string | undefined
  connectedAt?: Timestamp | undefined
  error?: string | undefined
  updating?: boolean | undefined
}

export interface WatchContainerStateRequest {
  nodeId: string
  prefix?: string | undefined
}

export interface WatchContainerLogRequest {
  nodeId: string
  container: ContainerIdentifier | undefined
}

export interface DeploymentProgressMessage {
  id: string
  status?: DeploymentStatus | undefined
  instance?: InstanceDeploymentItem | undefined
  log: string[]
}

export interface InstancesCreatedEventList {
  data: InstanceResponse[]
}

export interface DeploymentEditEventMessage {
  instancesCreated?: InstancesCreatedEventList | undefined
  imageIdDeleted?: string | undefined
}

export interface InstanceResponse {
  id: string
  audit: AuditResponse | undefined
  image: ImageResponse | undefined
  state?: ContainerState | undefined
  config?: InstanceContainerConfig | undefined
}

export interface PatchInstanceRequest {
  id: string
  config?: InstanceContainerConfig | undefined
  resetSection?: string | undefined
}

export interface DeploymentEventContainerState {
  instanceId: string
  state: ContainerState
}

export interface DeploymentEventLog {
  log: string[]
}

export interface HealthResponse {
  status: ServiceStatus
  cruxVersion: string
  lastMigration?: string | undefined
}

function createBaseServiceIdRequest(): ServiceIdRequest {
  return { id: '' }
}

export const ServiceIdRequest = {
  encode(message: ServiceIdRequest, writer: _m0.Writer = _m0.Writer.create()): _m0.Writer {
    if (message.id !== '') {
      writer.uint32(10).string(message.id)
    }
    return writer
  },

  decode(input: _m0.Reader | Uint8Array, length?: number): ServiceIdRequest {
    const reader = input instanceof _m0.Reader ? input : new _m0.Reader(input)
    let end = length === undefined ? reader.len : reader.pos + length
    const message = createBaseServiceIdRequest()
    while (reader.pos < end) {
      const tag = reader.uint32()
      switch (tag >>> 3) {
        case 1:
          message.id = reader.string()
          break
        default:
          reader.skipType(tag & 7)
          break
      }
    }
    return message
  },

  fromJSON(object: any): ServiceIdRequest {
    return { id: isSet(object.id) ? String(object.id) : '' }
  },

  toJSON(message: ServiceIdRequest): unknown {
    const obj: any = {}
    message.id !== undefined && (obj.id = message.id)
    return obj
  },

  create<I extends Exact<DeepPartial<ServiceIdRequest>, I>>(base?: I): ServiceIdRequest {
    return ServiceIdRequest.fromPartial(base ?? {})
  },

  fromPartial<I extends Exact<DeepPartial<ServiceIdRequest>, I>>(object: I): ServiceIdRequest {
    const message = createBaseServiceIdRequest()
    message.id = object.id ?? ''
    return message
  },
}

function createBaseIdRequest(): IdRequest {
  return { id: '' }
}

export const IdRequest = {
  encode(message: IdRequest, writer: _m0.Writer = _m0.Writer.create()): _m0.Writer {
    if (message.id !== '') {
      writer.uint32(10).string(message.id)
    }
    return writer
  },

  decode(input: _m0.Reader | Uint8Array, length?: number): IdRequest {
    const reader = input instanceof _m0.Reader ? input : new _m0.Reader(input)
    let end = length === undefined ? reader.len : reader.pos + length
    const message = createBaseIdRequest()
    while (reader.pos < end) {
      const tag = reader.uint32()
      switch (tag >>> 3) {
        case 1:
          message.id = reader.string()
          break
        default:
          reader.skipType(tag & 7)
          break
      }
    }
    return message
  },

  fromJSON(object: any): IdRequest {
    return { id: isSet(object.id) ? String(object.id) : '' }
  },

  toJSON(message: IdRequest): unknown {
    const obj: any = {}
    message.id !== undefined && (obj.id = message.id)
    return obj
  },

  create<I extends Exact<DeepPartial<IdRequest>, I>>(base?: I): IdRequest {
    return IdRequest.fromPartial(base ?? {})
  },

  fromPartial<I extends Exact<DeepPartial<IdRequest>, I>>(object: I): IdRequest {
    const message = createBaseIdRequest()
    message.id = object.id ?? ''
    return message
  },
}

function createBaseAuditResponse(): AuditResponse {
  return { createdBy: '', createdAt: undefined }
}

export const AuditResponse = {
  encode(message: AuditResponse, writer: _m0.Writer = _m0.Writer.create()): _m0.Writer {
    if (message.createdBy !== '') {
      writer.uint32(802).string(message.createdBy)
    }
    if (message.createdAt !== undefined) {
      Timestamp.encode(message.createdAt, writer.uint32(810).fork()).ldelim()
    }
    if (message.updatedBy !== undefined) {
      writer.uint32(818).string(message.updatedBy)
    }
    if (message.updatedAt !== undefined) {
      Timestamp.encode(message.updatedAt, writer.uint32(826).fork()).ldelim()
    }
    return writer
  },

  decode(input: _m0.Reader | Uint8Array, length?: number): AuditResponse {
    const reader = input instanceof _m0.Reader ? input : new _m0.Reader(input)
    let end = length === undefined ? reader.len : reader.pos + length
    const message = createBaseAuditResponse()
    while (reader.pos < end) {
      const tag = reader.uint32()
      switch (tag >>> 3) {
        case 100:
          message.createdBy = reader.string()
          break
        case 101:
          message.createdAt = Timestamp.decode(reader, reader.uint32())
          break
        case 102:
          message.updatedBy = reader.string()
          break
        case 103:
          message.updatedAt = Timestamp.decode(reader, reader.uint32())
          break
        default:
          reader.skipType(tag & 7)
          break
      }
    }
    return message
  },

  fromJSON(object: any): AuditResponse {
    return {
      createdBy: isSet(object.createdBy) ? String(object.createdBy) : '',
      createdAt: isSet(object.createdAt) ? fromJsonTimestamp(object.createdAt) : undefined,
      updatedBy: isSet(object.updatedBy) ? String(object.updatedBy) : undefined,
      updatedAt: isSet(object.updatedAt) ? fromJsonTimestamp(object.updatedAt) : undefined,
    }
  },

  toJSON(message: AuditResponse): unknown {
    const obj: any = {}
    message.createdBy !== undefined && (obj.createdBy = message.createdBy)
    message.createdAt !== undefined && (obj.createdAt = fromTimestamp(message.createdAt).toISOString())
    message.updatedBy !== undefined && (obj.updatedBy = message.updatedBy)
    message.updatedAt !== undefined && (obj.updatedAt = fromTimestamp(message.updatedAt).toISOString())
    return obj
  },

  create<I extends Exact<DeepPartial<AuditResponse>, I>>(base?: I): AuditResponse {
    return AuditResponse.fromPartial(base ?? {})
  },

  fromPartial<I extends Exact<DeepPartial<AuditResponse>, I>>(object: I): AuditResponse {
    const message = createBaseAuditResponse()
    message.createdBy = object.createdBy ?? ''
    message.createdAt =
      object.createdAt !== undefined && object.createdAt !== null ? Timestamp.fromPartial(object.createdAt) : undefined
    message.updatedBy = object.updatedBy ?? undefined
    message.updatedAt =
      object.updatedAt !== undefined && object.updatedAt !== null ? Timestamp.fromPartial(object.updatedAt) : undefined
    return message
  },
}

function createBaseCreateEntityResponse(): CreateEntityResponse {
  return { id: '', createdAt: undefined }
}

export const CreateEntityResponse = {
  encode(message: CreateEntityResponse, writer: _m0.Writer = _m0.Writer.create()): _m0.Writer {
    if (message.id !== '') {
      writer.uint32(10).string(message.id)
    }
    if (message.createdAt !== undefined) {
      Timestamp.encode(message.createdAt, writer.uint32(802).fork()).ldelim()
    }
    return writer
  },

  decode(input: _m0.Reader | Uint8Array, length?: number): CreateEntityResponse {
    const reader = input instanceof _m0.Reader ? input : new _m0.Reader(input)
    let end = length === undefined ? reader.len : reader.pos + length
    const message = createBaseCreateEntityResponse()
    while (reader.pos < end) {
      const tag = reader.uint32()
      switch (tag >>> 3) {
        case 1:
          message.id = reader.string()
          break
        case 100:
          message.createdAt = Timestamp.decode(reader, reader.uint32())
          break
        default:
          reader.skipType(tag & 7)
          break
      }
    }
    return message
  },

  fromJSON(object: any): CreateEntityResponse {
    return {
      id: isSet(object.id) ? String(object.id) : '',
      createdAt: isSet(object.createdAt) ? fromJsonTimestamp(object.createdAt) : undefined,
    }
  },

  toJSON(message: CreateEntityResponse): unknown {
    const obj: any = {}
    message.id !== undefined && (obj.id = message.id)
    message.createdAt !== undefined && (obj.createdAt = fromTimestamp(message.createdAt).toISOString())
    return obj
  },

  create<I extends Exact<DeepPartial<CreateEntityResponse>, I>>(base?: I): CreateEntityResponse {
    return CreateEntityResponse.fromPartial(base ?? {})
  },

  fromPartial<I extends Exact<DeepPartial<CreateEntityResponse>, I>>(object: I): CreateEntityResponse {
    const message = createBaseCreateEntityResponse()
    message.id = object.id ?? ''
    message.createdAt =
      object.createdAt !== undefined && object.createdAt !== null ? Timestamp.fromPartial(object.createdAt) : undefined
    return message
  },
}

function createBaseUpdateEntityResponse(): UpdateEntityResponse {
  return { updatedAt: undefined }
}

export const UpdateEntityResponse = {
  encode(message: UpdateEntityResponse, writer: _m0.Writer = _m0.Writer.create()): _m0.Writer {
    if (message.updatedAt !== undefined) {
      Timestamp.encode(message.updatedAt, writer.uint32(802).fork()).ldelim()
<<<<<<< HEAD
=======
    }
    return writer
  },

  decode(input: _m0.Reader | Uint8Array, length?: number): UpdateEntityResponse {
    const reader = input instanceof _m0.Reader ? input : new _m0.Reader(input)
    let end = length === undefined ? reader.len : reader.pos + length
    const message = createBaseUpdateEntityResponse()
    while (reader.pos < end) {
      const tag = reader.uint32()
      switch (tag >>> 3) {
        case 100:
          message.updatedAt = Timestamp.decode(reader, reader.uint32())
          break
        default:
          reader.skipType(tag & 7)
          break
      }
    }
    return message
  },

  fromJSON(object: any): UpdateEntityResponse {
    return { updatedAt: isSet(object.updatedAt) ? fromJsonTimestamp(object.updatedAt) : undefined }
  },

  toJSON(message: UpdateEntityResponse): unknown {
    const obj: any = {}
    message.updatedAt !== undefined && (obj.updatedAt = fromTimestamp(message.updatedAt).toISOString())
    return obj
  },

  create<I extends Exact<DeepPartial<UpdateEntityResponse>, I>>(base?: I): UpdateEntityResponse {
    return UpdateEntityResponse.fromPartial(base ?? {})
  },

  fromPartial<I extends Exact<DeepPartial<UpdateEntityResponse>, I>>(object: I): UpdateEntityResponse {
    const message = createBaseUpdateEntityResponse()
    message.updatedAt =
      object.updatedAt !== undefined && object.updatedAt !== null ? Timestamp.fromPartial(object.updatedAt) : undefined
    return message
  },
}

function createBaseVolumeLink(): VolumeLink {
  return { id: '', name: '', path: '' }
}

export const VolumeLink = {
  encode(message: VolumeLink, writer: _m0.Writer = _m0.Writer.create()): _m0.Writer {
    if (message.id !== '') {
      writer.uint32(802).string(message.id)
    }
    if (message.name !== '') {
      writer.uint32(810).string(message.name)
    }
    if (message.path !== '') {
      writer.uint32(818).string(message.path)
    }
    return writer
  },

  decode(input: _m0.Reader | Uint8Array, length?: number): VolumeLink {
    const reader = input instanceof _m0.Reader ? input : new _m0.Reader(input)
    let end = length === undefined ? reader.len : reader.pos + length
    const message = createBaseVolumeLink()
    while (reader.pos < end) {
      const tag = reader.uint32()
      switch (tag >>> 3) {
        case 100:
          message.id = reader.string()
          break
        case 101:
          message.name = reader.string()
          break
        case 102:
          message.path = reader.string()
          break
        default:
          reader.skipType(tag & 7)
          break
      }
    }
    return message
  },

  fromJSON(object: any): VolumeLink {
    return {
      id: isSet(object.id) ? String(object.id) : '',
      name: isSet(object.name) ? String(object.name) : '',
      path: isSet(object.path) ? String(object.path) : '',
    }
  },

  toJSON(message: VolumeLink): unknown {
    const obj: any = {}
    message.id !== undefined && (obj.id = message.id)
    message.name !== undefined && (obj.name = message.name)
    message.path !== undefined && (obj.path = message.path)
    return obj
  },

  create<I extends Exact<DeepPartial<VolumeLink>, I>>(base?: I): VolumeLink {
    return VolumeLink.fromPartial(base ?? {})
  },

  fromPartial<I extends Exact<DeepPartial<VolumeLink>, I>>(object: I): VolumeLink {
    const message = createBaseVolumeLink()
    message.id = object.id ?? ''
    message.name = object.name ?? ''
    message.path = object.path ?? ''
    return message
  },
}

function createBaseInitContainer(): InitContainer {
  return { id: '', name: '', image: '', useParentConfig: false, volumes: [], command: [], args: [], environment: [] }
}

export const InitContainer = {
  encode(message: InitContainer, writer: _m0.Writer = _m0.Writer.create()): _m0.Writer {
    if (message.id !== '') {
      writer.uint32(802).string(message.id)
    }
    if (message.name !== '') {
      writer.uint32(810).string(message.name)
    }
    if (message.image !== '') {
      writer.uint32(818).string(message.image)
    }
    if (message.useParentConfig === true) {
      writer.uint32(824).bool(message.useParentConfig)
    }
    for (const v of message.volumes) {
      VolumeLink.encode(v!, writer.uint32(8002).fork()).ldelim()
    }
    for (const v of message.command) {
      UniqueKey.encode(v!, writer.uint32(8010).fork()).ldelim()
    }
    for (const v of message.args) {
      UniqueKey.encode(v!, writer.uint32(8018).fork()).ldelim()
    }
    for (const v of message.environment) {
      UniqueKeyValue.encode(v!, writer.uint32(8026).fork()).ldelim()
    }
    return writer
  },

  decode(input: _m0.Reader | Uint8Array, length?: number): InitContainer {
    const reader = input instanceof _m0.Reader ? input : new _m0.Reader(input)
    let end = length === undefined ? reader.len : reader.pos + length
    const message = createBaseInitContainer()
    while (reader.pos < end) {
      const tag = reader.uint32()
      switch (tag >>> 3) {
        case 100:
          message.id = reader.string()
          break
        case 101:
          message.name = reader.string()
          break
        case 102:
          message.image = reader.string()
          break
        case 103:
          message.useParentConfig = reader.bool()
          break
        case 1000:
          message.volumes.push(VolumeLink.decode(reader, reader.uint32()))
          break
        case 1001:
          message.command.push(UniqueKey.decode(reader, reader.uint32()))
          break
        case 1002:
          message.args.push(UniqueKey.decode(reader, reader.uint32()))
          break
        case 1003:
          message.environment.push(UniqueKeyValue.decode(reader, reader.uint32()))
          break
        default:
          reader.skipType(tag & 7)
          break
      }
    }
    return message
  },

  fromJSON(object: any): InitContainer {
    return {
      id: isSet(object.id) ? String(object.id) : '',
      name: isSet(object.name) ? String(object.name) : '',
      image: isSet(object.image) ? String(object.image) : '',
      useParentConfig: isSet(object.useParentConfig) ? Boolean(object.useParentConfig) : false,
      volumes: Array.isArray(object?.volumes) ? object.volumes.map((e: any) => VolumeLink.fromJSON(e)) : [],
      command: Array.isArray(object?.command) ? object.command.map((e: any) => UniqueKey.fromJSON(e)) : [],
      args: Array.isArray(object?.args) ? object.args.map((e: any) => UniqueKey.fromJSON(e)) : [],
      environment: Array.isArray(object?.environment)
        ? object.environment.map((e: any) => UniqueKeyValue.fromJSON(e))
        : [],
    }
  },

  toJSON(message: InitContainer): unknown {
    const obj: any = {}
    message.id !== undefined && (obj.id = message.id)
    message.name !== undefined && (obj.name = message.name)
    message.image !== undefined && (obj.image = message.image)
    message.useParentConfig !== undefined && (obj.useParentConfig = message.useParentConfig)
    if (message.volumes) {
      obj.volumes = message.volumes.map(e => (e ? VolumeLink.toJSON(e) : undefined))
    } else {
      obj.volumes = []
    }
    if (message.command) {
      obj.command = message.command.map(e => (e ? UniqueKey.toJSON(e) : undefined))
    } else {
      obj.command = []
    }
    if (message.args) {
      obj.args = message.args.map(e => (e ? UniqueKey.toJSON(e) : undefined))
    } else {
      obj.args = []
    }
    if (message.environment) {
      obj.environment = message.environment.map(e => (e ? UniqueKeyValue.toJSON(e) : undefined))
    } else {
      obj.environment = []
    }
    return obj
  },

  create<I extends Exact<DeepPartial<InitContainer>, I>>(base?: I): InitContainer {
    return InitContainer.fromPartial(base ?? {})
  },

  fromPartial<I extends Exact<DeepPartial<InitContainer>, I>>(object: I): InitContainer {
    const message = createBaseInitContainer()
    message.id = object.id ?? ''
    message.name = object.name ?? ''
    message.image = object.image ?? ''
    message.useParentConfig = object.useParentConfig ?? false
    message.volumes = object.volumes?.map(e => VolumeLink.fromPartial(e)) || []
    message.command = object.command?.map(e => UniqueKey.fromPartial(e)) || []
    message.args = object.args?.map(e => UniqueKey.fromPartial(e)) || []
    message.environment = object.environment?.map(e => UniqueKeyValue.fromPartial(e)) || []
    return message
  },
}

function createBaseInitContainerList(): InitContainerList {
  return { data: [] }
}

export const InitContainerList = {
  encode(message: InitContainerList, writer: _m0.Writer = _m0.Writer.create()): _m0.Writer {
    for (const v of message.data) {
      InitContainer.encode(v!, writer.uint32(8002).fork()).ldelim()
    }
    return writer
  },

  decode(input: _m0.Reader | Uint8Array, length?: number): InitContainerList {
    const reader = input instanceof _m0.Reader ? input : new _m0.Reader(input)
    let end = length === undefined ? reader.len : reader.pos + length
    const message = createBaseInitContainerList()
    while (reader.pos < end) {
      const tag = reader.uint32()
      switch (tag >>> 3) {
        case 1000:
          message.data.push(InitContainer.decode(reader, reader.uint32()))
          break
        default:
          reader.skipType(tag & 7)
          break
      }
    }
    return message
  },

  fromJSON(object: any): InitContainerList {
    return { data: Array.isArray(object?.data) ? object.data.map((e: any) => InitContainer.fromJSON(e)) : [] }
  },

  toJSON(message: InitContainerList): unknown {
    const obj: any = {}
    if (message.data) {
      obj.data = message.data.map(e => (e ? InitContainer.toJSON(e) : undefined))
    } else {
      obj.data = []
    }
    return obj
  },

  create<I extends Exact<DeepPartial<InitContainerList>, I>>(base?: I): InitContainerList {
    return InitContainerList.fromPartial(base ?? {})
  },

  fromPartial<I extends Exact<DeepPartial<InitContainerList>, I>>(object: I): InitContainerList {
    const message = createBaseInitContainerList()
    message.data = object.data?.map(e => InitContainer.fromPartial(e)) || []
    return message
  },
}

function createBaseLogConfig(): LogConfig {
  return { driver: 0, options: [] }
}

export const LogConfig = {
  encode(message: LogConfig, writer: _m0.Writer = _m0.Writer.create()): _m0.Writer {
    if (message.driver !== 0) {
      writer.uint32(800).int32(message.driver)
    }
    for (const v of message.options) {
      UniqueKeyValue.encode(v!, writer.uint32(8002).fork()).ldelim()
    }
    return writer
  },

  decode(input: _m0.Reader | Uint8Array, length?: number): LogConfig {
    const reader = input instanceof _m0.Reader ? input : new _m0.Reader(input)
    let end = length === undefined ? reader.len : reader.pos + length
    const message = createBaseLogConfig()
    while (reader.pos < end) {
      const tag = reader.uint32()
      switch (tag >>> 3) {
        case 100:
          message.driver = reader.int32() as any
          break
        case 1000:
          message.options.push(UniqueKeyValue.decode(reader, reader.uint32()))
          break
        default:
          reader.skipType(tag & 7)
          break
      }
    }
    return message
  },

  fromJSON(object: any): LogConfig {
    return {
      driver: isSet(object.driver) ? driverTypeFromJSON(object.driver) : 0,
      options: Array.isArray(object?.options) ? object.options.map((e: any) => UniqueKeyValue.fromJSON(e)) : [],
    }
  },

  toJSON(message: LogConfig): unknown {
    const obj: any = {}
    message.driver !== undefined && (obj.driver = driverTypeToJSON(message.driver))
    if (message.options) {
      obj.options = message.options.map(e => (e ? UniqueKeyValue.toJSON(e) : undefined))
    } else {
      obj.options = []
    }
    return obj
  },

  create<I extends Exact<DeepPartial<LogConfig>, I>>(base?: I): LogConfig {
    return LogConfig.fromPartial(base ?? {})
  },

  fromPartial<I extends Exact<DeepPartial<LogConfig>, I>>(object: I): LogConfig {
    const message = createBaseLogConfig()
    message.driver = object.driver ?? 0
    message.options = object.options?.map(e => UniqueKeyValue.fromPartial(e)) || []
    return message
  },
}

function createBasePort(): Port {
  return { id: '', internal: 0 }
}

export const Port = {
  encode(message: Port, writer: _m0.Writer = _m0.Writer.create()): _m0.Writer {
    if (message.id !== '') {
      writer.uint32(802).string(message.id)
    }
    if (message.internal !== 0) {
      writer.uint32(808).int32(message.internal)
    }
    if (message.external !== undefined) {
      writer.uint32(816).int32(message.external)
    }
    return writer
  },

  decode(input: _m0.Reader | Uint8Array, length?: number): Port {
    const reader = input instanceof _m0.Reader ? input : new _m0.Reader(input)
    let end = length === undefined ? reader.len : reader.pos + length
    const message = createBasePort()
    while (reader.pos < end) {
      const tag = reader.uint32()
      switch (tag >>> 3) {
        case 100:
          message.id = reader.string()
          break
        case 101:
          message.internal = reader.int32()
          break
        case 102:
          message.external = reader.int32()
          break
        default:
          reader.skipType(tag & 7)
          break
      }
    }
    return message
  },

  fromJSON(object: any): Port {
    return {
      id: isSet(object.id) ? String(object.id) : '',
      internal: isSet(object.internal) ? Number(object.internal) : 0,
      external: isSet(object.external) ? Number(object.external) : undefined,
    }
  },

  toJSON(message: Port): unknown {
    const obj: any = {}
    message.id !== undefined && (obj.id = message.id)
    message.internal !== undefined && (obj.internal = Math.round(message.internal))
    message.external !== undefined && (obj.external = Math.round(message.external))
    return obj
  },

  create<I extends Exact<DeepPartial<Port>, I>>(base?: I): Port {
    return Port.fromPartial(base ?? {})
  },

  fromPartial<I extends Exact<DeepPartial<Port>, I>>(object: I): Port {
    const message = createBasePort()
    message.id = object.id ?? ''
    message.internal = object.internal ?? 0
    message.external = object.external ?? undefined
    return message
  },
}

function createBasePortList(): PortList {
  return { data: [] }
}

export const PortList = {
  encode(message: PortList, writer: _m0.Writer = _m0.Writer.create()): _m0.Writer {
    for (const v of message.data) {
      Port.encode(v!, writer.uint32(8002).fork()).ldelim()
    }
    return writer
  },

  decode(input: _m0.Reader | Uint8Array, length?: number): PortList {
    const reader = input instanceof _m0.Reader ? input : new _m0.Reader(input)
    let end = length === undefined ? reader.len : reader.pos + length
    const message = createBasePortList()
    while (reader.pos < end) {
      const tag = reader.uint32()
      switch (tag >>> 3) {
        case 1000:
          message.data.push(Port.decode(reader, reader.uint32()))
          break
        default:
          reader.skipType(tag & 7)
          break
      }
    }
    return message
  },

  fromJSON(object: any): PortList {
    return { data: Array.isArray(object?.data) ? object.data.map((e: any) => Port.fromJSON(e)) : [] }
  },

  toJSON(message: PortList): unknown {
    const obj: any = {}
    if (message.data) {
      obj.data = message.data.map(e => (e ? Port.toJSON(e) : undefined))
    } else {
      obj.data = []
    }
    return obj
  },

  create<I extends Exact<DeepPartial<PortList>, I>>(base?: I): PortList {
    return PortList.fromPartial(base ?? {})
  },

  fromPartial<I extends Exact<DeepPartial<PortList>, I>>(object: I): PortList {
    const message = createBasePortList()
    message.data = object.data?.map(e => Port.fromPartial(e)) || []
    return message
  },
}

function createBasePortRange(): PortRange {
  return { from: 0, to: 0 }
}

export const PortRange = {
  encode(message: PortRange, writer: _m0.Writer = _m0.Writer.create()): _m0.Writer {
    if (message.from !== 0) {
      writer.uint32(800).int32(message.from)
    }
    if (message.to !== 0) {
      writer.uint32(808).int32(message.to)
    }
    return writer
  },

  decode(input: _m0.Reader | Uint8Array, length?: number): PortRange {
    const reader = input instanceof _m0.Reader ? input : new _m0.Reader(input)
    let end = length === undefined ? reader.len : reader.pos + length
    const message = createBasePortRange()
    while (reader.pos < end) {
      const tag = reader.uint32()
      switch (tag >>> 3) {
        case 100:
          message.from = reader.int32()
          break
        case 101:
          message.to = reader.int32()
          break
        default:
          reader.skipType(tag & 7)
          break
      }
    }
    return message
  },

  fromJSON(object: any): PortRange {
    return { from: isSet(object.from) ? Number(object.from) : 0, to: isSet(object.to) ? Number(object.to) : 0 }
  },

  toJSON(message: PortRange): unknown {
    const obj: any = {}
    message.from !== undefined && (obj.from = Math.round(message.from))
    message.to !== undefined && (obj.to = Math.round(message.to))
    return obj
  },

  create<I extends Exact<DeepPartial<PortRange>, I>>(base?: I): PortRange {
    return PortRange.fromPartial(base ?? {})
  },

  fromPartial<I extends Exact<DeepPartial<PortRange>, I>>(object: I): PortRange {
    const message = createBasePortRange()
    message.from = object.from ?? 0
    message.to = object.to ?? 0
    return message
  },
}

function createBasePortRangeBinding(): PortRangeBinding {
  return { id: '', internal: undefined, external: undefined }
}

export const PortRangeBinding = {
  encode(message: PortRangeBinding, writer: _m0.Writer = _m0.Writer.create()): _m0.Writer {
    if (message.id !== '') {
      writer.uint32(802).string(message.id)
    }
    if (message.internal !== undefined) {
      PortRange.encode(message.internal, writer.uint32(810).fork()).ldelim()
    }
    if (message.external !== undefined) {
      PortRange.encode(message.external, writer.uint32(818).fork()).ldelim()
    }
    return writer
  },

  decode(input: _m0.Reader | Uint8Array, length?: number): PortRangeBinding {
    const reader = input instanceof _m0.Reader ? input : new _m0.Reader(input)
    let end = length === undefined ? reader.len : reader.pos + length
    const message = createBasePortRangeBinding()
    while (reader.pos < end) {
      const tag = reader.uint32()
      switch (tag >>> 3) {
        case 100:
          message.id = reader.string()
          break
        case 101:
          message.internal = PortRange.decode(reader, reader.uint32())
          break
        case 102:
          message.external = PortRange.decode(reader, reader.uint32())
          break
        default:
          reader.skipType(tag & 7)
          break
      }
    }
    return message
  },

  fromJSON(object: any): PortRangeBinding {
    return {
      id: isSet(object.id) ? String(object.id) : '',
      internal: isSet(object.internal) ? PortRange.fromJSON(object.internal) : undefined,
      external: isSet(object.external) ? PortRange.fromJSON(object.external) : undefined,
    }
  },

  toJSON(message: PortRangeBinding): unknown {
    const obj: any = {}
    message.id !== undefined && (obj.id = message.id)
    message.internal !== undefined && (obj.internal = message.internal ? PortRange.toJSON(message.internal) : undefined)
    message.external !== undefined && (obj.external = message.external ? PortRange.toJSON(message.external) : undefined)
    return obj
  },

  create<I extends Exact<DeepPartial<PortRangeBinding>, I>>(base?: I): PortRangeBinding {
    return PortRangeBinding.fromPartial(base ?? {})
  },

  fromPartial<I extends Exact<DeepPartial<PortRangeBinding>, I>>(object: I): PortRangeBinding {
    const message = createBasePortRangeBinding()
    message.id = object.id ?? ''
    message.internal =
      object.internal !== undefined && object.internal !== null ? PortRange.fromPartial(object.internal) : undefined
    message.external =
      object.external !== undefined && object.external !== null ? PortRange.fromPartial(object.external) : undefined
    return message
  },
}

function createBasePortRangeBindingList(): PortRangeBindingList {
  return { data: [] }
}

export const PortRangeBindingList = {
  encode(message: PortRangeBindingList, writer: _m0.Writer = _m0.Writer.create()): _m0.Writer {
    for (const v of message.data) {
      PortRangeBinding.encode(v!, writer.uint32(8002).fork()).ldelim()
    }
    return writer
  },

  decode(input: _m0.Reader | Uint8Array, length?: number): PortRangeBindingList {
    const reader = input instanceof _m0.Reader ? input : new _m0.Reader(input)
    let end = length === undefined ? reader.len : reader.pos + length
    const message = createBasePortRangeBindingList()
    while (reader.pos < end) {
      const tag = reader.uint32()
      switch (tag >>> 3) {
        case 1000:
          message.data.push(PortRangeBinding.decode(reader, reader.uint32()))
          break
        default:
          reader.skipType(tag & 7)
          break
      }
    }
    return message
  },

  fromJSON(object: any): PortRangeBindingList {
    return { data: Array.isArray(object?.data) ? object.data.map((e: any) => PortRangeBinding.fromJSON(e)) : [] }
  },

  toJSON(message: PortRangeBindingList): unknown {
    const obj: any = {}
    if (message.data) {
      obj.data = message.data.map(e => (e ? PortRangeBinding.toJSON(e) : undefined))
    } else {
      obj.data = []
    }
    return obj
  },

  create<I extends Exact<DeepPartial<PortRangeBindingList>, I>>(base?: I): PortRangeBindingList {
    return PortRangeBindingList.fromPartial(base ?? {})
  },

  fromPartial<I extends Exact<DeepPartial<PortRangeBindingList>, I>>(object: I): PortRangeBindingList {
    const message = createBasePortRangeBindingList()
    message.data = object.data?.map(e => PortRangeBinding.fromPartial(e)) || []
    return message
  },
}

function createBaseVolume(): Volume {
  return { id: '', name: '', path: '' }
}

export const Volume = {
  encode(message: Volume, writer: _m0.Writer = _m0.Writer.create()): _m0.Writer {
    if (message.id !== '') {
      writer.uint32(802).string(message.id)
    }
    if (message.name !== '') {
      writer.uint32(810).string(message.name)
    }
    if (message.path !== '') {
      writer.uint32(818).string(message.path)
    }
    if (message.size !== undefined) {
      writer.uint32(826).string(message.size)
    }
    if (message.type !== undefined) {
      writer.uint32(832).int32(message.type)
    }
    if (message.class !== undefined) {
      writer.uint32(842).string(message.class)
    }
    return writer
  },

  decode(input: _m0.Reader | Uint8Array, length?: number): Volume {
    const reader = input instanceof _m0.Reader ? input : new _m0.Reader(input)
    let end = length === undefined ? reader.len : reader.pos + length
    const message = createBaseVolume()
    while (reader.pos < end) {
      const tag = reader.uint32()
      switch (tag >>> 3) {
        case 100:
          message.id = reader.string()
          break
        case 101:
          message.name = reader.string()
          break
        case 102:
          message.path = reader.string()
          break
        case 103:
          message.size = reader.string()
          break
        case 104:
          message.type = reader.int32() as any
          break
        case 105:
          message.class = reader.string()
          break
        default:
          reader.skipType(tag & 7)
          break
      }
    }
    return message
  },

  fromJSON(object: any): Volume {
    return {
      id: isSet(object.id) ? String(object.id) : '',
      name: isSet(object.name) ? String(object.name) : '',
      path: isSet(object.path) ? String(object.path) : '',
      size: isSet(object.size) ? String(object.size) : undefined,
      type: isSet(object.type) ? volumeTypeFromJSON(object.type) : undefined,
      class: isSet(object.class) ? String(object.class) : undefined,
    }
  },

  toJSON(message: Volume): unknown {
    const obj: any = {}
    message.id !== undefined && (obj.id = message.id)
    message.name !== undefined && (obj.name = message.name)
    message.path !== undefined && (obj.path = message.path)
    message.size !== undefined && (obj.size = message.size)
    message.type !== undefined && (obj.type = message.type !== undefined ? volumeTypeToJSON(message.type) : undefined)
    message.class !== undefined && (obj.class = message.class)
    return obj
  },

  create<I extends Exact<DeepPartial<Volume>, I>>(base?: I): Volume {
    return Volume.fromPartial(base ?? {})
  },

  fromPartial<I extends Exact<DeepPartial<Volume>, I>>(object: I): Volume {
    const message = createBaseVolume()
    message.id = object.id ?? ''
    message.name = object.name ?? ''
    message.path = object.path ?? ''
    message.size = object.size ?? undefined
    message.type = object.type ?? undefined
    message.class = object.class ?? undefined
    return message
  },
}

function createBaseVolumeList(): VolumeList {
  return { data: [] }
}

export const VolumeList = {
  encode(message: VolumeList, writer: _m0.Writer = _m0.Writer.create()): _m0.Writer {
    for (const v of message.data) {
      Volume.encode(v!, writer.uint32(8002).fork()).ldelim()
    }
    return writer
  },

  decode(input: _m0.Reader | Uint8Array, length?: number): VolumeList {
    const reader = input instanceof _m0.Reader ? input : new _m0.Reader(input)
    let end = length === undefined ? reader.len : reader.pos + length
    const message = createBaseVolumeList()
    while (reader.pos < end) {
      const tag = reader.uint32()
      switch (tag >>> 3) {
        case 1000:
          message.data.push(Volume.decode(reader, reader.uint32()))
          break
        default:
          reader.skipType(tag & 7)
          break
      }
    }
    return message
  },

  fromJSON(object: any): VolumeList {
    return { data: Array.isArray(object?.data) ? object.data.map((e: any) => Volume.fromJSON(e)) : [] }
  },

  toJSON(message: VolumeList): unknown {
    const obj: any = {}
    if (message.data) {
      obj.data = message.data.map(e => (e ? Volume.toJSON(e) : undefined))
    } else {
      obj.data = []
    }
    return obj
  },

  create<I extends Exact<DeepPartial<VolumeList>, I>>(base?: I): VolumeList {
    return VolumeList.fromPartial(base ?? {})
  },

  fromPartial<I extends Exact<DeepPartial<VolumeList>, I>>(object: I): VolumeList {
    const message = createBaseVolumeList()
    message.data = object.data?.map(e => Volume.fromPartial(e)) || []
    return message
  },
}

function createBaseUniqueKeyList(): UniqueKeyList {
  return { data: [] }
}

export const UniqueKeyList = {
  encode(message: UniqueKeyList, writer: _m0.Writer = _m0.Writer.create()): _m0.Writer {
    for (const v of message.data) {
      UniqueKey.encode(v!, writer.uint32(8002).fork()).ldelim()
    }
    return writer
  },

  decode(input: _m0.Reader | Uint8Array, length?: number): UniqueKeyList {
    const reader = input instanceof _m0.Reader ? input : new _m0.Reader(input)
    let end = length === undefined ? reader.len : reader.pos + length
    const message = createBaseUniqueKeyList()
    while (reader.pos < end) {
      const tag = reader.uint32()
      switch (tag >>> 3) {
        case 1000:
          message.data.push(UniqueKey.decode(reader, reader.uint32()))
          break
        default:
          reader.skipType(tag & 7)
          break
      }
    }
    return message
  },

  fromJSON(object: any): UniqueKeyList {
    return { data: Array.isArray(object?.data) ? object.data.map((e: any) => UniqueKey.fromJSON(e)) : [] }
  },

  toJSON(message: UniqueKeyList): unknown {
    const obj: any = {}
    if (message.data) {
      obj.data = message.data.map(e => (e ? UniqueKey.toJSON(e) : undefined))
    } else {
      obj.data = []
    }
    return obj
  },

  create<I extends Exact<DeepPartial<UniqueKeyList>, I>>(base?: I): UniqueKeyList {
    return UniqueKeyList.fromPartial(base ?? {})
  },

  fromPartial<I extends Exact<DeepPartial<UniqueKeyList>, I>>(object: I): UniqueKeyList {
    const message = createBaseUniqueKeyList()
    message.data = object.data?.map(e => UniqueKey.fromPartial(e)) || []
    return message
  },
}

function createBaseUniqueKeyValue(): UniqueKeyValue {
  return { id: '', key: '', value: '' }
}

export const UniqueKeyValue = {
  encode(message: UniqueKeyValue, writer: _m0.Writer = _m0.Writer.create()): _m0.Writer {
    if (message.id !== '') {
      writer.uint32(802).string(message.id)
    }
    if (message.key !== '') {
      writer.uint32(810).string(message.key)
    }
    if (message.value !== '') {
      writer.uint32(818).string(message.value)
    }
    return writer
  },

  decode(input: _m0.Reader | Uint8Array, length?: number): UniqueKeyValue {
    const reader = input instanceof _m0.Reader ? input : new _m0.Reader(input)
    let end = length === undefined ? reader.len : reader.pos + length
    const message = createBaseUniqueKeyValue()
    while (reader.pos < end) {
      const tag = reader.uint32()
      switch (tag >>> 3) {
        case 100:
          message.id = reader.string()
          break
        case 101:
          message.key = reader.string()
          break
        case 102:
          message.value = reader.string()
          break
        default:
          reader.skipType(tag & 7)
          break
      }
    }
    return message
  },

  fromJSON(object: any): UniqueKeyValue {
    return {
      id: isSet(object.id) ? String(object.id) : '',
      key: isSet(object.key) ? String(object.key) : '',
      value: isSet(object.value) ? String(object.value) : '',
    }
  },

  toJSON(message: UniqueKeyValue): unknown {
    const obj: any = {}
    message.id !== undefined && (obj.id = message.id)
    message.key !== undefined && (obj.key = message.key)
    message.value !== undefined && (obj.value = message.value)
    return obj
  },

  create<I extends Exact<DeepPartial<UniqueKeyValue>, I>>(base?: I): UniqueKeyValue {
    return UniqueKeyValue.fromPartial(base ?? {})
  },

  fromPartial<I extends Exact<DeepPartial<UniqueKeyValue>, I>>(object: I): UniqueKeyValue {
    const message = createBaseUniqueKeyValue()
    message.id = object.id ?? ''
    message.key = object.key ?? ''
    message.value = object.value ?? ''
    return message
  },
}

function createBaseUniqueKeyValueList(): UniqueKeyValueList {
  return { data: [] }
}

export const UniqueKeyValueList = {
  encode(message: UniqueKeyValueList, writer: _m0.Writer = _m0.Writer.create()): _m0.Writer {
    for (const v of message.data) {
      UniqueKeyValue.encode(v!, writer.uint32(8002).fork()).ldelim()
    }
    return writer
  },

  decode(input: _m0.Reader | Uint8Array, length?: number): UniqueKeyValueList {
    const reader = input instanceof _m0.Reader ? input : new _m0.Reader(input)
    let end = length === undefined ? reader.len : reader.pos + length
    const message = createBaseUniqueKeyValueList()
    while (reader.pos < end) {
      const tag = reader.uint32()
      switch (tag >>> 3) {
        case 1000:
          message.data.push(UniqueKeyValue.decode(reader, reader.uint32()))
          break
        default:
          reader.skipType(tag & 7)
          break
      }
    }
    return message
  },

  fromJSON(object: any): UniqueKeyValueList {
    return { data: Array.isArray(object?.data) ? object.data.map((e: any) => UniqueKeyValue.fromJSON(e)) : [] }
  },

  toJSON(message: UniqueKeyValueList): unknown {
    const obj: any = {}
    if (message.data) {
      obj.data = message.data.map(e => (e ? UniqueKeyValue.toJSON(e) : undefined))
    } else {
      obj.data = []
    }
    return obj
  },

  create<I extends Exact<DeepPartial<UniqueKeyValueList>, I>>(base?: I): UniqueKeyValueList {
    return UniqueKeyValueList.fromPartial(base ?? {})
  },

  fromPartial<I extends Exact<DeepPartial<UniqueKeyValueList>, I>>(object: I): UniqueKeyValueList {
    const message = createBaseUniqueKeyValueList()
    message.data = object.data?.map(e => UniqueKeyValue.fromPartial(e)) || []
    return message
  },
}

function createBaseUniqueSecretKey(): UniqueSecretKey {
  return { id: '', key: '', required: false }
}

export const UniqueSecretKey = {
  encode(message: UniqueSecretKey, writer: _m0.Writer = _m0.Writer.create()): _m0.Writer {
    if (message.id !== '') {
      writer.uint32(802).string(message.id)
    }
    if (message.key !== '') {
      writer.uint32(810).string(message.key)
    }
    if (message.required === true) {
      writer.uint32(816).bool(message.required)
>>>>>>> bf630393
    }
    return writer
  },

<<<<<<< HEAD
  decode(input: _m0.Reader | Uint8Array, length?: number): UpdateEntityResponse {
    const reader = input instanceof _m0.Reader ? input : new _m0.Reader(input)
    let end = length === undefined ? reader.len : reader.pos + length
    const message = createBaseUpdateEntityResponse()
=======
  decode(input: _m0.Reader | Uint8Array, length?: number): UniqueSecretKey {
    const reader = input instanceof _m0.Reader ? input : new _m0.Reader(input)
    let end = length === undefined ? reader.len : reader.pos + length
    const message = createBaseUniqueSecretKey()
>>>>>>> bf630393
    while (reader.pos < end) {
      const tag = reader.uint32()
      switch (tag >>> 3) {
        case 100:
<<<<<<< HEAD
          message.updatedAt = Timestamp.decode(reader, reader.uint32())
=======
          message.id = reader.string()
          break
        case 101:
          message.key = reader.string()
          break
        case 102:
          message.required = reader.bool()
>>>>>>> bf630393
          break
        default:
          reader.skipType(tag & 7)
          break
      }
    }
    return message
  },

<<<<<<< HEAD
  fromJSON(object: any): UpdateEntityResponse {
    return { updatedAt: isSet(object.updatedAt) ? fromJsonTimestamp(object.updatedAt) : undefined }
  },

  toJSON(message: UpdateEntityResponse): unknown {
    const obj: any = {}
    message.updatedAt !== undefined && (obj.updatedAt = fromTimestamp(message.updatedAt).toISOString())
    return obj
  },

  create<I extends Exact<DeepPartial<UpdateEntityResponse>, I>>(base?: I): UpdateEntityResponse {
    return UpdateEntityResponse.fromPartial(base ?? {})
  },

  fromPartial<I extends Exact<DeepPartial<UpdateEntityResponse>, I>>(object: I): UpdateEntityResponse {
    const message = createBaseUpdateEntityResponse()
    message.updatedAt =
      object.updatedAt !== undefined && object.updatedAt !== null ? Timestamp.fromPartial(object.updatedAt) : undefined
=======
  fromJSON(object: any): UniqueSecretKey {
    return {
      id: isSet(object.id) ? String(object.id) : '',
      key: isSet(object.key) ? String(object.key) : '',
      required: isSet(object.required) ? Boolean(object.required) : false,
    }
  },

  toJSON(message: UniqueSecretKey): unknown {
    const obj: any = {}
    message.id !== undefined && (obj.id = message.id)
    message.key !== undefined && (obj.key = message.key)
    message.required !== undefined && (obj.required = message.required)
    return obj
  },

  create<I extends Exact<DeepPartial<UniqueSecretKey>, I>>(base?: I): UniqueSecretKey {
    return UniqueSecretKey.fromPartial(base ?? {})
  },

  fromPartial<I extends Exact<DeepPartial<UniqueSecretKey>, I>>(object: I): UniqueSecretKey {
    const message = createBaseUniqueSecretKey()
    message.id = object.id ?? ''
    message.key = object.key ?? ''
    message.required = object.required ?? false
>>>>>>> bf630393
    return message
  },
}

function createBaseUniqueSecretKeyList(): UniqueSecretKeyList {
  return { data: [] }
}

export const UniqueSecretKeyList = {
  encode(message: UniqueSecretKeyList, writer: _m0.Writer = _m0.Writer.create()): _m0.Writer {
    for (const v of message.data) {
      UniqueSecretKey.encode(v!, writer.uint32(8002).fork()).ldelim()
    }
    return writer
  },

  decode(input: _m0.Reader | Uint8Array, length?: number): UniqueSecretKeyList {
    const reader = input instanceof _m0.Reader ? input : new _m0.Reader(input)
    let end = length === undefined ? reader.len : reader.pos + length
    const message = createBaseUniqueSecretKeyList()
    while (reader.pos < end) {
      const tag = reader.uint32()
      switch (tag >>> 3) {
        case 1000:
          message.data.push(UniqueSecretKey.decode(reader, reader.uint32()))
          break
        default:
          reader.skipType(tag & 7)
          break
      }
    }
    return message
  },

  fromJSON(object: any): UniqueSecretKeyList {
    return { data: Array.isArray(object?.data) ? object.data.map((e: any) => UniqueSecretKey.fromJSON(e)) : [] }
  },

  toJSON(message: UniqueSecretKeyList): unknown {
    const obj: any = {}
    if (message.data) {
      obj.data = message.data.map(e => (e ? UniqueSecretKey.toJSON(e) : undefined))
    } else {
      obj.data = []
    }
    return obj
  },

  create<I extends Exact<DeepPartial<UniqueSecretKeyList>, I>>(base?: I): UniqueSecretKeyList {
    return UniqueSecretKeyList.fromPartial(base ?? {})
  },

  fromPartial<I extends Exact<DeepPartial<UniqueSecretKeyList>, I>>(object: I): UniqueSecretKeyList {
    const message = createBaseUniqueSecretKeyList()
    message.data = object.data?.map(e => UniqueSecretKey.fromPartial(e)) || []
    return message
  },
}

function createBaseUniqueSecretKeyValue(): UniqueSecretKeyValue {
  return { id: '', key: '', value: '', required: false, encrypted: false }
}

export const UniqueSecretKeyValue = {
  encode(message: UniqueSecretKeyValue, writer: _m0.Writer = _m0.Writer.create()): _m0.Writer {
    if (message.id !== '') {
      writer.uint32(802).string(message.id)
    }
    if (message.key !== '') {
      writer.uint32(810).string(message.key)
    }
    if (message.value !== '') {
      writer.uint32(826).string(message.value)
    }
    if (message.required === true) {
      writer.uint32(832).bool(message.required)
    }
    if (message.encrypted === true) {
      writer.uint32(840).bool(message.encrypted)
    }
    if (message.publicKey !== undefined) {
      writer.uint32(850).string(message.publicKey)
    }
    return writer
  },

  decode(input: _m0.Reader | Uint8Array, length?: number): UniqueSecretKeyValue {
    const reader = input instanceof _m0.Reader ? input : new _m0.Reader(input)
    let end = length === undefined ? reader.len : reader.pos + length
    const message = createBaseUniqueSecretKeyValue()
    while (reader.pos < end) {
      const tag = reader.uint32()
      switch (tag >>> 3) {
        case 100:
          message.id = reader.string()
          break
        case 101:
          message.key = reader.string()
          break
        case 103:
          message.value = reader.string()
          break
        case 104:
          message.required = reader.bool()
          break
        case 105:
          message.encrypted = reader.bool()
          break
        case 106:
          message.publicKey = reader.string()
          break
        default:
          reader.skipType(tag & 7)
          break
      }
    }
    return message
  },

  fromJSON(object: any): UniqueSecretKeyValue {
    return {
      id: isSet(object.id) ? String(object.id) : '',
      key: isSet(object.key) ? String(object.key) : '',
      value: isSet(object.value) ? String(object.value) : '',
      required: isSet(object.required) ? Boolean(object.required) : false,
      encrypted: isSet(object.encrypted) ? Boolean(object.encrypted) : false,
      publicKey: isSet(object.publicKey) ? String(object.publicKey) : undefined,
    }
  },

  toJSON(message: UniqueSecretKeyValue): unknown {
    const obj: any = {}
    message.id !== undefined && (obj.id = message.id)
    message.key !== undefined && (obj.key = message.key)
    message.value !== undefined && (obj.value = message.value)
    message.required !== undefined && (obj.required = message.required)
    message.encrypted !== undefined && (obj.encrypted = message.encrypted)
    message.publicKey !== undefined && (obj.publicKey = message.publicKey)
    return obj
  },

  create<I extends Exact<DeepPartial<UniqueSecretKeyValue>, I>>(base?: I): UniqueSecretKeyValue {
    return UniqueSecretKeyValue.fromPartial(base ?? {})
  },

  fromPartial<I extends Exact<DeepPartial<UniqueSecretKeyValue>, I>>(object: I): UniqueSecretKeyValue {
    const message = createBaseUniqueSecretKeyValue()
    message.id = object.id ?? ''
    message.key = object.key ?? ''
    message.value = object.value ?? ''
    message.required = object.required ?? false
    message.encrypted = object.encrypted ?? false
    message.publicKey = object.publicKey ?? undefined
    return message
  },
}

function createBaseUniqueSecretKeyValueList(): UniqueSecretKeyValueList {
  return { data: [] }
}

export const UniqueSecretKeyValueList = {
  encode(message: UniqueSecretKeyValueList, writer: _m0.Writer = _m0.Writer.create()): _m0.Writer {
    for (const v of message.data) {
      UniqueSecretKeyValue.encode(v!, writer.uint32(8002).fork()).ldelim()
    }
    return writer
  },

  decode(input: _m0.Reader | Uint8Array, length?: number): UniqueSecretKeyValueList {
    const reader = input instanceof _m0.Reader ? input : new _m0.Reader(input)
    let end = length === undefined ? reader.len : reader.pos + length
    const message = createBaseUniqueSecretKeyValueList()
    while (reader.pos < end) {
      const tag = reader.uint32()
      switch (tag >>> 3) {
        case 1000:
          message.data.push(UniqueSecretKeyValue.decode(reader, reader.uint32()))
          break
        default:
          reader.skipType(tag & 7)
          break
      }
    }
    return message
  },

  fromJSON(object: any): UniqueSecretKeyValueList {
    return { data: Array.isArray(object?.data) ? object.data.map((e: any) => UniqueSecretKeyValue.fromJSON(e)) : [] }
  },

  toJSON(message: UniqueSecretKeyValueList): unknown {
    const obj: any = {}
    if (message.data) {
      obj.data = message.data.map(e => (e ? UniqueSecretKeyValue.toJSON(e) : undefined))
    } else {
      obj.data = []
    }
    return obj
  },

  create<I extends Exact<DeepPartial<UniqueSecretKeyValueList>, I>>(base?: I): UniqueSecretKeyValueList {
    return UniqueSecretKeyValueList.fromPartial(base ?? {})
  },

  fromPartial<I extends Exact<DeepPartial<UniqueSecretKeyValueList>, I>>(object: I): UniqueSecretKeyValueList {
    const message = createBaseUniqueSecretKeyValueList()
    message.data = object.data?.map(e => UniqueSecretKeyValue.fromPartial(e)) || []
    return message
  },
}

function createBaseMarker(): Marker {
  return { deployment: [], service: [], ingress: [] }
}

export const Marker = {
  encode(message: Marker, writer: _m0.Writer = _m0.Writer.create()): _m0.Writer {
    for (const v of message.deployment) {
      UniqueKeyValue.encode(v!, writer.uint32(8002).fork()).ldelim()
    }
    for (const v of message.service) {
      UniqueKeyValue.encode(v!, writer.uint32(8010).fork()).ldelim()
    }
    for (const v of message.ingress) {
      UniqueKeyValue.encode(v!, writer.uint32(8018).fork()).ldelim()
    }
    return writer
  },

  decode(input: _m0.Reader | Uint8Array, length?: number): Marker {
    const reader = input instanceof _m0.Reader ? input : new _m0.Reader(input)
    let end = length === undefined ? reader.len : reader.pos + length
    const message = createBaseMarker()
    while (reader.pos < end) {
      const tag = reader.uint32()
      switch (tag >>> 3) {
        case 1000:
          message.deployment.push(UniqueKeyValue.decode(reader, reader.uint32()))
          break
        case 1001:
          message.service.push(UniqueKeyValue.decode(reader, reader.uint32()))
          break
        case 1002:
          message.ingress.push(UniqueKeyValue.decode(reader, reader.uint32()))
          break
        default:
          reader.skipType(tag & 7)
          break
      }
    }
    return message
  },

  fromJSON(object: any): Marker {
    return {
      deployment: Array.isArray(object?.deployment)
        ? object.deployment.map((e: any) => UniqueKeyValue.fromJSON(e))
        : [],
      service: Array.isArray(object?.service) ? object.service.map((e: any) => UniqueKeyValue.fromJSON(e)) : [],
      ingress: Array.isArray(object?.ingress) ? object.ingress.map((e: any) => UniqueKeyValue.fromJSON(e)) : [],
    }
  },

  toJSON(message: Marker): unknown {
    const obj: any = {}
    if (message.deployment) {
      obj.deployment = message.deployment.map(e => (e ? UniqueKeyValue.toJSON(e) : undefined))
    } else {
      obj.deployment = []
    }
    if (message.service) {
      obj.service = message.service.map(e => (e ? UniqueKeyValue.toJSON(e) : undefined))
    } else {
      obj.service = []
    }
    if (message.ingress) {
      obj.ingress = message.ingress.map(e => (e ? UniqueKeyValue.toJSON(e) : undefined))
    } else {
      obj.ingress = []
    }
    return obj
  },

  create<I extends Exact<DeepPartial<Marker>, I>>(base?: I): Marker {
    return Marker.fromPartial(base ?? {})
  },

  fromPartial<I extends Exact<DeepPartial<Marker>, I>>(object: I): Marker {
    const message = createBaseMarker()
    message.deployment = object.deployment?.map(e => UniqueKeyValue.fromPartial(e)) || []
    message.service = object.service?.map(e => UniqueKeyValue.fromPartial(e)) || []
    message.ingress = object.ingress?.map(e => UniqueKeyValue.fromPartial(e)) || []
    return message
  },
}

function createBaseContainerStorage(): ContainerStorage {
  return {}
}

export const ContainerStorage = {
  encode(message: ContainerStorage, writer: _m0.Writer = _m0.Writer.create()): _m0.Writer {
    if (message.storageId !== undefined) {
      writer.uint32(802).string(message.storageId)
    }
    if (message.path !== undefined) {
      writer.uint32(810).string(message.path)
    }
    if (message.bucket !== undefined) {
      writer.uint32(818).string(message.bucket)
    }
    return writer
  },

  decode(input: _m0.Reader | Uint8Array, length?: number): ContainerStorage {
    const reader = input instanceof _m0.Reader ? input : new _m0.Reader(input)
    let end = length === undefined ? reader.len : reader.pos + length
    const message = createBaseContainerStorage()
    while (reader.pos < end) {
      const tag = reader.uint32()
      switch (tag >>> 3) {
        case 100:
          message.storageId = reader.string()
          break
        case 101:
          message.path = reader.string()
          break
        case 102:
          message.bucket = reader.string()
          break
        default:
          reader.skipType(tag & 7)
          break
      }
    }
    return message
  },

  fromJSON(object: any): ContainerStorage {
    return {
      storageId: isSet(object.storageId) ? String(object.storageId) : undefined,
      path: isSet(object.path) ? String(object.path) : undefined,
      bucket: isSet(object.bucket) ? String(object.bucket) : undefined,
    }
  },

  toJSON(message: ContainerStorage): unknown {
    const obj: any = {}
    message.storageId !== undefined && (obj.storageId = message.storageId)
    message.path !== undefined && (obj.path = message.path)
    message.bucket !== undefined && (obj.bucket = message.bucket)
    return obj
  },

  create<I extends Exact<DeepPartial<ContainerStorage>, I>>(base?: I): ContainerStorage {
    return ContainerStorage.fromPartial(base ?? {})
  },

  fromPartial<I extends Exact<DeepPartial<ContainerStorage>, I>>(object: I): ContainerStorage {
    const message = createBaseContainerStorage()
    message.storageId = object.storageId ?? undefined
    message.path = object.path ?? undefined
    message.bucket = object.bucket ?? undefined
    return message
  },
}

function createBaseDagentContainerConfig(): DagentContainerConfig {
  return {}
}

export const DagentContainerConfig = {
  encode(message: DagentContainerConfig, writer: _m0.Writer = _m0.Writer.create()): _m0.Writer {
    if (message.logConfig !== undefined) {
      LogConfig.encode(message.logConfig, writer.uint32(802).fork()).ldelim()
    }
    if (message.restartPolicy !== undefined) {
      writer.uint32(808).int32(message.restartPolicy)
    }
    if (message.networkMode !== undefined) {
      writer.uint32(816).int32(message.networkMode)
    }
    if (message.networks !== undefined) {
      UniqueKeyList.encode(message.networks, writer.uint32(8002).fork()).ldelim()
    }
    if (message.labels !== undefined) {
      UniqueKeyValueList.encode(message.labels, writer.uint32(8010).fork()).ldelim()
    }
    return writer
  },

  decode(input: _m0.Reader | Uint8Array, length?: number): DagentContainerConfig {
    const reader = input instanceof _m0.Reader ? input : new _m0.Reader(input)
    let end = length === undefined ? reader.len : reader.pos + length
    const message = createBaseDagentContainerConfig()
    while (reader.pos < end) {
      const tag = reader.uint32()
      switch (tag >>> 3) {
        case 100:
          message.logConfig = LogConfig.decode(reader, reader.uint32())
          break
        case 101:
          message.restartPolicy = reader.int32() as any
          break
        case 102:
          message.networkMode = reader.int32() as any
          break
        case 1000:
          message.networks = UniqueKeyList.decode(reader, reader.uint32())
          break
        case 1001:
          message.labels = UniqueKeyValueList.decode(reader, reader.uint32())
          break
        default:
          reader.skipType(tag & 7)
          break
      }
    }
    return message
  },

  fromJSON(object: any): DagentContainerConfig {
    return {
      logConfig: isSet(object.logConfig) ? LogConfig.fromJSON(object.logConfig) : undefined,
      restartPolicy: isSet(object.restartPolicy) ? restartPolicyFromJSON(object.restartPolicy) : undefined,
      networkMode: isSet(object.networkMode) ? networkModeFromJSON(object.networkMode) : undefined,
      networks: isSet(object.networks) ? UniqueKeyList.fromJSON(object.networks) : undefined,
      labels: isSet(object.labels) ? UniqueKeyValueList.fromJSON(object.labels) : undefined,
    }
  },

  toJSON(message: DagentContainerConfig): unknown {
    const obj: any = {}
    message.logConfig !== undefined &&
      (obj.logConfig = message.logConfig ? LogConfig.toJSON(message.logConfig) : undefined)
    message.restartPolicy !== undefined &&
      (obj.restartPolicy = message.restartPolicy !== undefined ? restartPolicyToJSON(message.restartPolicy) : undefined)
    message.networkMode !== undefined &&
      (obj.networkMode = message.networkMode !== undefined ? networkModeToJSON(message.networkMode) : undefined)
    message.networks !== undefined &&
      (obj.networks = message.networks ? UniqueKeyList.toJSON(message.networks) : undefined)
    message.labels !== undefined &&
      (obj.labels = message.labels ? UniqueKeyValueList.toJSON(message.labels) : undefined)
    return obj
  },

  create<I extends Exact<DeepPartial<DagentContainerConfig>, I>>(base?: I): DagentContainerConfig {
    return DagentContainerConfig.fromPartial(base ?? {})
  },

  fromPartial<I extends Exact<DeepPartial<DagentContainerConfig>, I>>(object: I): DagentContainerConfig {
    const message = createBaseDagentContainerConfig()
    message.logConfig =
      object.logConfig !== undefined && object.logConfig !== null ? LogConfig.fromPartial(object.logConfig) : undefined
    message.restartPolicy = object.restartPolicy ?? undefined
    message.networkMode = object.networkMode ?? undefined
    message.networks =
      object.networks !== undefined && object.networks !== null ? UniqueKeyList.fromPartial(object.networks) : undefined
    message.labels =
      object.labels !== undefined && object.labels !== null ? UniqueKeyValueList.fromPartial(object.labels) : undefined
    return message
  },
}

function createBaseCraneContainerConfig(): CraneContainerConfig {
  return {}
}

export const CraneContainerConfig = {
  encode(message: CraneContainerConfig, writer: _m0.Writer = _m0.Writer.create()): _m0.Writer {
    if (message.deploymentStatregy !== undefined) {
      writer.uint32(800).int32(message.deploymentStatregy)
    }
    if (message.healthCheckConfig !== undefined) {
      HealthCheckConfig.encode(message.healthCheckConfig, writer.uint32(810).fork()).ldelim()
    }
    if (message.resourceConfig !== undefined) {
      ResourceConfig.encode(message.resourceConfig, writer.uint32(818).fork()).ldelim()
    }
    if (message.proxyHeaders !== undefined) {
      writer.uint32(824).bool(message.proxyHeaders)
    }
    if (message.useLoadBalancer !== undefined) {
      writer.uint32(832).bool(message.useLoadBalancer)
    }
    if (message.annotations !== undefined) {
      Marker.encode(message.annotations, writer.uint32(842).fork()).ldelim()
    }
    if (message.labels !== undefined) {
      Marker.encode(message.labels, writer.uint32(850).fork()).ldelim()
    }
    if (message.customHeaders !== undefined) {
      UniqueKeyList.encode(message.customHeaders, writer.uint32(8002).fork()).ldelim()
    }
    if (message.extraLBAnnotations !== undefined) {
      UniqueKeyValueList.encode(message.extraLBAnnotations, writer.uint32(8010).fork()).ldelim()
    }
    return writer
  },

  decode(input: _m0.Reader | Uint8Array, length?: number): CraneContainerConfig {
    const reader = input instanceof _m0.Reader ? input : new _m0.Reader(input)
    let end = length === undefined ? reader.len : reader.pos + length
    const message = createBaseCraneContainerConfig()
    while (reader.pos < end) {
      const tag = reader.uint32()
      switch (tag >>> 3) {
        case 100:
          message.deploymentStatregy = reader.int32() as any
          break
        case 101:
          message.healthCheckConfig = HealthCheckConfig.decode(reader, reader.uint32())
          break
        case 102:
          message.resourceConfig = ResourceConfig.decode(reader, reader.uint32())
          break
        case 103:
          message.proxyHeaders = reader.bool()
          break
        case 104:
          message.useLoadBalancer = reader.bool()
          break
        case 105:
          message.annotations = Marker.decode(reader, reader.uint32())
          break
        case 106:
          message.labels = Marker.decode(reader, reader.uint32())
          break
        case 1000:
          message.customHeaders = UniqueKeyList.decode(reader, reader.uint32())
          break
        case 1001:
          message.extraLBAnnotations = UniqueKeyValueList.decode(reader, reader.uint32())
          break
        default:
          reader.skipType(tag & 7)
          break
      }
    }
    return message
  },

  fromJSON(object: any): CraneContainerConfig {
    return {
      deploymentStatregy: isSet(object.deploymentStatregy)
        ? deploymentStrategyFromJSON(object.deploymentStatregy)
        : undefined,
      healthCheckConfig: isSet(object.healthCheckConfig)
        ? HealthCheckConfig.fromJSON(object.healthCheckConfig)
        : undefined,
      resourceConfig: isSet(object.resourceConfig) ? ResourceConfig.fromJSON(object.resourceConfig) : undefined,
      proxyHeaders: isSet(object.proxyHeaders) ? Boolean(object.proxyHeaders) : undefined,
      useLoadBalancer: isSet(object.useLoadBalancer) ? Boolean(object.useLoadBalancer) : undefined,
      annotations: isSet(object.annotations) ? Marker.fromJSON(object.annotations) : undefined,
      labels: isSet(object.labels) ? Marker.fromJSON(object.labels) : undefined,
      customHeaders: isSet(object.customHeaders) ? UniqueKeyList.fromJSON(object.customHeaders) : undefined,
      extraLBAnnotations: isSet(object.extraLBAnnotations)
        ? UniqueKeyValueList.fromJSON(object.extraLBAnnotations)
        : undefined,
    }
  },

  toJSON(message: CraneContainerConfig): unknown {
    const obj: any = {}
    message.deploymentStatregy !== undefined &&
      (obj.deploymentStatregy =
        message.deploymentStatregy !== undefined ? deploymentStrategyToJSON(message.deploymentStatregy) : undefined)
    message.healthCheckConfig !== undefined &&
      (obj.healthCheckConfig = message.healthCheckConfig
        ? HealthCheckConfig.toJSON(message.healthCheckConfig)
        : undefined)
    message.resourceConfig !== undefined &&
      (obj.resourceConfig = message.resourceConfig ? ResourceConfig.toJSON(message.resourceConfig) : undefined)
    message.proxyHeaders !== undefined && (obj.proxyHeaders = message.proxyHeaders)
    message.useLoadBalancer !== undefined && (obj.useLoadBalancer = message.useLoadBalancer)
    message.annotations !== undefined &&
      (obj.annotations = message.annotations ? Marker.toJSON(message.annotations) : undefined)
    message.labels !== undefined && (obj.labels = message.labels ? Marker.toJSON(message.labels) : undefined)
    message.customHeaders !== undefined &&
      (obj.customHeaders = message.customHeaders ? UniqueKeyList.toJSON(message.customHeaders) : undefined)
    message.extraLBAnnotations !== undefined &&
      (obj.extraLBAnnotations = message.extraLBAnnotations
        ? UniqueKeyValueList.toJSON(message.extraLBAnnotations)
        : undefined)
    return obj
  },

  create<I extends Exact<DeepPartial<CraneContainerConfig>, I>>(base?: I): CraneContainerConfig {
    return CraneContainerConfig.fromPartial(base ?? {})
  },

  fromPartial<I extends Exact<DeepPartial<CraneContainerConfig>, I>>(object: I): CraneContainerConfig {
    const message = createBaseCraneContainerConfig()
    message.deploymentStatregy = object.deploymentStatregy ?? undefined
    message.healthCheckConfig =
      object.healthCheckConfig !== undefined && object.healthCheckConfig !== null
        ? HealthCheckConfig.fromPartial(object.healthCheckConfig)
        : undefined
    message.resourceConfig =
      object.resourceConfig !== undefined && object.resourceConfig !== null
        ? ResourceConfig.fromPartial(object.resourceConfig)
        : undefined
    message.proxyHeaders = object.proxyHeaders ?? undefined
    message.useLoadBalancer = object.useLoadBalancer ?? undefined
    message.annotations =
      object.annotations !== undefined && object.annotations !== null
        ? Marker.fromPartial(object.annotations)
        : undefined
    message.labels =
      object.labels !== undefined && object.labels !== null ? Marker.fromPartial(object.labels) : undefined
    message.customHeaders =
      object.customHeaders !== undefined && object.customHeaders !== null
        ? UniqueKeyList.fromPartial(object.customHeaders)
        : undefined
    message.extraLBAnnotations =
      object.extraLBAnnotations !== undefined && object.extraLBAnnotations !== null
        ? UniqueKeyValueList.fromPartial(object.extraLBAnnotations)
        : undefined
    return message
  },
}

function createBaseCommonContainerConfig(): CommonContainerConfig {
  return {}
}

export const CommonContainerConfig = {
  encode(message: CommonContainerConfig, writer: _m0.Writer = _m0.Writer.create()): _m0.Writer {
    if (message.name !== undefined) {
      writer.uint32(810).string(message.name)
    }
    if (message.expose !== undefined) {
      writer.uint32(816).int32(message.expose)
    }
    if (message.ingress !== undefined) {
      Ingress.encode(message.ingress, writer.uint32(826).fork()).ldelim()
    }
    if (message.configContainer !== undefined) {
      ConfigContainer.encode(message.configContainer, writer.uint32(834).fork()).ldelim()
    }
    if (message.user !== undefined) {
      writer.uint32(840).int64(message.user)
    }
    if (message.TTY !== undefined) {
      writer.uint32(848).bool(message.TTY)
    }
    if (message.storage !== undefined) {
      ContainerStorage.encode(message.storage, writer.uint32(858).fork()).ldelim()
    }
    if (message.ports !== undefined) {
      PortList.encode(message.ports, writer.uint32(8002).fork()).ldelim()
    }
    if (message.portRanges !== undefined) {
      PortRangeBindingList.encode(message.portRanges, writer.uint32(8010).fork()).ldelim()
    }
    if (message.volumes !== undefined) {
      VolumeList.encode(message.volumes, writer.uint32(8018).fork()).ldelim()
    }
    if (message.commands !== undefined) {
      UniqueKeyList.encode(message.commands, writer.uint32(8026).fork()).ldelim()
    }
    if (message.args !== undefined) {
      UniqueKeyList.encode(message.args, writer.uint32(8034).fork()).ldelim()
    }
    if (message.environment !== undefined) {
      UniqueKeyValueList.encode(message.environment, writer.uint32(8042).fork()).ldelim()
    }
    if (message.initContainers !== undefined) {
      InitContainerList.encode(message.initContainers, writer.uint32(8050).fork()).ldelim()
    }
    return writer
  },

  decode(input: _m0.Reader | Uint8Array, length?: number): CommonContainerConfig {
    const reader = input instanceof _m0.Reader ? input : new _m0.Reader(input)
    let end = length === undefined ? reader.len : reader.pos + length
    const message = createBaseCommonContainerConfig()
    while (reader.pos < end) {
      const tag = reader.uint32()
      switch (tag >>> 3) {
        case 101:
          message.name = reader.string()
          break
        case 102:
          message.expose = reader.int32() as any
          break
        case 103:
          message.ingress = Ingress.decode(reader, reader.uint32())
          break
        case 104:
          message.configContainer = ConfigContainer.decode(reader, reader.uint32())
          break
        case 105:
          message.user = longToNumber(reader.int64() as Long)
          break
        case 106:
          message.TTY = reader.bool()
          break
        case 107:
          message.storage = ContainerStorage.decode(reader, reader.uint32())
          break
        case 1000:
          message.ports = PortList.decode(reader, reader.uint32())
          break
        case 1001:
          message.portRanges = PortRangeBindingList.decode(reader, reader.uint32())
          break
        case 1002:
          message.volumes = VolumeList.decode(reader, reader.uint32())
          break
        case 1003:
          message.commands = UniqueKeyList.decode(reader, reader.uint32())
          break
        case 1004:
          message.args = UniqueKeyList.decode(reader, reader.uint32())
          break
        case 1005:
          message.environment = UniqueKeyValueList.decode(reader, reader.uint32())
          break
        case 1006:
          message.initContainers = InitContainerList.decode(reader, reader.uint32())
          break
        default:
          reader.skipType(tag & 7)
          break
      }
    }
    return message
  },

  fromJSON(object: any): CommonContainerConfig {
    return {
      name: isSet(object.name) ? String(object.name) : undefined,
      expose: isSet(object.expose) ? exposeStrategyFromJSON(object.expose) : undefined,
      ingress: isSet(object.ingress) ? Ingress.fromJSON(object.ingress) : undefined,
      configContainer: isSet(object.configContainer) ? ConfigContainer.fromJSON(object.configContainer) : undefined,
      user: isSet(object.user) ? Number(object.user) : undefined,
      TTY: isSet(object.TTY) ? Boolean(object.TTY) : undefined,
      storage: isSet(object.storage) ? ContainerStorage.fromJSON(object.storage) : undefined,
      ports: isSet(object.ports) ? PortList.fromJSON(object.ports) : undefined,
      portRanges: isSet(object.portRanges) ? PortRangeBindingList.fromJSON(object.portRanges) : undefined,
      volumes: isSet(object.volumes) ? VolumeList.fromJSON(object.volumes) : undefined,
      commands: isSet(object.commands) ? UniqueKeyList.fromJSON(object.commands) : undefined,
      args: isSet(object.args) ? UniqueKeyList.fromJSON(object.args) : undefined,
      environment: isSet(object.environment) ? UniqueKeyValueList.fromJSON(object.environment) : undefined,
      initContainers: isSet(object.initContainers) ? InitContainerList.fromJSON(object.initContainers) : undefined,
    }
  },

  toJSON(message: CommonContainerConfig): unknown {
    const obj: any = {}
    message.name !== undefined && (obj.name = message.name)
    message.expose !== undefined &&
      (obj.expose = message.expose !== undefined ? exposeStrategyToJSON(message.expose) : undefined)
    message.ingress !== undefined && (obj.ingress = message.ingress ? Ingress.toJSON(message.ingress) : undefined)
    message.configContainer !== undefined &&
      (obj.configContainer = message.configContainer ? ConfigContainer.toJSON(message.configContainer) : undefined)
    message.user !== undefined && (obj.user = Math.round(message.user))
    message.TTY !== undefined && (obj.TTY = message.TTY)
    message.storage !== undefined &&
      (obj.storage = message.storage ? ContainerStorage.toJSON(message.storage) : undefined)
    message.ports !== undefined && (obj.ports = message.ports ? PortList.toJSON(message.ports) : undefined)
    message.portRanges !== undefined &&
      (obj.portRanges = message.portRanges ? PortRangeBindingList.toJSON(message.portRanges) : undefined)
    message.volumes !== undefined && (obj.volumes = message.volumes ? VolumeList.toJSON(message.volumes) : undefined)
    message.commands !== undefined &&
      (obj.commands = message.commands ? UniqueKeyList.toJSON(message.commands) : undefined)
    message.args !== undefined && (obj.args = message.args ? UniqueKeyList.toJSON(message.args) : undefined)
    message.environment !== undefined &&
      (obj.environment = message.environment ? UniqueKeyValueList.toJSON(message.environment) : undefined)
    message.initContainers !== undefined &&
      (obj.initContainers = message.initContainers ? InitContainerList.toJSON(message.initContainers) : undefined)
    return obj
  },

  create<I extends Exact<DeepPartial<CommonContainerConfig>, I>>(base?: I): CommonContainerConfig {
    return CommonContainerConfig.fromPartial(base ?? {})
  },

  fromPartial<I extends Exact<DeepPartial<CommonContainerConfig>, I>>(object: I): CommonContainerConfig {
    const message = createBaseCommonContainerConfig()
    message.name = object.name ?? undefined
    message.expose = object.expose ?? undefined
    message.ingress =
      object.ingress !== undefined && object.ingress !== null ? Ingress.fromPartial(object.ingress) : undefined
    message.configContainer =
      object.configContainer !== undefined && object.configContainer !== null
        ? ConfigContainer.fromPartial(object.configContainer)
        : undefined
    message.user = object.user ?? undefined
    message.TTY = object.TTY ?? undefined
    message.storage =
      object.storage !== undefined && object.storage !== null ? ContainerStorage.fromPartial(object.storage) : undefined
    message.ports = object.ports !== undefined && object.ports !== null ? PortList.fromPartial(object.ports) : undefined
    message.portRanges =
      object.portRanges !== undefined && object.portRanges !== null
        ? PortRangeBindingList.fromPartial(object.portRanges)
        : undefined
    message.volumes =
      object.volumes !== undefined && object.volumes !== null ? VolumeList.fromPartial(object.volumes) : undefined
    message.commands =
      object.commands !== undefined && object.commands !== null ? UniqueKeyList.fromPartial(object.commands) : undefined
    message.args =
      object.args !== undefined && object.args !== null ? UniqueKeyList.fromPartial(object.args) : undefined
    message.environment =
      object.environment !== undefined && object.environment !== null
        ? UniqueKeyValueList.fromPartial(object.environment)
        : undefined
    message.initContainers =
      object.initContainers !== undefined && object.initContainers !== null
        ? InitContainerList.fromPartial(object.initContainers)
        : undefined
    return message
  },
}

function createBaseImageContainerConfig(): ImageContainerConfig {
  return {}
}

export const ImageContainerConfig = {
  encode(message: ImageContainerConfig, writer: _m0.Writer = _m0.Writer.create()): _m0.Writer {
    if (message.common !== undefined) {
      CommonContainerConfig.encode(message.common, writer.uint32(802).fork()).ldelim()
    }
    if (message.dagent !== undefined) {
      DagentContainerConfig.encode(message.dagent, writer.uint32(810).fork()).ldelim()
    }
    if (message.crane !== undefined) {
      CraneContainerConfig.encode(message.crane, writer.uint32(818).fork()).ldelim()
    }
    if (message.secrets !== undefined) {
      UniqueSecretKeyList.encode(message.secrets, writer.uint32(8002).fork()).ldelim()
    }
    return writer
  },

  decode(input: _m0.Reader | Uint8Array, length?: number): ImageContainerConfig {
    const reader = input instanceof _m0.Reader ? input : new _m0.Reader(input)
    let end = length === undefined ? reader.len : reader.pos + length
    const message = createBaseImageContainerConfig()
    while (reader.pos < end) {
      const tag = reader.uint32()
      switch (tag >>> 3) {
        case 100:
          message.common = CommonContainerConfig.decode(reader, reader.uint32())
          break
        case 101:
          message.dagent = DagentContainerConfig.decode(reader, reader.uint32())
          break
        case 102:
          message.crane = CraneContainerConfig.decode(reader, reader.uint32())
          break
        case 1000:
          message.secrets = UniqueSecretKeyList.decode(reader, reader.uint32())
          break
        default:
          reader.skipType(tag & 7)
          break
      }
    }
    return message
  },

  fromJSON(object: any): ImageContainerConfig {
    return {
      common: isSet(object.common) ? CommonContainerConfig.fromJSON(object.common) : undefined,
      dagent: isSet(object.dagent) ? DagentContainerConfig.fromJSON(object.dagent) : undefined,
      crane: isSet(object.crane) ? CraneContainerConfig.fromJSON(object.crane) : undefined,
      secrets: isSet(object.secrets) ? UniqueSecretKeyList.fromJSON(object.secrets) : undefined,
    }
  },

  toJSON(message: ImageContainerConfig): unknown {
    const obj: any = {}
    message.common !== undefined &&
      (obj.common = message.common ? CommonContainerConfig.toJSON(message.common) : undefined)
    message.dagent !== undefined &&
      (obj.dagent = message.dagent ? DagentContainerConfig.toJSON(message.dagent) : undefined)
    message.crane !== undefined && (obj.crane = message.crane ? CraneContainerConfig.toJSON(message.crane) : undefined)
    message.secrets !== undefined &&
      (obj.secrets = message.secrets ? UniqueSecretKeyList.toJSON(message.secrets) : undefined)
    return obj
  },

  create<I extends Exact<DeepPartial<ImageContainerConfig>, I>>(base?: I): ImageContainerConfig {
    return ImageContainerConfig.fromPartial(base ?? {})
  },

  fromPartial<I extends Exact<DeepPartial<ImageContainerConfig>, I>>(object: I): ImageContainerConfig {
    const message = createBaseImageContainerConfig()
    message.common =
      object.common !== undefined && object.common !== null
        ? CommonContainerConfig.fromPartial(object.common)
        : undefined
    message.dagent =
      object.dagent !== undefined && object.dagent !== null
        ? DagentContainerConfig.fromPartial(object.dagent)
        : undefined
    message.crane =
      object.crane !== undefined && object.crane !== null ? CraneContainerConfig.fromPartial(object.crane) : undefined
    message.secrets =
      object.secrets !== undefined && object.secrets !== null
        ? UniqueSecretKeyList.fromPartial(object.secrets)
        : undefined
    return message
  },
}

function createBaseInstanceContainerConfig(): InstanceContainerConfig {
  return {}
}

export const InstanceContainerConfig = {
  encode(message: InstanceContainerConfig, writer: _m0.Writer = _m0.Writer.create()): _m0.Writer {
    if (message.common !== undefined) {
      CommonContainerConfig.encode(message.common, writer.uint32(802).fork()).ldelim()
    }
    if (message.dagent !== undefined) {
      DagentContainerConfig.encode(message.dagent, writer.uint32(810).fork()).ldelim()
    }
    if (message.crane !== undefined) {
      CraneContainerConfig.encode(message.crane, writer.uint32(818).fork()).ldelim()
    }
    if (message.secrets !== undefined) {
      UniqueSecretKeyValueList.encode(message.secrets, writer.uint32(8002).fork()).ldelim()
    }
    return writer
  },

  decode(input: _m0.Reader | Uint8Array, length?: number): InstanceContainerConfig {
    const reader = input instanceof _m0.Reader ? input : new _m0.Reader(input)
    let end = length === undefined ? reader.len : reader.pos + length
    const message = createBaseInstanceContainerConfig()
    while (reader.pos < end) {
      const tag = reader.uint32()
      switch (tag >>> 3) {
        case 100:
          message.common = CommonContainerConfig.decode(reader, reader.uint32())
          break
        case 101:
          message.dagent = DagentContainerConfig.decode(reader, reader.uint32())
          break
        case 102:
          message.crane = CraneContainerConfig.decode(reader, reader.uint32())
          break
        case 1000:
          message.secrets = UniqueSecretKeyValueList.decode(reader, reader.uint32())
          break
        default:
          reader.skipType(tag & 7)
          break
      }
    }
    return message
  },

  fromJSON(object: any): InstanceContainerConfig {
    return {
      common: isSet(object.common) ? CommonContainerConfig.fromJSON(object.common) : undefined,
      dagent: isSet(object.dagent) ? DagentContainerConfig.fromJSON(object.dagent) : undefined,
      crane: isSet(object.crane) ? CraneContainerConfig.fromJSON(object.crane) : undefined,
      secrets: isSet(object.secrets) ? UniqueSecretKeyValueList.fromJSON(object.secrets) : undefined,
    }
  },

  toJSON(message: InstanceContainerConfig): unknown {
    const obj: any = {}
    message.common !== undefined &&
      (obj.common = message.common ? CommonContainerConfig.toJSON(message.common) : undefined)
    message.dagent !== undefined &&
      (obj.dagent = message.dagent ? DagentContainerConfig.toJSON(message.dagent) : undefined)
    message.crane !== undefined && (obj.crane = message.crane ? CraneContainerConfig.toJSON(message.crane) : undefined)
    message.secrets !== undefined &&
      (obj.secrets = message.secrets ? UniqueSecretKeyValueList.toJSON(message.secrets) : undefined)
    return obj
  },

  create<I extends Exact<DeepPartial<InstanceContainerConfig>, I>>(base?: I): InstanceContainerConfig {
    return InstanceContainerConfig.fromPartial(base ?? {})
  },

  fromPartial<I extends Exact<DeepPartial<InstanceContainerConfig>, I>>(object: I): InstanceContainerConfig {
    const message = createBaseInstanceContainerConfig()
    message.common =
      object.common !== undefined && object.common !== null
        ? CommonContainerConfig.fromPartial(object.common)
        : undefined
    message.dagent =
      object.dagent !== undefined && object.dagent !== null
        ? DagentContainerConfig.fromPartial(object.dagent)
        : undefined
    message.crane =
      object.crane !== undefined && object.crane !== null ? CraneContainerConfig.fromPartial(object.crane) : undefined
    message.secrets =
      object.secrets !== undefined && object.secrets !== null
        ? UniqueSecretKeyValueList.fromPartial(object.secrets)
        : undefined
    return message
  },
}

function createBaseImageResponse(): ImageResponse {
  return {
    id: '',
    name: '',
    tag: '',
    order: 0,
    registryId: '',
    config: undefined,
    createdAt: undefined,
    registryName: '',
    registryType: 0,
  }
}

export const ImageResponse = {
  encode(message: ImageResponse, writer: _m0.Writer = _m0.Writer.create()): _m0.Writer {
    if (message.id !== '') {
      writer.uint32(10).string(message.id)
    }
    if (message.name !== '') {
      writer.uint32(802).string(message.name)
    }
    if (message.tag !== '') {
      writer.uint32(810).string(message.tag)
    }
    if (message.order !== 0) {
      writer.uint32(816).uint32(message.order)
    }
    if (message.registryId !== '') {
      writer.uint32(826).string(message.registryId)
    }
    if (message.config !== undefined) {
      ImageContainerConfig.encode(message.config, writer.uint32(834).fork()).ldelim()
    }
    if (message.createdAt !== undefined) {
      Timestamp.encode(message.createdAt, writer.uint32(842).fork()).ldelim()
    }
    if (message.registryName !== '') {
      writer.uint32(850).string(message.registryName)
    }
    if (message.registryType !== 0) {
      writer.uint32(856).int32(message.registryType)
    }
    return writer
  },

  decode(input: _m0.Reader | Uint8Array, length?: number): ImageResponse {
    const reader = input instanceof _m0.Reader ? input : new _m0.Reader(input)
    let end = length === undefined ? reader.len : reader.pos + length
    const message = createBaseImageResponse()
    while (reader.pos < end) {
      const tag = reader.uint32()
      switch (tag >>> 3) {
        case 1:
          message.id = reader.string()
          break
        case 100:
          message.name = reader.string()
          break
        case 101:
          message.tag = reader.string()
          break
        case 102:
          message.order = reader.uint32()
          break
        case 103:
          message.registryId = reader.string()
          break
        case 104:
          message.config = ImageContainerConfig.decode(reader, reader.uint32())
          break
        case 105:
          message.createdAt = Timestamp.decode(reader, reader.uint32())
          break
        case 106:
          message.registryName = reader.string()
          break
        case 107:
          message.registryType = reader.int32() as any
          break
        default:
          reader.skipType(tag & 7)
          break
      }
    }
    return message
  },

  fromJSON(object: any): ImageResponse {
    return {
      id: isSet(object.id) ? String(object.id) : '',
      name: isSet(object.name) ? String(object.name) : '',
      tag: isSet(object.tag) ? String(object.tag) : '',
      order: isSet(object.order) ? Number(object.order) : 0,
      registryId: isSet(object.registryId) ? String(object.registryId) : '',
      config: isSet(object.config) ? ImageContainerConfig.fromJSON(object.config) : undefined,
      createdAt: isSet(object.createdAt) ? fromJsonTimestamp(object.createdAt) : undefined,
      registryName: isSet(object.registryName) ? String(object.registryName) : '',
      registryType: isSet(object.registryType) ? registryTypeFromJSON(object.registryType) : 0,
    }
  },

  toJSON(message: ImageResponse): unknown {
    const obj: any = {}
    message.id !== undefined && (obj.id = message.id)
    message.name !== undefined && (obj.name = message.name)
    message.tag !== undefined && (obj.tag = message.tag)
    message.order !== undefined && (obj.order = Math.round(message.order))
    message.registryId !== undefined && (obj.registryId = message.registryId)
    message.config !== undefined &&
      (obj.config = message.config ? ImageContainerConfig.toJSON(message.config) : undefined)
    message.createdAt !== undefined && (obj.createdAt = fromTimestamp(message.createdAt).toISOString())
    message.registryName !== undefined && (obj.registryName = message.registryName)
    message.registryType !== undefined && (obj.registryType = registryTypeToJSON(message.registryType))
    return obj
  },

  create<I extends Exact<DeepPartial<ImageResponse>, I>>(base?: I): ImageResponse {
    return ImageResponse.fromPartial(base ?? {})
  },

  fromPartial<I extends Exact<DeepPartial<ImageResponse>, I>>(object: I): ImageResponse {
    const message = createBaseImageResponse()
    message.id = object.id ?? ''
    message.name = object.name ?? ''
    message.tag = object.tag ?? ''
    message.order = object.order ?? 0
    message.registryId = object.registryId ?? ''
    message.config =
      object.config !== undefined && object.config !== null
        ? ImageContainerConfig.fromPartial(object.config)
        : undefined
    message.createdAt =
      object.createdAt !== undefined && object.createdAt !== null ? Timestamp.fromPartial(object.createdAt) : undefined
    message.registryName = object.registryName ?? ''
    message.registryType = object.registryType ?? 0
    return message
  },
}

function createBaseNodeResponse(): NodeResponse {
  return { id: '', audit: undefined, name: '', status: 0, type: 0, updating: false }
}

export const NodeResponse = {
  encode(message: NodeResponse, writer: _m0.Writer = _m0.Writer.create()): _m0.Writer {
    if (message.id !== '') {
      writer.uint32(10).string(message.id)
    }
    if (message.audit !== undefined) {
      AuditResponse.encode(message.audit, writer.uint32(18).fork()).ldelim()
    }
    if (message.name !== '') {
      writer.uint32(802).string(message.name)
    }
    if (message.description !== undefined) {
      writer.uint32(810).string(message.description)
    }
    if (message.icon !== undefined) {
      writer.uint32(818).string(message.icon)
    }
    if (message.address !== undefined) {
      writer.uint32(826).string(message.address)
    }
    if (message.status !== 0) {
      writer.uint32(832).int32(message.status)
    }
    if (message.connectedAt !== undefined) {
      Timestamp.encode(message.connectedAt, writer.uint32(842).fork()).ldelim()
    }
    if (message.version !== undefined) {
      writer.uint32(850).string(message.version)
    }
    if (message.type !== 0) {
      writer.uint32(856).int32(message.type)
    }
    if (message.updating === true) {
      writer.uint32(864).bool(message.updating)
    }
    return writer
  },

  decode(input: _m0.Reader | Uint8Array, length?: number): NodeResponse {
    const reader = input instanceof _m0.Reader ? input : new _m0.Reader(input)
    let end = length === undefined ? reader.len : reader.pos + length
    const message = createBaseNodeResponse()
    while (reader.pos < end) {
      const tag = reader.uint32()
      switch (tag >>> 3) {
        case 1:
          message.id = reader.string()
          break
        case 2:
          message.audit = AuditResponse.decode(reader, reader.uint32())
          break
        case 100:
          message.name = reader.string()
          break
        case 101:
          message.description = reader.string()
          break
        case 102:
          message.icon = reader.string()
          break
        case 103:
          message.address = reader.string()
          break
        case 104:
          message.status = reader.int32() as any
          break
        case 105:
          message.connectedAt = Timestamp.decode(reader, reader.uint32())
          break
        case 106:
          message.version = reader.string()
          break
        case 107:
          message.type = reader.int32() as any
          break
        case 108:
          message.updating = reader.bool()
          break
        default:
          reader.skipType(tag & 7)
          break
      }
    }
    return message
  },

  fromJSON(object: any): NodeResponse {
    return {
      id: isSet(object.id) ? String(object.id) : '',
      audit: isSet(object.audit) ? AuditResponse.fromJSON(object.audit) : undefined,
      name: isSet(object.name) ? String(object.name) : '',
      description: isSet(object.description) ? String(object.description) : undefined,
      icon: isSet(object.icon) ? String(object.icon) : undefined,
      address: isSet(object.address) ? String(object.address) : undefined,
      status: isSet(object.status) ? nodeConnectionStatusFromJSON(object.status) : 0,
      connectedAt: isSet(object.connectedAt) ? fromJsonTimestamp(object.connectedAt) : undefined,
      version: isSet(object.version) ? String(object.version) : undefined,
      type: isSet(object.type) ? nodeTypeFromJSON(object.type) : 0,
      updating: isSet(object.updating) ? Boolean(object.updating) : false,
    }
  },

  toJSON(message: NodeResponse): unknown {
    const obj: any = {}
    message.id !== undefined && (obj.id = message.id)
    message.audit !== undefined && (obj.audit = message.audit ? AuditResponse.toJSON(message.audit) : undefined)
    message.name !== undefined && (obj.name = message.name)
    message.description !== undefined && (obj.description = message.description)
    message.icon !== undefined && (obj.icon = message.icon)
    message.address !== undefined && (obj.address = message.address)
    message.status !== undefined && (obj.status = nodeConnectionStatusToJSON(message.status))
    message.connectedAt !== undefined && (obj.connectedAt = fromTimestamp(message.connectedAt).toISOString())
    message.version !== undefined && (obj.version = message.version)
    message.type !== undefined && (obj.type = nodeTypeToJSON(message.type))
    message.updating !== undefined && (obj.updating = message.updating)
    return obj
  },

  create<I extends Exact<DeepPartial<NodeResponse>, I>>(base?: I): NodeResponse {
    return NodeResponse.fromPartial(base ?? {})
  },

  fromPartial<I extends Exact<DeepPartial<NodeResponse>, I>>(object: I): NodeResponse {
    const message = createBaseNodeResponse()
    message.id = object.id ?? ''
    message.audit =
      object.audit !== undefined && object.audit !== null ? AuditResponse.fromPartial(object.audit) : undefined
    message.name = object.name ?? ''
    message.description = object.description ?? undefined
    message.icon = object.icon ?? undefined
    message.address = object.address ?? undefined
    message.status = object.status ?? 0
    message.connectedAt =
      object.connectedAt !== undefined && object.connectedAt !== null
        ? Timestamp.fromPartial(object.connectedAt)
        : undefined
    message.version = object.version ?? undefined
    message.type = object.type ?? 0
    message.updating = object.updating ?? false
    return message
  },
}

function createBaseNodeDetailsResponse(): NodeDetailsResponse {
  return { id: '', audit: undefined, name: '', status: 0, hasToken: false, type: 0, updating: false }
}

export const NodeDetailsResponse = {
  encode(message: NodeDetailsResponse, writer: _m0.Writer = _m0.Writer.create()): _m0.Writer {
    if (message.id !== '') {
      writer.uint32(10).string(message.id)
    }
    if (message.audit !== undefined) {
      AuditResponse.encode(message.audit, writer.uint32(18).fork()).ldelim()
    }
    if (message.name !== '') {
      writer.uint32(802).string(message.name)
    }
    if (message.description !== undefined) {
      writer.uint32(810).string(message.description)
    }
    if (message.icon !== undefined) {
      writer.uint32(818).string(message.icon)
    }
    if (message.address !== undefined) {
      writer.uint32(826).string(message.address)
    }
    if (message.status !== 0) {
      writer.uint32(832).int32(message.status)
    }
    if (message.hasToken === true) {
      writer.uint32(840).bool(message.hasToken)
    }
    if (message.connectedAt !== undefined) {
      Timestamp.encode(message.connectedAt, writer.uint32(850).fork()).ldelim()
    }
    if (message.install !== undefined) {
      NodeInstallResponse.encode(message.install, writer.uint32(858).fork()).ldelim()
    }
    if (message.script !== undefined) {
      NodeScriptResponse.encode(message.script, writer.uint32(866).fork()).ldelim()
    }
    if (message.version !== undefined) {
      writer.uint32(874).string(message.version)
    }
    if (message.type !== 0) {
      writer.uint32(880).int32(message.type)
    }
    if (message.updating === true) {
      writer.uint32(888).bool(message.updating)
    }
    return writer
  },

  decode(input: _m0.Reader | Uint8Array, length?: number): NodeDetailsResponse {
    const reader = input instanceof _m0.Reader ? input : new _m0.Reader(input)
    let end = length === undefined ? reader.len : reader.pos + length
    const message = createBaseNodeDetailsResponse()
    while (reader.pos < end) {
      const tag = reader.uint32()
      switch (tag >>> 3) {
        case 1:
          message.id = reader.string()
          break
        case 2:
          message.audit = AuditResponse.decode(reader, reader.uint32())
          break
        case 100:
          message.name = reader.string()
          break
        case 101:
          message.description = reader.string()
          break
        case 102:
          message.icon = reader.string()
          break
        case 103:
          message.address = reader.string()
          break
        case 104:
          message.status = reader.int32() as any
          break
        case 105:
          message.hasToken = reader.bool()
          break
        case 106:
          message.connectedAt = Timestamp.decode(reader, reader.uint32())
          break
        case 107:
          message.install = NodeInstallResponse.decode(reader, reader.uint32())
          break
        case 108:
          message.script = NodeScriptResponse.decode(reader, reader.uint32())
          break
        case 109:
          message.version = reader.string()
          break
        case 110:
          message.type = reader.int32() as any
          break
        case 111:
          message.updating = reader.bool()
          break
        default:
          reader.skipType(tag & 7)
          break
      }
    }
    return message
  },

  fromJSON(object: any): NodeDetailsResponse {
    return {
      id: isSet(object.id) ? String(object.id) : '',
      audit: isSet(object.audit) ? AuditResponse.fromJSON(object.audit) : undefined,
      name: isSet(object.name) ? String(object.name) : '',
      description: isSet(object.description) ? String(object.description) : undefined,
      icon: isSet(object.icon) ? String(object.icon) : undefined,
      address: isSet(object.address) ? String(object.address) : undefined,
      status: isSet(object.status) ? nodeConnectionStatusFromJSON(object.status) : 0,
      hasToken: isSet(object.hasToken) ? Boolean(object.hasToken) : false,
      connectedAt: isSet(object.connectedAt) ? fromJsonTimestamp(object.connectedAt) : undefined,
      install: isSet(object.install) ? NodeInstallResponse.fromJSON(object.install) : undefined,
      script: isSet(object.script) ? NodeScriptResponse.fromJSON(object.script) : undefined,
      version: isSet(object.version) ? String(object.version) : undefined,
      type: isSet(object.type) ? nodeTypeFromJSON(object.type) : 0,
      updating: isSet(object.updating) ? Boolean(object.updating) : false,
    }
  },

  toJSON(message: NodeDetailsResponse): unknown {
    const obj: any = {}
    message.id !== undefined && (obj.id = message.id)
    message.audit !== undefined && (obj.audit = message.audit ? AuditResponse.toJSON(message.audit) : undefined)
    message.name !== undefined && (obj.name = message.name)
    message.description !== undefined && (obj.description = message.description)
    message.icon !== undefined && (obj.icon = message.icon)
    message.address !== undefined && (obj.address = message.address)
    message.status !== undefined && (obj.status = nodeConnectionStatusToJSON(message.status))
    message.hasToken !== undefined && (obj.hasToken = message.hasToken)
    message.connectedAt !== undefined && (obj.connectedAt = fromTimestamp(message.connectedAt).toISOString())
    message.install !== undefined &&
      (obj.install = message.install ? NodeInstallResponse.toJSON(message.install) : undefined)
    message.script !== undefined &&
      (obj.script = message.script ? NodeScriptResponse.toJSON(message.script) : undefined)
    message.version !== undefined && (obj.version = message.version)
    message.type !== undefined && (obj.type = nodeTypeToJSON(message.type))
    message.updating !== undefined && (obj.updating = message.updating)
    return obj
  },

  create<I extends Exact<DeepPartial<NodeDetailsResponse>, I>>(base?: I): NodeDetailsResponse {
    return NodeDetailsResponse.fromPartial(base ?? {})
  },

  fromPartial<I extends Exact<DeepPartial<NodeDetailsResponse>, I>>(object: I): NodeDetailsResponse {
    const message = createBaseNodeDetailsResponse()
    message.id = object.id ?? ''
    message.audit =
      object.audit !== undefined && object.audit !== null ? AuditResponse.fromPartial(object.audit) : undefined
    message.name = object.name ?? ''
    message.description = object.description ?? undefined
    message.icon = object.icon ?? undefined
    message.address = object.address ?? undefined
    message.status = object.status ?? 0
    message.hasToken = object.hasToken ?? false
    message.connectedAt =
      object.connectedAt !== undefined && object.connectedAt !== null
        ? Timestamp.fromPartial(object.connectedAt)
        : undefined
    message.install =
      object.install !== undefined && object.install !== null
        ? NodeInstallResponse.fromPartial(object.install)
        : undefined
    message.script =
      object.script !== undefined && object.script !== null ? NodeScriptResponse.fromPartial(object.script) : undefined
    message.version = object.version ?? undefined
    message.type = object.type ?? 0
    message.updating = object.updating ?? false
    return message
  },
}

function createBaseNodeListResponse(): NodeListResponse {
  return { data: [] }
}

export const NodeListResponse = {
  encode(message: NodeListResponse, writer: _m0.Writer = _m0.Writer.create()): _m0.Writer {
    for (const v of message.data) {
      NodeResponse.encode(v!, writer.uint32(8002).fork()).ldelim()
    }
    return writer
  },

  decode(input: _m0.Reader | Uint8Array, length?: number): NodeListResponse {
    const reader = input instanceof _m0.Reader ? input : new _m0.Reader(input)
    let end = length === undefined ? reader.len : reader.pos + length
    const message = createBaseNodeListResponse()
    while (reader.pos < end) {
      const tag = reader.uint32()
      switch (tag >>> 3) {
        case 1000:
          message.data.push(NodeResponse.decode(reader, reader.uint32()))
          break
        default:
          reader.skipType(tag & 7)
          break
      }
    }
    return message
  },

  fromJSON(object: any): NodeListResponse {
    return { data: Array.isArray(object?.data) ? object.data.map((e: any) => NodeResponse.fromJSON(e)) : [] }
  },

  toJSON(message: NodeListResponse): unknown {
    const obj: any = {}
    if (message.data) {
      obj.data = message.data.map(e => (e ? NodeResponse.toJSON(e) : undefined))
    } else {
      obj.data = []
    }
    return obj
  },

  create<I extends Exact<DeepPartial<NodeListResponse>, I>>(base?: I): NodeListResponse {
    return NodeListResponse.fromPartial(base ?? {})
  },

  fromPartial<I extends Exact<DeepPartial<NodeListResponse>, I>>(object: I): NodeListResponse {
    const message = createBaseNodeListResponse()
    message.data = object.data?.map(e => NodeResponse.fromPartial(e)) || []
    return message
  },
}

function createBaseCreateNodeRequest(): CreateNodeRequest {
  return { name: '' }
}

export const CreateNodeRequest = {
  encode(message: CreateNodeRequest, writer: _m0.Writer = _m0.Writer.create()): _m0.Writer {
    if (message.name !== '') {
      writer.uint32(802).string(message.name)
    }
    if (message.description !== undefined) {
      writer.uint32(810).string(message.description)
    }
    if (message.icon !== undefined) {
      writer.uint32(818).string(message.icon)
    }
    return writer
  },

  decode(input: _m0.Reader | Uint8Array, length?: number): CreateNodeRequest {
    const reader = input instanceof _m0.Reader ? input : new _m0.Reader(input)
    let end = length === undefined ? reader.len : reader.pos + length
    const message = createBaseCreateNodeRequest()
    while (reader.pos < end) {
      const tag = reader.uint32()
      switch (tag >>> 3) {
        case 100:
          message.name = reader.string()
          break
        case 101:
          message.description = reader.string()
          break
        case 102:
          message.icon = reader.string()
          break
        default:
          reader.skipType(tag & 7)
          break
      }
    }
    return message
  },

  fromJSON(object: any): CreateNodeRequest {
    return {
      name: isSet(object.name) ? String(object.name) : '',
      description: isSet(object.description) ? String(object.description) : undefined,
      icon: isSet(object.icon) ? String(object.icon) : undefined,
    }
  },

  toJSON(message: CreateNodeRequest): unknown {
    const obj: any = {}
    message.name !== undefined && (obj.name = message.name)
    message.description !== undefined && (obj.description = message.description)
    message.icon !== undefined && (obj.icon = message.icon)
    return obj
  },

  create<I extends Exact<DeepPartial<CreateNodeRequest>, I>>(base?: I): CreateNodeRequest {
    return CreateNodeRequest.fromPartial(base ?? {})
  },

  fromPartial<I extends Exact<DeepPartial<CreateNodeRequest>, I>>(object: I): CreateNodeRequest {
    const message = createBaseCreateNodeRequest()
    message.name = object.name ?? ''
    message.description = object.description ?? undefined
    message.icon = object.icon ?? undefined
    return message
  },
}

function createBaseUpdateNodeRequest(): UpdateNodeRequest {
  return { id: '', name: '' }
}

export const UpdateNodeRequest = {
  encode(message: UpdateNodeRequest, writer: _m0.Writer = _m0.Writer.create()): _m0.Writer {
    if (message.id !== '') {
      writer.uint32(10).string(message.id)
    }
    if (message.name !== '') {
      writer.uint32(802).string(message.name)
    }
    if (message.description !== undefined) {
      writer.uint32(810).string(message.description)
    }
    if (message.icon !== undefined) {
      writer.uint32(818).string(message.icon)
    }
    return writer
  },

  decode(input: _m0.Reader | Uint8Array, length?: number): UpdateNodeRequest {
    const reader = input instanceof _m0.Reader ? input : new _m0.Reader(input)
    let end = length === undefined ? reader.len : reader.pos + length
    const message = createBaseUpdateNodeRequest()
    while (reader.pos < end) {
      const tag = reader.uint32()
      switch (tag >>> 3) {
        case 1:
          message.id = reader.string()
          break
        case 100:
          message.name = reader.string()
          break
        case 101:
          message.description = reader.string()
          break
        case 102:
          message.icon = reader.string()
          break
        default:
          reader.skipType(tag & 7)
          break
      }
    }
    return message
  },

  fromJSON(object: any): UpdateNodeRequest {
    return {
      id: isSet(object.id) ? String(object.id) : '',
      name: isSet(object.name) ? String(object.name) : '',
      description: isSet(object.description) ? String(object.description) : undefined,
      icon: isSet(object.icon) ? String(object.icon) : undefined,
    }
  },

  toJSON(message: UpdateNodeRequest): unknown {
    const obj: any = {}
    message.id !== undefined && (obj.id = message.id)
    message.name !== undefined && (obj.name = message.name)
    message.description !== undefined && (obj.description = message.description)
    message.icon !== undefined && (obj.icon = message.icon)
    return obj
  },

  create<I extends Exact<DeepPartial<UpdateNodeRequest>, I>>(base?: I): UpdateNodeRequest {
    return UpdateNodeRequest.fromPartial(base ?? {})
  },

  fromPartial<I extends Exact<DeepPartial<UpdateNodeRequest>, I>>(object: I): UpdateNodeRequest {
    const message = createBaseUpdateNodeRequest()
    message.id = object.id ?? ''
    message.name = object.name ?? ''
    message.description = object.description ?? undefined
    message.icon = object.icon ?? undefined
    return message
  },
}

function createBaseDagentTraefikOptions(): DagentTraefikOptions {
  return { acmeEmail: '' }
}

export const DagentTraefikOptions = {
  encode(message: DagentTraefikOptions, writer: _m0.Writer = _m0.Writer.create()): _m0.Writer {
    if (message.acmeEmail !== '') {
      writer.uint32(802).string(message.acmeEmail)
    }
    return writer
  },

  decode(input: _m0.Reader | Uint8Array, length?: number): DagentTraefikOptions {
    const reader = input instanceof _m0.Reader ? input : new _m0.Reader(input)
    let end = length === undefined ? reader.len : reader.pos + length
    const message = createBaseDagentTraefikOptions()
    while (reader.pos < end) {
      const tag = reader.uint32()
      switch (tag >>> 3) {
        case 100:
          message.acmeEmail = reader.string()
          break
        default:
          reader.skipType(tag & 7)
          break
      }
    }
    return message
  },

  fromJSON(object: any): DagentTraefikOptions {
    return { acmeEmail: isSet(object.acmeEmail) ? String(object.acmeEmail) : '' }
  },

  toJSON(message: DagentTraefikOptions): unknown {
    const obj: any = {}
    message.acmeEmail !== undefined && (obj.acmeEmail = message.acmeEmail)
    return obj
  },

  create<I extends Exact<DeepPartial<DagentTraefikOptions>, I>>(base?: I): DagentTraefikOptions {
    return DagentTraefikOptions.fromPartial(base ?? {})
  },

  fromPartial<I extends Exact<DeepPartial<DagentTraefikOptions>, I>>(object: I): DagentTraefikOptions {
    const message = createBaseDagentTraefikOptions()
    message.acmeEmail = object.acmeEmail ?? ''
    return message
  },
}

function createBaseGenerateScriptRequest(): GenerateScriptRequest {
  return { id: '', type: 0, scriptType: 0 }
}

export const GenerateScriptRequest = {
  encode(message: GenerateScriptRequest, writer: _m0.Writer = _m0.Writer.create()): _m0.Writer {
    if (message.id !== '') {
      writer.uint32(10).string(message.id)
    }
    if (message.type !== 0) {
      writer.uint32(800).int32(message.type)
    }
    if (message.rootPath !== undefined) {
      writer.uint32(810).string(message.rootPath)
    }
    if (message.scriptType !== 0) {
      writer.uint32(816).int32(message.scriptType)
    }
    if (message.dagentTraefik !== undefined) {
      DagentTraefikOptions.encode(message.dagentTraefik, writer.uint32(826).fork()).ldelim()
    }
    return writer
  },

  decode(input: _m0.Reader | Uint8Array, length?: number): GenerateScriptRequest {
    const reader = input instanceof _m0.Reader ? input : new _m0.Reader(input)
    let end = length === undefined ? reader.len : reader.pos + length
    const message = createBaseGenerateScriptRequest()
    while (reader.pos < end) {
      const tag = reader.uint32()
      switch (tag >>> 3) {
        case 1:
          message.id = reader.string()
          break
        case 100:
          message.type = reader.int32() as any
          break
        case 101:
          message.rootPath = reader.string()
          break
        case 102:
          message.scriptType = reader.int32() as any
          break
        case 103:
          message.dagentTraefik = DagentTraefikOptions.decode(reader, reader.uint32())
          break
        default:
          reader.skipType(tag & 7)
          break
      }
    }
    return message
  },

  fromJSON(object: any): GenerateScriptRequest {
    return {
      id: isSet(object.id) ? String(object.id) : '',
      type: isSet(object.type) ? nodeTypeFromJSON(object.type) : 0,
      rootPath: isSet(object.rootPath) ? String(object.rootPath) : undefined,
      scriptType: isSet(object.scriptType) ? nodeScriptTypeFromJSON(object.scriptType) : 0,
      dagentTraefik: isSet(object.dagentTraefik) ? DagentTraefikOptions.fromJSON(object.dagentTraefik) : undefined,
    }
  },

  toJSON(message: GenerateScriptRequest): unknown {
    const obj: any = {}
    message.id !== undefined && (obj.id = message.id)
    message.type !== undefined && (obj.type = nodeTypeToJSON(message.type))
    message.rootPath !== undefined && (obj.rootPath = message.rootPath)
    message.scriptType !== undefined && (obj.scriptType = nodeScriptTypeToJSON(message.scriptType))
    message.dagentTraefik !== undefined &&
      (obj.dagentTraefik = message.dagentTraefik ? DagentTraefikOptions.toJSON(message.dagentTraefik) : undefined)
    return obj
  },

  create<I extends Exact<DeepPartial<GenerateScriptRequest>, I>>(base?: I): GenerateScriptRequest {
    return GenerateScriptRequest.fromPartial(base ?? {})
  },

  fromPartial<I extends Exact<DeepPartial<GenerateScriptRequest>, I>>(object: I): GenerateScriptRequest {
    const message = createBaseGenerateScriptRequest()
    message.id = object.id ?? ''
    message.type = object.type ?? 0
    message.rootPath = object.rootPath ?? undefined
    message.scriptType = object.scriptType ?? 0
    message.dagentTraefik =
      object.dagentTraefik !== undefined && object.dagentTraefik !== null
        ? DagentTraefikOptions.fromPartial(object.dagentTraefik)
        : undefined
    return message
  },
}

function createBaseNodeInstallResponse(): NodeInstallResponse {
  return { command: '', expireAt: undefined }
}

export const NodeInstallResponse = {
  encode(message: NodeInstallResponse, writer: _m0.Writer = _m0.Writer.create()): _m0.Writer {
    if (message.command !== '') {
      writer.uint32(802).string(message.command)
    }
    if (message.expireAt !== undefined) {
      Timestamp.encode(message.expireAt, writer.uint32(810).fork()).ldelim()
    }
    return writer
  },

  decode(input: _m0.Reader | Uint8Array, length?: number): NodeInstallResponse {
    const reader = input instanceof _m0.Reader ? input : new _m0.Reader(input)
    let end = length === undefined ? reader.len : reader.pos + length
    const message = createBaseNodeInstallResponse()
    while (reader.pos < end) {
      const tag = reader.uint32()
      switch (tag >>> 3) {
        case 100:
          message.command = reader.string()
          break
        case 101:
          message.expireAt = Timestamp.decode(reader, reader.uint32())
          break
        default:
          reader.skipType(tag & 7)
          break
      }
    }
    return message
  },

  fromJSON(object: any): NodeInstallResponse {
    return {
      command: isSet(object.command) ? String(object.command) : '',
      expireAt: isSet(object.expireAt) ? fromJsonTimestamp(object.expireAt) : undefined,
    }
  },

  toJSON(message: NodeInstallResponse): unknown {
    const obj: any = {}
    message.command !== undefined && (obj.command = message.command)
    message.expireAt !== undefined && (obj.expireAt = fromTimestamp(message.expireAt).toISOString())
    return obj
  },

  create<I extends Exact<DeepPartial<NodeInstallResponse>, I>>(base?: I): NodeInstallResponse {
    return NodeInstallResponse.fromPartial(base ?? {})
  },

  fromPartial<I extends Exact<DeepPartial<NodeInstallResponse>, I>>(object: I): NodeInstallResponse {
    const message = createBaseNodeInstallResponse()
    message.command = object.command ?? ''
    message.expireAt =
      object.expireAt !== undefined && object.expireAt !== null ? Timestamp.fromPartial(object.expireAt) : undefined
    return message
  },
}

function createBaseNodeScriptResponse(): NodeScriptResponse {
  return { content: '' }
}

export const NodeScriptResponse = {
  encode(message: NodeScriptResponse, writer: _m0.Writer = _m0.Writer.create()): _m0.Writer {
    if (message.content !== '') {
      writer.uint32(802).string(message.content)
    }
    return writer
  },

  decode(input: _m0.Reader | Uint8Array, length?: number): NodeScriptResponse {
    const reader = input instanceof _m0.Reader ? input : new _m0.Reader(input)
    let end = length === undefined ? reader.len : reader.pos + length
    const message = createBaseNodeScriptResponse()
    while (reader.pos < end) {
      const tag = reader.uint32()
      switch (tag >>> 3) {
        case 100:
          message.content = reader.string()
          break
        default:
          reader.skipType(tag & 7)
          break
      }
    }
    return message
  },

  fromJSON(object: any): NodeScriptResponse {
    return { content: isSet(object.content) ? String(object.content) : '' }
  },

  toJSON(message: NodeScriptResponse): unknown {
    const obj: any = {}
    message.content !== undefined && (obj.content = message.content)
    return obj
  },

  create<I extends Exact<DeepPartial<NodeScriptResponse>, I>>(base?: I): NodeScriptResponse {
    return NodeScriptResponse.fromPartial(base ?? {})
  },

  fromPartial<I extends Exact<DeepPartial<NodeScriptResponse>, I>>(object: I): NodeScriptResponse {
    const message = createBaseNodeScriptResponse()
    message.content = object.content ?? ''
    return message
  },
}

function createBaseNodeContainerCommandRequest(): NodeContainerCommandRequest {
  return { id: '', command: undefined }
}

export const NodeContainerCommandRequest = {
  encode(message: NodeContainerCommandRequest, writer: _m0.Writer = _m0.Writer.create()): _m0.Writer {
    if (message.id !== '') {
      writer.uint32(10).string(message.id)
    }
    if (message.command !== undefined) {
      ContainerCommandRequest.encode(message.command, writer.uint32(802).fork()).ldelim()
    }
    return writer
  },

  decode(input: _m0.Reader | Uint8Array, length?: number): NodeContainerCommandRequest {
    const reader = input instanceof _m0.Reader ? input : new _m0.Reader(input)
    let end = length === undefined ? reader.len : reader.pos + length
    const message = createBaseNodeContainerCommandRequest()
    while (reader.pos < end) {
      const tag = reader.uint32()
      switch (tag >>> 3) {
        case 1:
          message.id = reader.string()
          break
        case 100:
          message.command = ContainerCommandRequest.decode(reader, reader.uint32())
          break
        default:
          reader.skipType(tag & 7)
          break
      }
    }
    return message
  },

  fromJSON(object: any): NodeContainerCommandRequest {
    return {
      id: isSet(object.id) ? String(object.id) : '',
      command: isSet(object.command) ? ContainerCommandRequest.fromJSON(object.command) : undefined,
    }
  },

  toJSON(message: NodeContainerCommandRequest): unknown {
    const obj: any = {}
    message.id !== undefined && (obj.id = message.id)
    message.command !== undefined &&
      (obj.command = message.command ? ContainerCommandRequest.toJSON(message.command) : undefined)
    return obj
  },

  create<I extends Exact<DeepPartial<NodeContainerCommandRequest>, I>>(base?: I): NodeContainerCommandRequest {
    return NodeContainerCommandRequest.fromPartial(base ?? {})
  },

  fromPartial<I extends Exact<DeepPartial<NodeContainerCommandRequest>, I>>(object: I): NodeContainerCommandRequest {
    const message = createBaseNodeContainerCommandRequest()
    message.id = object.id ?? ''
    message.command =
      object.command !== undefined && object.command !== null
        ? ContainerCommandRequest.fromPartial(object.command)
        : undefined
    return message
  },
}

function createBaseNodeDeleteContainersRequest(): NodeDeleteContainersRequest {
  return { id: '', containers: undefined }
}

export const NodeDeleteContainersRequest = {
  encode(message: NodeDeleteContainersRequest, writer: _m0.Writer = _m0.Writer.create()): _m0.Writer {
    if (message.id !== '') {
      writer.uint32(10).string(message.id)
    }
    if (message.containers !== undefined) {
      DeleteContainersRequest.encode(message.containers, writer.uint32(802).fork()).ldelim()
    }
    return writer
  },

  decode(input: _m0.Reader | Uint8Array, length?: number): NodeDeleteContainersRequest {
    const reader = input instanceof _m0.Reader ? input : new _m0.Reader(input)
    let end = length === undefined ? reader.len : reader.pos + length
    const message = createBaseNodeDeleteContainersRequest()
    while (reader.pos < end) {
      const tag = reader.uint32()
      switch (tag >>> 3) {
        case 1:
          message.id = reader.string()
          break
        case 100:
          message.containers = DeleteContainersRequest.decode(reader, reader.uint32())
          break
        default:
          reader.skipType(tag & 7)
          break
      }
    }
    return message
  },

  fromJSON(object: any): NodeDeleteContainersRequest {
    return {
      id: isSet(object.id) ? String(object.id) : '',
      containers: isSet(object.containers) ? DeleteContainersRequest.fromJSON(object.containers) : undefined,
    }
  },

  toJSON(message: NodeDeleteContainersRequest): unknown {
    const obj: any = {}
    message.id !== undefined && (obj.id = message.id)
    message.containers !== undefined &&
      (obj.containers = message.containers ? DeleteContainersRequest.toJSON(message.containers) : undefined)
    return obj
  },

  create<I extends Exact<DeepPartial<NodeDeleteContainersRequest>, I>>(base?: I): NodeDeleteContainersRequest {
    return NodeDeleteContainersRequest.fromPartial(base ?? {})
  },

  fromPartial<I extends Exact<DeepPartial<NodeDeleteContainersRequest>, I>>(object: I): NodeDeleteContainersRequest {
    const message = createBaseNodeDeleteContainersRequest()
    message.id = object.id ?? ''
    message.containers =
      object.containers !== undefined && object.containers !== null
        ? DeleteContainersRequest.fromPartial(object.containers)
        : undefined
    return message
  },
}

function createBaseNodeEventMessage(): NodeEventMessage {
  return { id: '', status: 0 }
}

export const NodeEventMessage = {
  encode(message: NodeEventMessage, writer: _m0.Writer = _m0.Writer.create()): _m0.Writer {
    if (message.id !== '') {
      writer.uint32(10).string(message.id)
    }
    if (message.status !== 0) {
      writer.uint32(800).int32(message.status)
    }
    if (message.address !== undefined) {
      writer.uint32(810).string(message.address)
    }
    if (message.version !== undefined) {
      writer.uint32(818).string(message.version)
    }
    if (message.connectedAt !== undefined) {
      Timestamp.encode(message.connectedAt, writer.uint32(826).fork()).ldelim()
    }
    if (message.error !== undefined) {
      writer.uint32(834).string(message.error)
    }
    if (message.updating !== undefined) {
      writer.uint32(840).bool(message.updating)
    }
    return writer
  },

  decode(input: _m0.Reader | Uint8Array, length?: number): NodeEventMessage {
    const reader = input instanceof _m0.Reader ? input : new _m0.Reader(input)
    let end = length === undefined ? reader.len : reader.pos + length
    const message = createBaseNodeEventMessage()
    while (reader.pos < end) {
      const tag = reader.uint32()
      switch (tag >>> 3) {
        case 1:
          message.id = reader.string()
          break
        case 100:
          message.status = reader.int32() as any
          break
        case 101:
          message.address = reader.string()
          break
        case 102:
          message.version = reader.string()
          break
        case 103:
          message.connectedAt = Timestamp.decode(reader, reader.uint32())
          break
        case 104:
          message.error = reader.string()
          break
        case 105:
          message.updating = reader.bool()
          break
        default:
          reader.skipType(tag & 7)
          break
      }
    }
    return message
  },

  fromJSON(object: any): NodeEventMessage {
    return {
      id: isSet(object.id) ? String(object.id) : '',
      status: isSet(object.status) ? nodeConnectionStatusFromJSON(object.status) : 0,
      address: isSet(object.address) ? String(object.address) : undefined,
      version: isSet(object.version) ? String(object.version) : undefined,
      connectedAt: isSet(object.connectedAt) ? fromJsonTimestamp(object.connectedAt) : undefined,
      error: isSet(object.error) ? String(object.error) : undefined,
      updating: isSet(object.updating) ? Boolean(object.updating) : undefined,
    }
  },

  toJSON(message: NodeEventMessage): unknown {
    const obj: any = {}
    message.id !== undefined && (obj.id = message.id)
    message.status !== undefined && (obj.status = nodeConnectionStatusToJSON(message.status))
    message.address !== undefined && (obj.address = message.address)
    message.version !== undefined && (obj.version = message.version)
    message.connectedAt !== undefined && (obj.connectedAt = fromTimestamp(message.connectedAt).toISOString())
    message.error !== undefined && (obj.error = message.error)
    message.updating !== undefined && (obj.updating = message.updating)
    return obj
  },

  create<I extends Exact<DeepPartial<NodeEventMessage>, I>>(base?: I): NodeEventMessage {
    return NodeEventMessage.fromPartial(base ?? {})
  },

  fromPartial<I extends Exact<DeepPartial<NodeEventMessage>, I>>(object: I): NodeEventMessage {
    const message = createBaseNodeEventMessage()
    message.id = object.id ?? ''
    message.status = object.status ?? 0
    message.address = object.address ?? undefined
    message.version = object.version ?? undefined
    message.connectedAt =
      object.connectedAt !== undefined && object.connectedAt !== null
        ? Timestamp.fromPartial(object.connectedAt)
        : undefined
    message.error = object.error ?? undefined
    message.updating = object.updating ?? undefined
    return message
  },
}

function createBaseWatchContainerStateRequest(): WatchContainerStateRequest {
  return { nodeId: '' }
}

export const WatchContainerStateRequest = {
  encode(message: WatchContainerStateRequest, writer: _m0.Writer = _m0.Writer.create()): _m0.Writer {
    if (message.nodeId !== '') {
      writer.uint32(802).string(message.nodeId)
    }
    if (message.prefix !== undefined) {
      writer.uint32(810).string(message.prefix)
    }
    return writer
  },

  decode(input: _m0.Reader | Uint8Array, length?: number): WatchContainerStateRequest {
    const reader = input instanceof _m0.Reader ? input : new _m0.Reader(input)
    let end = length === undefined ? reader.len : reader.pos + length
    const message = createBaseWatchContainerStateRequest()
    while (reader.pos < end) {
      const tag = reader.uint32()
      switch (tag >>> 3) {
        case 100:
          message.nodeId = reader.string()
          break
        case 101:
          message.prefix = reader.string()
          break
        default:
          reader.skipType(tag & 7)
          break
      }
    }
    return message
  },

  fromJSON(object: any): WatchContainerStateRequest {
    return {
      nodeId: isSet(object.nodeId) ? String(object.nodeId) : '',
      prefix: isSet(object.prefix) ? String(object.prefix) : undefined,
    }
  },

  toJSON(message: WatchContainerStateRequest): unknown {
    const obj: any = {}
    message.nodeId !== undefined && (obj.nodeId = message.nodeId)
    message.prefix !== undefined && (obj.prefix = message.prefix)
    return obj
  },

  create<I extends Exact<DeepPartial<WatchContainerStateRequest>, I>>(base?: I): WatchContainerStateRequest {
    return WatchContainerStateRequest.fromPartial(base ?? {})
  },

  fromPartial<I extends Exact<DeepPartial<WatchContainerStateRequest>, I>>(object: I): WatchContainerStateRequest {
    const message = createBaseWatchContainerStateRequest()
    message.nodeId = object.nodeId ?? ''
    message.prefix = object.prefix ?? undefined
    return message
  },
}

function createBaseWatchContainerLogRequest(): WatchContainerLogRequest {
  return { nodeId: '', container: undefined }
}

export const WatchContainerLogRequest = {
  encode(message: WatchContainerLogRequest, writer: _m0.Writer = _m0.Writer.create()): _m0.Writer {
    if (message.nodeId !== '') {
      writer.uint32(802).string(message.nodeId)
    }
    if (message.container !== undefined) {
      ContainerIdentifier.encode(message.container, writer.uint32(810).fork()).ldelim()
    }
    return writer
  },

  decode(input: _m0.Reader | Uint8Array, length?: number): WatchContainerLogRequest {
    const reader = input instanceof _m0.Reader ? input : new _m0.Reader(input)
    let end = length === undefined ? reader.len : reader.pos + length
    const message = createBaseWatchContainerLogRequest()
    while (reader.pos < end) {
      const tag = reader.uint32()
      switch (tag >>> 3) {
        case 100:
          message.nodeId = reader.string()
          break
        case 101:
          message.container = ContainerIdentifier.decode(reader, reader.uint32())
          break
        default:
          reader.skipType(tag & 7)
          break
      }
    }
    return message
  },

  fromJSON(object: any): WatchContainerLogRequest {
    return {
      nodeId: isSet(object.nodeId) ? String(object.nodeId) : '',
      container: isSet(object.container) ? ContainerIdentifier.fromJSON(object.container) : undefined,
    }
  },

  toJSON(message: WatchContainerLogRequest): unknown {
    const obj: any = {}
    message.nodeId !== undefined && (obj.nodeId = message.nodeId)
    message.container !== undefined &&
      (obj.container = message.container ? ContainerIdentifier.toJSON(message.container) : undefined)
    return obj
  },

  create<I extends Exact<DeepPartial<WatchContainerLogRequest>, I>>(base?: I): WatchContainerLogRequest {
    return WatchContainerLogRequest.fromPartial(base ?? {})
  },

  fromPartial<I extends Exact<DeepPartial<WatchContainerLogRequest>, I>>(object: I): WatchContainerLogRequest {
    const message = createBaseWatchContainerLogRequest()
    message.nodeId = object.nodeId ?? ''
    message.container =
      object.container !== undefined && object.container !== null
        ? ContainerIdentifier.fromPartial(object.container)
        : undefined
    return message
  },
}

function createBaseDeploymentProgressMessage(): DeploymentProgressMessage {
  return { id: '', log: [] }
}

export const DeploymentProgressMessage = {
  encode(message: DeploymentProgressMessage, writer: _m0.Writer = _m0.Writer.create()): _m0.Writer {
    if (message.id !== '') {
      writer.uint32(10).string(message.id)
    }
    if (message.status !== undefined) {
      writer.uint32(800).int32(message.status)
    }
    if (message.instance !== undefined) {
      InstanceDeploymentItem.encode(message.instance, writer.uint32(810).fork()).ldelim()
    }
    for (const v of message.log) {
      writer.uint32(8002).string(v!)
    }
    return writer
  },

  decode(input: _m0.Reader | Uint8Array, length?: number): DeploymentProgressMessage {
    const reader = input instanceof _m0.Reader ? input : new _m0.Reader(input)
    let end = length === undefined ? reader.len : reader.pos + length
    const message = createBaseDeploymentProgressMessage()
    while (reader.pos < end) {
      const tag = reader.uint32()
      switch (tag >>> 3) {
        case 1:
          message.id = reader.string()
          break
        case 100:
          message.status = reader.int32() as any
          break
        case 101:
          message.instance = InstanceDeploymentItem.decode(reader, reader.uint32())
          break
        case 1000:
          message.log.push(reader.string())
          break
        default:
          reader.skipType(tag & 7)
          break
      }
    }
    return message
  },

  fromJSON(object: any): DeploymentProgressMessage {
    return {
      id: isSet(object.id) ? String(object.id) : '',
      status: isSet(object.status) ? deploymentStatusFromJSON(object.status) : undefined,
      instance: isSet(object.instance) ? InstanceDeploymentItem.fromJSON(object.instance) : undefined,
      log: Array.isArray(object?.log) ? object.log.map((e: any) => String(e)) : [],
    }
  },

  toJSON(message: DeploymentProgressMessage): unknown {
    const obj: any = {}
    message.id !== undefined && (obj.id = message.id)
    message.status !== undefined &&
      (obj.status = message.status !== undefined ? deploymentStatusToJSON(message.status) : undefined)
    message.instance !== undefined &&
      (obj.instance = message.instance ? InstanceDeploymentItem.toJSON(message.instance) : undefined)
    if (message.log) {
      obj.log = message.log.map(e => e)
    } else {
      obj.log = []
    }
    return obj
  },

  create<I extends Exact<DeepPartial<DeploymentProgressMessage>, I>>(base?: I): DeploymentProgressMessage {
    return DeploymentProgressMessage.fromPartial(base ?? {})
  },

  fromPartial<I extends Exact<DeepPartial<DeploymentProgressMessage>, I>>(object: I): DeploymentProgressMessage {
    const message = createBaseDeploymentProgressMessage()
    message.id = object.id ?? ''
    message.status = object.status ?? undefined
    message.instance =
      object.instance !== undefined && object.instance !== null
        ? InstanceDeploymentItem.fromPartial(object.instance)
        : undefined
    message.log = object.log?.map(e => e) || []
    return message
  },
}

function createBaseInstancesCreatedEventList(): InstancesCreatedEventList {
  return { data: [] }
}

export const InstancesCreatedEventList = {
  encode(message: InstancesCreatedEventList, writer: _m0.Writer = _m0.Writer.create()): _m0.Writer {
    for (const v of message.data) {
      InstanceResponse.encode(v!, writer.uint32(8002).fork()).ldelim()
    }
    return writer
  },

  decode(input: _m0.Reader | Uint8Array, length?: number): InstancesCreatedEventList {
    const reader = input instanceof _m0.Reader ? input : new _m0.Reader(input)
    let end = length === undefined ? reader.len : reader.pos + length
    const message = createBaseInstancesCreatedEventList()
    while (reader.pos < end) {
      const tag = reader.uint32()
      switch (tag >>> 3) {
        case 1000:
          message.data.push(InstanceResponse.decode(reader, reader.uint32()))
          break
        default:
          reader.skipType(tag & 7)
          break
      }
    }
    return message
  },

  fromJSON(object: any): InstancesCreatedEventList {
    return { data: Array.isArray(object?.data) ? object.data.map((e: any) => InstanceResponse.fromJSON(e)) : [] }
  },

  toJSON(message: InstancesCreatedEventList): unknown {
    const obj: any = {}
    if (message.data) {
      obj.data = message.data.map(e => (e ? InstanceResponse.toJSON(e) : undefined))
    } else {
      obj.data = []
    }
    return obj
  },

  create<I extends Exact<DeepPartial<InstancesCreatedEventList>, I>>(base?: I): InstancesCreatedEventList {
    return InstancesCreatedEventList.fromPartial(base ?? {})
  },

  fromPartial<I extends Exact<DeepPartial<InstancesCreatedEventList>, I>>(object: I): InstancesCreatedEventList {
    const message = createBaseInstancesCreatedEventList()
    message.data = object.data?.map(e => InstanceResponse.fromPartial(e)) || []
    return message
  },
}

function createBaseDeploymentEditEventMessage(): DeploymentEditEventMessage {
  return {}
}

export const DeploymentEditEventMessage = {
  encode(message: DeploymentEditEventMessage, writer: _m0.Writer = _m0.Writer.create()): _m0.Writer {
    if (message.instancesCreated !== undefined) {
      InstancesCreatedEventList.encode(message.instancesCreated, writer.uint32(1602).fork()).ldelim()
    }
    if (message.imageIdDeleted !== undefined) {
      writer.uint32(1610).string(message.imageIdDeleted)
    }
    return writer
  },

  decode(input: _m0.Reader | Uint8Array, length?: number): DeploymentEditEventMessage {
    const reader = input instanceof _m0.Reader ? input : new _m0.Reader(input)
    let end = length === undefined ? reader.len : reader.pos + length
    const message = createBaseDeploymentEditEventMessage()
    while (reader.pos < end) {
      const tag = reader.uint32()
      switch (tag >>> 3) {
        case 200:
          message.instancesCreated = InstancesCreatedEventList.decode(reader, reader.uint32())
          break
        case 201:
          message.imageIdDeleted = reader.string()
          break
        default:
          reader.skipType(tag & 7)
          break
      }
    }
    return message
  },

  fromJSON(object: any): DeploymentEditEventMessage {
    return {
      instancesCreated: isSet(object.instancesCreated)
        ? InstancesCreatedEventList.fromJSON(object.instancesCreated)
        : undefined,
      imageIdDeleted: isSet(object.imageIdDeleted) ? String(object.imageIdDeleted) : undefined,
    }
  },

  toJSON(message: DeploymentEditEventMessage): unknown {
    const obj: any = {}
    message.instancesCreated !== undefined &&
      (obj.instancesCreated = message.instancesCreated
        ? InstancesCreatedEventList.toJSON(message.instancesCreated)
        : undefined)
    message.imageIdDeleted !== undefined && (obj.imageIdDeleted = message.imageIdDeleted)
    return obj
  },

  create<I extends Exact<DeepPartial<DeploymentEditEventMessage>, I>>(base?: I): DeploymentEditEventMessage {
    return DeploymentEditEventMessage.fromPartial(base ?? {})
  },

  fromPartial<I extends Exact<DeepPartial<DeploymentEditEventMessage>, I>>(object: I): DeploymentEditEventMessage {
    const message = createBaseDeploymentEditEventMessage()
    message.instancesCreated =
      object.instancesCreated !== undefined && object.instancesCreated !== null
        ? InstancesCreatedEventList.fromPartial(object.instancesCreated)
        : undefined
    message.imageIdDeleted = object.imageIdDeleted ?? undefined
    return message
  },
}

function createBaseInstanceResponse(): InstanceResponse {
  return { id: '', audit: undefined, image: undefined }
}

export const InstanceResponse = {
  encode(message: InstanceResponse, writer: _m0.Writer = _m0.Writer.create()): _m0.Writer {
    if (message.id !== '') {
      writer.uint32(10).string(message.id)
    }
    if (message.audit !== undefined) {
      AuditResponse.encode(message.audit, writer.uint32(18).fork()).ldelim()
    }
    if (message.image !== undefined) {
      ImageResponse.encode(message.image, writer.uint32(802).fork()).ldelim()
    }
    if (message.state !== undefined) {
      writer.uint32(808).int32(message.state)
    }
    if (message.config !== undefined) {
      InstanceContainerConfig.encode(message.config, writer.uint32(818).fork()).ldelim()
    }
    return writer
  },

  decode(input: _m0.Reader | Uint8Array, length?: number): InstanceResponse {
    const reader = input instanceof _m0.Reader ? input : new _m0.Reader(input)
    let end = length === undefined ? reader.len : reader.pos + length
    const message = createBaseInstanceResponse()
    while (reader.pos < end) {
      const tag = reader.uint32()
      switch (tag >>> 3) {
        case 1:
          message.id = reader.string()
          break
        case 2:
          message.audit = AuditResponse.decode(reader, reader.uint32())
          break
        case 100:
          message.image = ImageResponse.decode(reader, reader.uint32())
          break
        case 101:
          message.state = reader.int32() as any
          break
        case 102:
          message.config = InstanceContainerConfig.decode(reader, reader.uint32())
          break
        default:
          reader.skipType(tag & 7)
          break
      }
    }
    return message
  },

  fromJSON(object: any): InstanceResponse {
    return {
      id: isSet(object.id) ? String(object.id) : '',
      audit: isSet(object.audit) ? AuditResponse.fromJSON(object.audit) : undefined,
      image: isSet(object.image) ? ImageResponse.fromJSON(object.image) : undefined,
      state: isSet(object.state) ? containerStateFromJSON(object.state) : undefined,
      config: isSet(object.config) ? InstanceContainerConfig.fromJSON(object.config) : undefined,
    }
  },

  toJSON(message: InstanceResponse): unknown {
    const obj: any = {}
    message.id !== undefined && (obj.id = message.id)
    message.audit !== undefined && (obj.audit = message.audit ? AuditResponse.toJSON(message.audit) : undefined)
    message.image !== undefined && (obj.image = message.image ? ImageResponse.toJSON(message.image) : undefined)
    message.state !== undefined &&
      (obj.state = message.state !== undefined ? containerStateToJSON(message.state) : undefined)
    message.config !== undefined &&
      (obj.config = message.config ? InstanceContainerConfig.toJSON(message.config) : undefined)
    return obj
  },

  create<I extends Exact<DeepPartial<InstanceResponse>, I>>(base?: I): InstanceResponse {
    return InstanceResponse.fromPartial(base ?? {})
  },

  fromPartial<I extends Exact<DeepPartial<InstanceResponse>, I>>(object: I): InstanceResponse {
    const message = createBaseInstanceResponse()
    message.id = object.id ?? ''
    message.audit =
      object.audit !== undefined && object.audit !== null ? AuditResponse.fromPartial(object.audit) : undefined
    message.image =
      object.image !== undefined && object.image !== null ? ImageResponse.fromPartial(object.image) : undefined
    message.state = object.state ?? undefined
    message.config =
      object.config !== undefined && object.config !== null
        ? InstanceContainerConfig.fromPartial(object.config)
        : undefined
    return message
  },
}

function createBasePatchInstanceRequest(): PatchInstanceRequest {
  return { id: '' }
}

export const PatchInstanceRequest = {
  encode(message: PatchInstanceRequest, writer: _m0.Writer = _m0.Writer.create()): _m0.Writer {
    if (message.id !== '') {
      writer.uint32(10).string(message.id)
    }
    if (message.config !== undefined) {
      InstanceContainerConfig.encode(message.config, writer.uint32(802).fork()).ldelim()
    }
    if (message.resetSection !== undefined) {
      writer.uint32(810).string(message.resetSection)
    }
    return writer
  },

  decode(input: _m0.Reader | Uint8Array, length?: number): PatchInstanceRequest {
    const reader = input instanceof _m0.Reader ? input : new _m0.Reader(input)
    let end = length === undefined ? reader.len : reader.pos + length
    const message = createBasePatchInstanceRequest()
    while (reader.pos < end) {
      const tag = reader.uint32()
      switch (tag >>> 3) {
        case 1:
          message.id = reader.string()
          break
        case 100:
          message.config = InstanceContainerConfig.decode(reader, reader.uint32())
          break
        case 101:
          message.resetSection = reader.string()
          break
        default:
          reader.skipType(tag & 7)
          break
      }
    }
    return message
  },

  fromJSON(object: any): PatchInstanceRequest {
    return {
      id: isSet(object.id) ? String(object.id) : '',
      config: isSet(object.config) ? InstanceContainerConfig.fromJSON(object.config) : undefined,
      resetSection: isSet(object.resetSection) ? String(object.resetSection) : undefined,
    }
  },

  toJSON(message: PatchInstanceRequest): unknown {
    const obj: any = {}
    message.id !== undefined && (obj.id = message.id)
    message.config !== undefined &&
      (obj.config = message.config ? InstanceContainerConfig.toJSON(message.config) : undefined)
    message.resetSection !== undefined && (obj.resetSection = message.resetSection)
    return obj
  },

  create<I extends Exact<DeepPartial<PatchInstanceRequest>, I>>(base?: I): PatchInstanceRequest {
    return PatchInstanceRequest.fromPartial(base ?? {})
  },

  fromPartial<I extends Exact<DeepPartial<PatchInstanceRequest>, I>>(object: I): PatchInstanceRequest {
    const message = createBasePatchInstanceRequest()
    message.id = object.id ?? ''
    message.config =
      object.config !== undefined && object.config !== null
        ? InstanceContainerConfig.fromPartial(object.config)
        : undefined
    message.resetSection = object.resetSection ?? undefined
    return message
  },
}

function createBaseDeploymentEventContainerState(): DeploymentEventContainerState {
  return { instanceId: '', state: 0 }
}

export const DeploymentEventContainerState = {
  encode(message: DeploymentEventContainerState, writer: _m0.Writer = _m0.Writer.create()): _m0.Writer {
    if (message.instanceId !== '') {
      writer.uint32(10).string(message.instanceId)
    }
    if (message.state !== 0) {
      writer.uint32(16).int32(message.state)
    }
    return writer
  },

  decode(input: _m0.Reader | Uint8Array, length?: number): DeploymentEventContainerState {
    const reader = input instanceof _m0.Reader ? input : new _m0.Reader(input)
    let end = length === undefined ? reader.len : reader.pos + length
    const message = createBaseDeploymentEventContainerState()
    while (reader.pos < end) {
      const tag = reader.uint32()
      switch (tag >>> 3) {
        case 1:
          message.instanceId = reader.string()
          break
        case 2:
          message.state = reader.int32() as any
          break
        default:
          reader.skipType(tag & 7)
          break
      }
    }
    return message
  },

  fromJSON(object: any): DeploymentEventContainerState {
    return {
      instanceId: isSet(object.instanceId) ? String(object.instanceId) : '',
      state: isSet(object.state) ? containerStateFromJSON(object.state) : 0,
    }
  },

  toJSON(message: DeploymentEventContainerState): unknown {
    const obj: any = {}
    message.instanceId !== undefined && (obj.instanceId = message.instanceId)
    message.state !== undefined && (obj.state = containerStateToJSON(message.state))
    return obj
  },

  create<I extends Exact<DeepPartial<DeploymentEventContainerState>, I>>(base?: I): DeploymentEventContainerState {
    return DeploymentEventContainerState.fromPartial(base ?? {})
  },

  fromPartial<I extends Exact<DeepPartial<DeploymentEventContainerState>, I>>(
    object: I,
  ): DeploymentEventContainerState {
    const message = createBaseDeploymentEventContainerState()
    message.instanceId = object.instanceId ?? ''
    message.state = object.state ?? 0
    return message
  },
}

function createBaseDeploymentEventLog(): DeploymentEventLog {
  return { log: [] }
}

export const DeploymentEventLog = {
  encode(message: DeploymentEventLog, writer: _m0.Writer = _m0.Writer.create()): _m0.Writer {
    for (const v of message.log) {
      writer.uint32(8002).string(v!)
    }
    return writer
  },

  decode(input: _m0.Reader | Uint8Array, length?: number): DeploymentEventLog {
    const reader = input instanceof _m0.Reader ? input : new _m0.Reader(input)
    let end = length === undefined ? reader.len : reader.pos + length
    const message = createBaseDeploymentEventLog()
    while (reader.pos < end) {
      const tag = reader.uint32()
      switch (tag >>> 3) {
        case 1000:
          message.log.push(reader.string())
          break
        default:
          reader.skipType(tag & 7)
          break
      }
    }
    return message
  },

  fromJSON(object: any): DeploymentEventLog {
    return { log: Array.isArray(object?.log) ? object.log.map((e: any) => String(e)) : [] }
  },

  toJSON(message: DeploymentEventLog): unknown {
    const obj: any = {}
    if (message.log) {
      obj.log = message.log.map(e => e)
    } else {
      obj.log = []
    }
    return obj
  },

  create<I extends Exact<DeepPartial<DeploymentEventLog>, I>>(base?: I): DeploymentEventLog {
    return DeploymentEventLog.fromPartial(base ?? {})
  },

  fromPartial<I extends Exact<DeepPartial<DeploymentEventLog>, I>>(object: I): DeploymentEventLog {
    const message = createBaseDeploymentEventLog()
    message.log = object.log?.map(e => e) || []
    return message
  },
}

function createBaseHealthResponse(): HealthResponse {
  return { status: 0, cruxVersion: '' }
}

export const HealthResponse = {
  encode(message: HealthResponse, writer: _m0.Writer = _m0.Writer.create()): _m0.Writer {
    if (message.status !== 0) {
      writer.uint32(800).int32(message.status)
    }
    if (message.cruxVersion !== '') {
      writer.uint32(810).string(message.cruxVersion)
    }
    if (message.lastMigration !== undefined) {
      writer.uint32(818).string(message.lastMigration)
    }
    return writer
  },

  decode(input: _m0.Reader | Uint8Array, length?: number): HealthResponse {
    const reader = input instanceof _m0.Reader ? input : new _m0.Reader(input)
    let end = length === undefined ? reader.len : reader.pos + length
    const message = createBaseHealthResponse()
    while (reader.pos < end) {
      const tag = reader.uint32()
      switch (tag >>> 3) {
        case 100:
          message.status = reader.int32() as any
          break
        case 101:
          message.cruxVersion = reader.string()
          break
        case 102:
          message.lastMigration = reader.string()
          break
        default:
          reader.skipType(tag & 7)
          break
      }
    }
    return message
  },

  fromJSON(object: any): HealthResponse {
    return {
      status: isSet(object.status) ? serviceStatusFromJSON(object.status) : 0,
      cruxVersion: isSet(object.cruxVersion) ? String(object.cruxVersion) : '',
      lastMigration: isSet(object.lastMigration) ? String(object.lastMigration) : undefined,
    }
  },

  toJSON(message: HealthResponse): unknown {
    const obj: any = {}
    message.status !== undefined && (obj.status = serviceStatusToJSON(message.status))
    message.cruxVersion !== undefined && (obj.cruxVersion = message.cruxVersion)
    message.lastMigration !== undefined && (obj.lastMigration = message.lastMigration)
    return obj
  },

  create<I extends Exact<DeepPartial<HealthResponse>, I>>(base?: I): HealthResponse {
    return HealthResponse.fromPartial(base ?? {})
  },

  fromPartial<I extends Exact<DeepPartial<HealthResponse>, I>>(object: I): HealthResponse {
    const message = createBaseHealthResponse()
    message.status = object.status ?? 0
    message.cruxVersion = object.cruxVersion ?? ''
    message.lastMigration = object.lastMigration ?? undefined
    return message
  },
}

<<<<<<< HEAD
=======
/** Services */
export type CruxNodeService = typeof CruxNodeService
export const CruxNodeService = {
  /** CRUD */
  getNodes: {
    path: '/crux.CruxNode/GetNodes',
    requestStream: false,
    responseStream: false,
    requestSerialize: (value: Empty) => Buffer.from(Empty.encode(value).finish()),
    requestDeserialize: (value: Buffer) => Empty.decode(value),
    responseSerialize: (value: NodeListResponse) => Buffer.from(NodeListResponse.encode(value).finish()),
    responseDeserialize: (value: Buffer) => NodeListResponse.decode(value),
  },
  createNode: {
    path: '/crux.CruxNode/CreateNode',
    requestStream: false,
    responseStream: false,
    requestSerialize: (value: CreateNodeRequest) => Buffer.from(CreateNodeRequest.encode(value).finish()),
    requestDeserialize: (value: Buffer) => CreateNodeRequest.decode(value),
    responseSerialize: (value: CreateEntityResponse) => Buffer.from(CreateEntityResponse.encode(value).finish()),
    responseDeserialize: (value: Buffer) => CreateEntityResponse.decode(value),
  },
  updateNode: {
    path: '/crux.CruxNode/UpdateNode',
    requestStream: false,
    responseStream: false,
    requestSerialize: (value: UpdateNodeRequest) => Buffer.from(UpdateNodeRequest.encode(value).finish()),
    requestDeserialize: (value: Buffer) => UpdateNodeRequest.decode(value),
    responseSerialize: (value: Empty) => Buffer.from(Empty.encode(value).finish()),
    responseDeserialize: (value: Buffer) => Empty.decode(value),
  },
  deleteNode: {
    path: '/crux.CruxNode/DeleteNode',
    requestStream: false,
    responseStream: false,
    requestSerialize: (value: IdRequest) => Buffer.from(IdRequest.encode(value).finish()),
    requestDeserialize: (value: Buffer) => IdRequest.decode(value),
    responseSerialize: (value: Empty) => Buffer.from(Empty.encode(value).finish()),
    responseDeserialize: (value: Buffer) => Empty.decode(value),
  },
  getNodeDetails: {
    path: '/crux.CruxNode/GetNodeDetails',
    requestStream: false,
    responseStream: false,
    requestSerialize: (value: IdRequest) => Buffer.from(IdRequest.encode(value).finish()),
    requestDeserialize: (value: Buffer) => IdRequest.decode(value),
    responseSerialize: (value: NodeDetailsResponse) => Buffer.from(NodeDetailsResponse.encode(value).finish()),
    responseDeserialize: (value: Buffer) => NodeDetailsResponse.decode(value),
  },
  generateScript: {
    path: '/crux.CruxNode/GenerateScript',
    requestStream: false,
    responseStream: false,
    requestSerialize: (value: GenerateScriptRequest) => Buffer.from(GenerateScriptRequest.encode(value).finish()),
    requestDeserialize: (value: Buffer) => GenerateScriptRequest.decode(value),
    responseSerialize: (value: NodeInstallResponse) => Buffer.from(NodeInstallResponse.encode(value).finish()),
    responseDeserialize: (value: Buffer) => NodeInstallResponse.decode(value),
  },
  getScript: {
    path: '/crux.CruxNode/GetScript',
    requestStream: false,
    responseStream: false,
    requestSerialize: (value: ServiceIdRequest) => Buffer.from(ServiceIdRequest.encode(value).finish()),
    requestDeserialize: (value: Buffer) => ServiceIdRequest.decode(value),
    responseSerialize: (value: NodeScriptResponse) => Buffer.from(NodeScriptResponse.encode(value).finish()),
    responseDeserialize: (value: Buffer) => NodeScriptResponse.decode(value),
  },
  discardScript: {
    path: '/crux.CruxNode/DiscardScript',
    requestStream: false,
    responseStream: false,
    requestSerialize: (value: IdRequest) => Buffer.from(IdRequest.encode(value).finish()),
    requestDeserialize: (value: Buffer) => IdRequest.decode(value),
    responseSerialize: (value: Empty) => Buffer.from(Empty.encode(value).finish()),
    responseDeserialize: (value: Buffer) => Empty.decode(value),
  },
  revokeToken: {
    path: '/crux.CruxNode/RevokeToken',
    requestStream: false,
    responseStream: false,
    requestSerialize: (value: IdRequest) => Buffer.from(IdRequest.encode(value).finish()),
    requestDeserialize: (value: Buffer) => IdRequest.decode(value),
    responseSerialize: (value: Empty) => Buffer.from(Empty.encode(value).finish()),
    responseDeserialize: (value: Buffer) => Empty.decode(value),
  },
  updateNodeAgent: {
    path: '/crux.CruxNode/UpdateNodeAgent',
    requestStream: false,
    responseStream: false,
    requestSerialize: (value: IdRequest) => Buffer.from(IdRequest.encode(value).finish()),
    requestDeserialize: (value: Buffer) => IdRequest.decode(value),
    responseSerialize: (value: Empty) => Buffer.from(Empty.encode(value).finish()),
    responseDeserialize: (value: Buffer) => Empty.decode(value),
  },
  sendContainerCommand: {
    path: '/crux.CruxNode/SendContainerCommand',
    requestStream: false,
    responseStream: false,
    requestSerialize: (value: NodeContainerCommandRequest) =>
      Buffer.from(NodeContainerCommandRequest.encode(value).finish()),
    requestDeserialize: (value: Buffer) => NodeContainerCommandRequest.decode(value),
    responseSerialize: (value: Empty) => Buffer.from(Empty.encode(value).finish()),
    responseDeserialize: (value: Buffer) => Empty.decode(value),
  },
  deleteContainers: {
    path: '/crux.CruxNode/DeleteContainers',
    requestStream: false,
    responseStream: false,
    requestSerialize: (value: NodeDeleteContainersRequest) =>
      Buffer.from(NodeDeleteContainersRequest.encode(value).finish()),
    requestDeserialize: (value: Buffer) => NodeDeleteContainersRequest.decode(value),
    responseSerialize: (value: Empty) => Buffer.from(Empty.encode(value).finish()),
    responseDeserialize: (value: Buffer) => Empty.decode(value),
  },
  subscribeNodeEventChannel: {
    path: '/crux.CruxNode/SubscribeNodeEventChannel',
    requestStream: false,
    responseStream: true,
    requestSerialize: (value: ServiceIdRequest) => Buffer.from(ServiceIdRequest.encode(value).finish()),
    requestDeserialize: (value: Buffer) => ServiceIdRequest.decode(value),
    responseSerialize: (value: NodeEventMessage) => Buffer.from(NodeEventMessage.encode(value).finish()),
    responseDeserialize: (value: Buffer) => NodeEventMessage.decode(value),
  },
  watchContainerState: {
    path: '/crux.CruxNode/WatchContainerState',
    requestStream: false,
    responseStream: true,
    requestSerialize: (value: WatchContainerStateRequest) =>
      Buffer.from(WatchContainerStateRequest.encode(value).finish()),
    requestDeserialize: (value: Buffer) => WatchContainerStateRequest.decode(value),
    responseSerialize: (value: ContainerStateListMessage) =>
      Buffer.from(ContainerStateListMessage.encode(value).finish()),
    responseDeserialize: (value: Buffer) => ContainerStateListMessage.decode(value),
  },
  subscribeContainerLogChannel: {
    path: '/crux.CruxNode/SubscribeContainerLogChannel',
    requestStream: false,
    responseStream: true,
    requestSerialize: (value: WatchContainerLogRequest) => Buffer.from(WatchContainerLogRequest.encode(value).finish()),
    requestDeserialize: (value: Buffer) => WatchContainerLogRequest.decode(value),
    responseSerialize: (value: ContainerLogMessage) => Buffer.from(ContainerLogMessage.encode(value).finish()),
    responseDeserialize: (value: Buffer) => ContainerLogMessage.decode(value),
  },
} as const

export interface CruxNodeServer extends UntypedServiceImplementation {
  /** CRUD */
  getNodes: handleUnaryCall<Empty, NodeListResponse>
  createNode: handleUnaryCall<CreateNodeRequest, CreateEntityResponse>
  updateNode: handleUnaryCall<UpdateNodeRequest, Empty>
  deleteNode: handleUnaryCall<IdRequest, Empty>
  getNodeDetails: handleUnaryCall<IdRequest, NodeDetailsResponse>
  generateScript: handleUnaryCall<GenerateScriptRequest, NodeInstallResponse>
  getScript: handleUnaryCall<ServiceIdRequest, NodeScriptResponse>
  discardScript: handleUnaryCall<IdRequest, Empty>
  revokeToken: handleUnaryCall<IdRequest, Empty>
  updateNodeAgent: handleUnaryCall<IdRequest, Empty>
  sendContainerCommand: handleUnaryCall<NodeContainerCommandRequest, Empty>
  deleteContainers: handleUnaryCall<NodeDeleteContainersRequest, Empty>
  subscribeNodeEventChannel: handleServerStreamingCall<ServiceIdRequest, NodeEventMessage>
  watchContainerState: handleServerStreamingCall<WatchContainerStateRequest, ContainerStateListMessage>
  subscribeContainerLogChannel: handleServerStreamingCall<WatchContainerLogRequest, ContainerLogMessage>
}

export interface CruxNodeClient extends Client {
  /** CRUD */
  getNodes(request: Empty, callback: (error: ServiceError | null, response: NodeListResponse) => void): ClientUnaryCall
  getNodes(
    request: Empty,
    metadata: Metadata,
    callback: (error: ServiceError | null, response: NodeListResponse) => void,
  ): ClientUnaryCall
  getNodes(
    request: Empty,
    metadata: Metadata,
    options: Partial<CallOptions>,
    callback: (error: ServiceError | null, response: NodeListResponse) => void,
  ): ClientUnaryCall
  createNode(
    request: CreateNodeRequest,
    callback: (error: ServiceError | null, response: CreateEntityResponse) => void,
  ): ClientUnaryCall
  createNode(
    request: CreateNodeRequest,
    metadata: Metadata,
    callback: (error: ServiceError | null, response: CreateEntityResponse) => void,
  ): ClientUnaryCall
  createNode(
    request: CreateNodeRequest,
    metadata: Metadata,
    options: Partial<CallOptions>,
    callback: (error: ServiceError | null, response: CreateEntityResponse) => void,
  ): ClientUnaryCall
  updateNode(
    request: UpdateNodeRequest,
    callback: (error: ServiceError | null, response: Empty) => void,
  ): ClientUnaryCall
  updateNode(
    request: UpdateNodeRequest,
    metadata: Metadata,
    callback: (error: ServiceError | null, response: Empty) => void,
  ): ClientUnaryCall
  updateNode(
    request: UpdateNodeRequest,
    metadata: Metadata,
    options: Partial<CallOptions>,
    callback: (error: ServiceError | null, response: Empty) => void,
  ): ClientUnaryCall
  deleteNode(request: IdRequest, callback: (error: ServiceError | null, response: Empty) => void): ClientUnaryCall
  deleteNode(
    request: IdRequest,
    metadata: Metadata,
    callback: (error: ServiceError | null, response: Empty) => void,
  ): ClientUnaryCall
  deleteNode(
    request: IdRequest,
    metadata: Metadata,
    options: Partial<CallOptions>,
    callback: (error: ServiceError | null, response: Empty) => void,
  ): ClientUnaryCall
  getNodeDetails(
    request: IdRequest,
    callback: (error: ServiceError | null, response: NodeDetailsResponse) => void,
  ): ClientUnaryCall
  getNodeDetails(
    request: IdRequest,
    metadata: Metadata,
    callback: (error: ServiceError | null, response: NodeDetailsResponse) => void,
  ): ClientUnaryCall
  getNodeDetails(
    request: IdRequest,
    metadata: Metadata,
    options: Partial<CallOptions>,
    callback: (error: ServiceError | null, response: NodeDetailsResponse) => void,
  ): ClientUnaryCall
  generateScript(
    request: GenerateScriptRequest,
    callback: (error: ServiceError | null, response: NodeInstallResponse) => void,
  ): ClientUnaryCall
  generateScript(
    request: GenerateScriptRequest,
    metadata: Metadata,
    callback: (error: ServiceError | null, response: NodeInstallResponse) => void,
  ): ClientUnaryCall
  generateScript(
    request: GenerateScriptRequest,
    metadata: Metadata,
    options: Partial<CallOptions>,
    callback: (error: ServiceError | null, response: NodeInstallResponse) => void,
  ): ClientUnaryCall
  getScript(
    request: ServiceIdRequest,
    callback: (error: ServiceError | null, response: NodeScriptResponse) => void,
  ): ClientUnaryCall
  getScript(
    request: ServiceIdRequest,
    metadata: Metadata,
    callback: (error: ServiceError | null, response: NodeScriptResponse) => void,
  ): ClientUnaryCall
  getScript(
    request: ServiceIdRequest,
    metadata: Metadata,
    options: Partial<CallOptions>,
    callback: (error: ServiceError | null, response: NodeScriptResponse) => void,
  ): ClientUnaryCall
  discardScript(request: IdRequest, callback: (error: ServiceError | null, response: Empty) => void): ClientUnaryCall
  discardScript(
    request: IdRequest,
    metadata: Metadata,
    callback: (error: ServiceError | null, response: Empty) => void,
  ): ClientUnaryCall
  discardScript(
    request: IdRequest,
    metadata: Metadata,
    options: Partial<CallOptions>,
    callback: (error: ServiceError | null, response: Empty) => void,
  ): ClientUnaryCall
  revokeToken(request: IdRequest, callback: (error: ServiceError | null, response: Empty) => void): ClientUnaryCall
  revokeToken(
    request: IdRequest,
    metadata: Metadata,
    callback: (error: ServiceError | null, response: Empty) => void,
  ): ClientUnaryCall
  revokeToken(
    request: IdRequest,
    metadata: Metadata,
    options: Partial<CallOptions>,
    callback: (error: ServiceError | null, response: Empty) => void,
  ): ClientUnaryCall
  updateNodeAgent(request: IdRequest, callback: (error: ServiceError | null, response: Empty) => void): ClientUnaryCall
  updateNodeAgent(
    request: IdRequest,
    metadata: Metadata,
    callback: (error: ServiceError | null, response: Empty) => void,
  ): ClientUnaryCall
  updateNodeAgent(
    request: IdRequest,
    metadata: Metadata,
    options: Partial<CallOptions>,
    callback: (error: ServiceError | null, response: Empty) => void,
  ): ClientUnaryCall
  sendContainerCommand(
    request: NodeContainerCommandRequest,
    callback: (error: ServiceError | null, response: Empty) => void,
  ): ClientUnaryCall
  sendContainerCommand(
    request: NodeContainerCommandRequest,
    metadata: Metadata,
    callback: (error: ServiceError | null, response: Empty) => void,
  ): ClientUnaryCall
  sendContainerCommand(
    request: NodeContainerCommandRequest,
    metadata: Metadata,
    options: Partial<CallOptions>,
    callback: (error: ServiceError | null, response: Empty) => void,
  ): ClientUnaryCall
  deleteContainers(
    request: NodeDeleteContainersRequest,
    callback: (error: ServiceError | null, response: Empty) => void,
  ): ClientUnaryCall
  deleteContainers(
    request: NodeDeleteContainersRequest,
    metadata: Metadata,
    callback: (error: ServiceError | null, response: Empty) => void,
  ): ClientUnaryCall
  deleteContainers(
    request: NodeDeleteContainersRequest,
    metadata: Metadata,
    options: Partial<CallOptions>,
    callback: (error: ServiceError | null, response: Empty) => void,
  ): ClientUnaryCall
  subscribeNodeEventChannel(
    request: ServiceIdRequest,
    options?: Partial<CallOptions>,
  ): ClientReadableStream<NodeEventMessage>
  subscribeNodeEventChannel(
    request: ServiceIdRequest,
    metadata?: Metadata,
    options?: Partial<CallOptions>,
  ): ClientReadableStream<NodeEventMessage>
  watchContainerState(
    request: WatchContainerStateRequest,
    options?: Partial<CallOptions>,
  ): ClientReadableStream<ContainerStateListMessage>
  watchContainerState(
    request: WatchContainerStateRequest,
    metadata?: Metadata,
    options?: Partial<CallOptions>,
  ): ClientReadableStream<ContainerStateListMessage>
  subscribeContainerLogChannel(
    request: WatchContainerLogRequest,
    options?: Partial<CallOptions>,
  ): ClientReadableStream<ContainerLogMessage>
  subscribeContainerLogChannel(
    request: WatchContainerLogRequest,
    metadata?: Metadata,
    options?: Partial<CallOptions>,
  ): ClientReadableStream<ContainerLogMessage>
}

export const CruxNodeClient = makeGenericClientConstructor(CruxNodeService, 'crux.CruxNode') as unknown as {
  new (address: string, credentials: ChannelCredentials, options?: Partial<ClientOptions>): CruxNodeClient
  service: typeof CruxNodeService
}

export type CruxDeploymentService = typeof CruxDeploymentService
export const CruxDeploymentService = {
  subscribeToDeploymentEvents: {
    path: '/crux.CruxDeployment/SubscribeToDeploymentEvents',
    requestStream: false,
    responseStream: true,
    requestSerialize: (value: IdRequest) => Buffer.from(IdRequest.encode(value).finish()),
    requestDeserialize: (value: Buffer) => IdRequest.decode(value),
    responseSerialize: (value: DeploymentProgressMessage) =>
      Buffer.from(DeploymentProgressMessage.encode(value).finish()),
    responseDeserialize: (value: Buffer) => DeploymentProgressMessage.decode(value),
  },
  subscribeToDeploymentEditEvents: {
    path: '/crux.CruxDeployment/SubscribeToDeploymentEditEvents',
    requestStream: false,
    responseStream: true,
    requestSerialize: (value: ServiceIdRequest) => Buffer.from(ServiceIdRequest.encode(value).finish()),
    requestDeserialize: (value: Buffer) => ServiceIdRequest.decode(value),
    responseSerialize: (value: DeploymentEditEventMessage) =>
      Buffer.from(DeploymentEditEventMessage.encode(value).finish()),
    responseDeserialize: (value: Buffer) => DeploymentEditEventMessage.decode(value),
  },
} as const

export interface CruxDeploymentServer extends UntypedServiceImplementation {
  subscribeToDeploymentEvents: handleServerStreamingCall<IdRequest, DeploymentProgressMessage>
  subscribeToDeploymentEditEvents: handleServerStreamingCall<ServiceIdRequest, DeploymentEditEventMessage>
}

export interface CruxDeploymentClient extends Client {
  subscribeToDeploymentEvents(
    request: IdRequest,
    options?: Partial<CallOptions>,
  ): ClientReadableStream<DeploymentProgressMessage>
  subscribeToDeploymentEvents(
    request: IdRequest,
    metadata?: Metadata,
    options?: Partial<CallOptions>,
  ): ClientReadableStream<DeploymentProgressMessage>
  subscribeToDeploymentEditEvents(
    request: ServiceIdRequest,
    options?: Partial<CallOptions>,
  ): ClientReadableStream<DeploymentEditEventMessage>
  subscribeToDeploymentEditEvents(
    request: ServiceIdRequest,
    metadata?: Metadata,
    options?: Partial<CallOptions>,
  ): ClientReadableStream<DeploymentEditEventMessage>
}

export const CruxDeploymentClient = makeGenericClientConstructor(
  CruxDeploymentService,
  'crux.CruxDeployment',
) as unknown as {
  new (address: string, credentials: ChannelCredentials, options?: Partial<ClientOptions>): CruxDeploymentClient
  service: typeof CruxDeploymentService
}

>>>>>>> bf630393
export type CruxHealthService = typeof CruxHealthService
export const CruxHealthService = {
  getHealth: {
    path: '/crux.CruxHealth/getHealth',
    requestStream: false,
    responseStream: false,
    requestSerialize: (value: Empty) => Buffer.from(Empty.encode(value).finish()),
    requestDeserialize: (value: Buffer) => Empty.decode(value),
    responseSerialize: (value: HealthResponse) => Buffer.from(HealthResponse.encode(value).finish()),
    responseDeserialize: (value: Buffer) => HealthResponse.decode(value),
  },
} as const

export interface CruxHealthServer extends UntypedServiceImplementation {
  getHealth: handleUnaryCall<Empty, HealthResponse>
}

export interface CruxHealthClient extends Client {
  getHealth(request: Empty, callback: (error: ServiceError | null, response: HealthResponse) => void): ClientUnaryCall
  getHealth(
    request: Empty,
    metadata: Metadata,
    callback: (error: ServiceError | null, response: HealthResponse) => void,
  ): ClientUnaryCall
  getHealth(
    request: Empty,
    metadata: Metadata,
    options: Partial<CallOptions>,
    callback: (error: ServiceError | null, response: HealthResponse) => void,
  ): ClientUnaryCall
}

export const CruxHealthClient = makeGenericClientConstructor(CruxHealthService, 'crux.CruxHealth') as unknown as {
  new (address: string, credentials: ChannelCredentials, options?: Partial<ClientOptions>): CruxHealthClient
  service: typeof CruxHealthService
}

declare var self: any | undefined
declare var window: any | undefined
declare var global: any | undefined
var tsProtoGlobalThis: any = (() => {
  if (typeof globalThis !== 'undefined') {
    return globalThis
  }
  if (typeof self !== 'undefined') {
    return self
  }
  if (typeof window !== 'undefined') {
    return window
  }
  if (typeof global !== 'undefined') {
    return global
  }
  throw 'Unable to locate global object'
})()

type Builtin = Date | Function | Uint8Array | string | number | boolean | undefined

export type DeepPartial<T> = T extends Builtin
  ? T
  : T extends Array<infer U>
  ? Array<DeepPartial<U>>
  : T extends ReadonlyArray<infer U>
  ? ReadonlyArray<DeepPartial<U>>
  : T extends {}
  ? { [K in keyof T]?: DeepPartial<T[K]> }
  : Partial<T>

type KeysOfUnion<T> = T extends T ? keyof T : never
export type Exact<P, I extends P> = P extends Builtin
  ? P
  : P & { [K in keyof P]: Exact<P[K], I[K]> } & { [K in Exclude<keyof I, KeysOfUnion<P>>]: never }

function toTimestamp(date: Date): Timestamp {
  const seconds = date.getTime() / 1_000
  const nanos = (date.getTime() % 1_000) * 1_000_000
  return { seconds, nanos }
}

function fromTimestamp(t: Timestamp): Date {
  let millis = t.seconds * 1_000
  millis += t.nanos / 1_000_000
  return new Date(millis)
}

function fromJsonTimestamp(o: any): Timestamp {
  if (o instanceof Date) {
    return toTimestamp(o)
  } else if (typeof o === 'string') {
    return toTimestamp(new Date(o))
  } else {
    return Timestamp.fromJSON(o)
  }
}

function longToNumber(long: Long): number {
  if (long.gt(Number.MAX_SAFE_INTEGER)) {
    throw new tsProtoGlobalThis.Error('Value is larger than Number.MAX_SAFE_INTEGER')
  }
  return long.toNumber()
}

if (_m0.util.Long !== Long) {
  _m0.util.Long = Long as any
  _m0.configure()
}

function isSet(value: any): boolean {
  return value !== null && value !== undefined
}<|MERGE_RESOLUTION|>--- conflicted
+++ resolved
@@ -18,14 +18,12 @@
 import { Timestamp } from '../../google/protobuf/timestamp'
 import {
   ConfigContainer,
-  ContainerCommandRequest,
   ContainerIdentifier,
   ContainerLogMessage,
   ContainerState,
   containerStateFromJSON,
   ContainerStateListMessage,
   containerStateToJSON,
-  DeleteContainersRequest,
   DeploymentStatus,
   deploymentStatusFromJSON,
   deploymentStatusToJSON,
@@ -577,85 +575,6 @@
   registryType: RegistryType
 }
 
-export interface NodeResponse {
-  id: string
-  audit: AuditResponse | undefined
-  name: string
-  description?: string | undefined
-  icon?: string | undefined
-  address?: string | undefined
-  status: NodeConnectionStatus
-  connectedAt?: Timestamp | undefined
-  version?: string | undefined
-  type: NodeType
-  updating: boolean
-}
-
-export interface NodeDetailsResponse {
-  id: string
-  audit: AuditResponse | undefined
-  name: string
-  description?: string | undefined
-  icon?: string | undefined
-  address?: string | undefined
-  status: NodeConnectionStatus
-  hasToken: boolean
-  connectedAt?: Timestamp | undefined
-  install?: NodeInstallResponse | undefined
-  script?: NodeScriptResponse | undefined
-  version?: string | undefined
-  type: NodeType
-  updating: boolean
-}
-
-export interface NodeListResponse {
-  data: NodeResponse[]
-}
-
-export interface CreateNodeRequest {
-  name: string
-  description?: string | undefined
-  icon?: string | undefined
-}
-
-export interface UpdateNodeRequest {
-  id: string
-  name: string
-  description?: string | undefined
-  icon?: string | undefined
-}
-
-export interface DagentTraefikOptions {
-  acmeEmail: string
-}
-
-export interface GenerateScriptRequest {
-  id: string
-  type: NodeType
-  rootPath?: string | undefined
-  scriptType: NodeScriptType
-  dagentTraefik?: DagentTraefikOptions | undefined
-}
-
-export interface NodeInstallResponse {
-  command: string
-  expireAt: Timestamp | undefined
-}
-
-export interface NodeScriptResponse {
-  content: string
-}
-
-export interface NodeContainerCommandRequest {
-  id: string
-  command: ContainerCommandRequest | undefined
-}
-
-export interface NodeDeleteContainersRequest {
-  id: string
-  containers: DeleteContainersRequest | undefined
-}
-
 export interface NodeEventMessage {
   id: string
   status: NodeConnectionStatus
@@ -976,8 +895,6 @@
   encode(message: UpdateEntityResponse, writer: _m0.Writer = _m0.Writer.create()): _m0.Writer {
     if (message.updatedAt !== undefined) {
       Timestamp.encode(message.updatedAt, writer.uint32(802).fork()).ldelim()
-<<<<<<< HEAD
-=======
     }
     return writer
   },
@@ -2009,29 +1926,18 @@
     }
     if (message.required === true) {
       writer.uint32(816).bool(message.required)
->>>>>>> bf630393
     }
     return writer
   },
 
-<<<<<<< HEAD
-  decode(input: _m0.Reader | Uint8Array, length?: number): UpdateEntityResponse {
-    const reader = input instanceof _m0.Reader ? input : new _m0.Reader(input)
-    let end = length === undefined ? reader.len : reader.pos + length
-    const message = createBaseUpdateEntityResponse()
-=======
   decode(input: _m0.Reader | Uint8Array, length?: number): UniqueSecretKey {
     const reader = input instanceof _m0.Reader ? input : new _m0.Reader(input)
     let end = length === undefined ? reader.len : reader.pos + length
     const message = createBaseUniqueSecretKey()
->>>>>>> bf630393
     while (reader.pos < end) {
       const tag = reader.uint32()
       switch (tag >>> 3) {
         case 100:
-<<<<<<< HEAD
-          message.updatedAt = Timestamp.decode(reader, reader.uint32())
-=======
           message.id = reader.string()
           break
         case 101:
@@ -2039,7 +1945,6 @@
           break
         case 102:
           message.required = reader.bool()
->>>>>>> bf630393
           break
         default:
           reader.skipType(tag & 7)
@@ -2049,26 +1954,6 @@
     return message
   },
 
-<<<<<<< HEAD
-  fromJSON(object: any): UpdateEntityResponse {
-    return { updatedAt: isSet(object.updatedAt) ? fromJsonTimestamp(object.updatedAt) : undefined }
-  },
-
-  toJSON(message: UpdateEntityResponse): unknown {
-    const obj: any = {}
-    message.updatedAt !== undefined && (obj.updatedAt = fromTimestamp(message.updatedAt).toISOString())
-    return obj
-  },
-
-  create<I extends Exact<DeepPartial<UpdateEntityResponse>, I>>(base?: I): UpdateEntityResponse {
-    return UpdateEntityResponse.fromPartial(base ?? {})
-  },
-
-  fromPartial<I extends Exact<DeepPartial<UpdateEntityResponse>, I>>(object: I): UpdateEntityResponse {
-    const message = createBaseUpdateEntityResponse()
-    message.updatedAt =
-      object.updatedAt !== undefined && object.updatedAt !== null ? Timestamp.fromPartial(object.updatedAt) : undefined
-=======
   fromJSON(object: any): UniqueSecretKey {
     return {
       id: isSet(object.id) ? String(object.id) : '',
@@ -2094,7 +1979,6 @@
     message.id = object.id ?? ''
     message.key = object.key ?? ''
     message.required = object.required ?? false
->>>>>>> bf630393
     return message
   },
 }
@@ -3238,929 +3122,6 @@
   },
 }
 
-function createBaseNodeResponse(): NodeResponse {
-  return { id: '', audit: undefined, name: '', status: 0, type: 0, updating: false }
-}
-
-export const NodeResponse = {
-  encode(message: NodeResponse, writer: _m0.Writer = _m0.Writer.create()): _m0.Writer {
-    if (message.id !== '') {
-      writer.uint32(10).string(message.id)
-    }
-    if (message.audit !== undefined) {
-      AuditResponse.encode(message.audit, writer.uint32(18).fork()).ldelim()
-    }
-    if (message.name !== '') {
-      writer.uint32(802).string(message.name)
-    }
-    if (message.description !== undefined) {
-      writer.uint32(810).string(message.description)
-    }
-    if (message.icon !== undefined) {
-      writer.uint32(818).string(message.icon)
-    }
-    if (message.address !== undefined) {
-      writer.uint32(826).string(message.address)
-    }
-    if (message.status !== 0) {
-      writer.uint32(832).int32(message.status)
-    }
-    if (message.connectedAt !== undefined) {
-      Timestamp.encode(message.connectedAt, writer.uint32(842).fork()).ldelim()
-    }
-    if (message.version !== undefined) {
-      writer.uint32(850).string(message.version)
-    }
-    if (message.type !== 0) {
-      writer.uint32(856).int32(message.type)
-    }
-    if (message.updating === true) {
-      writer.uint32(864).bool(message.updating)
-    }
-    return writer
-  },
-
-  decode(input: _m0.Reader | Uint8Array, length?: number): NodeResponse {
-    const reader = input instanceof _m0.Reader ? input : new _m0.Reader(input)
-    let end = length === undefined ? reader.len : reader.pos + length
-    const message = createBaseNodeResponse()
-    while (reader.pos < end) {
-      const tag = reader.uint32()
-      switch (tag >>> 3) {
-        case 1:
-          message.id = reader.string()
-          break
-        case 2:
-          message.audit = AuditResponse.decode(reader, reader.uint32())
-          break
-        case 100:
-          message.name = reader.string()
-          break
-        case 101:
-          message.description = reader.string()
-          break
-        case 102:
-          message.icon = reader.string()
-          break
-        case 103:
-          message.address = reader.string()
-          break
-        case 104:
-          message.status = reader.int32() as any
-          break
-        case 105:
-          message.connectedAt = Timestamp.decode(reader, reader.uint32())
-          break
-        case 106:
-          message.version = reader.string()
-          break
-        case 107:
-          message.type = reader.int32() as any
-          break
-        case 108:
-          message.updating = reader.bool()
-          break
-        default:
-          reader.skipType(tag & 7)
-          break
-      }
-    }
-    return message
-  },
-
-  fromJSON(object: any): NodeResponse {
-    return {
-      id: isSet(object.id) ? String(object.id) : '',
-      audit: isSet(object.audit) ? AuditResponse.fromJSON(object.audit) : undefined,
-      name: isSet(object.name) ? String(object.name) : '',
-      description: isSet(object.description) ? String(object.description) : undefined,
-      icon: isSet(object.icon) ? String(object.icon) : undefined,
-      address: isSet(object.address) ? String(object.address) : undefined,
-      status: isSet(object.status) ? nodeConnectionStatusFromJSON(object.status) : 0,
-      connectedAt: isSet(object.connectedAt) ? fromJsonTimestamp(object.connectedAt) : undefined,
-      version: isSet(object.version) ? String(object.version) : undefined,
-      type: isSet(object.type) ? nodeTypeFromJSON(object.type) : 0,
-      updating: isSet(object.updating) ? Boolean(object.updating) : false,
-    }
-  },
-
-  toJSON(message: NodeResponse): unknown {
-    const obj: any = {}
-    message.id !== undefined && (obj.id = message.id)
-    message.audit !== undefined && (obj.audit = message.audit ? AuditResponse.toJSON(message.audit) : undefined)
-    message.name !== undefined && (obj.name = message.name)
-    message.description !== undefined && (obj.description = message.description)
-    message.icon !== undefined && (obj.icon = message.icon)
-    message.address !== undefined && (obj.address = message.address)
-    message.status !== undefined && (obj.status = nodeConnectionStatusToJSON(message.status))
-    message.connectedAt !== undefined && (obj.connectedAt = fromTimestamp(message.connectedAt).toISOString())
-    message.version !== undefined && (obj.version = message.version)
-    message.type !== undefined && (obj.type = nodeTypeToJSON(message.type))
-    message.updating !== undefined && (obj.updating = message.updating)
-    return obj
-  },
-
-  create<I extends Exact<DeepPartial<NodeResponse>, I>>(base?: I): NodeResponse {
-    return NodeResponse.fromPartial(base ?? {})
-  },
-
-  fromPartial<I extends Exact<DeepPartial<NodeResponse>, I>>(object: I): NodeResponse {
-    const message = createBaseNodeResponse()
-    message.id = object.id ?? ''
-    message.audit =
-      object.audit !== undefined && object.audit !== null ? AuditResponse.fromPartial(object.audit) : undefined
-    message.name = object.name ?? ''
-    message.description = object.description ?? undefined
-    message.icon = object.icon ?? undefined
-    message.address = object.address ?? undefined
-    message.status = object.status ?? 0
-    message.connectedAt =
-      object.connectedAt !== undefined && object.connectedAt !== null
-        ? Timestamp.fromPartial(object.connectedAt)
-        : undefined
-    message.version = object.version ?? undefined
-    message.type = object.type ?? 0
-    message.updating = object.updating ?? false
-    return message
-  },
-}
-
-function createBaseNodeDetailsResponse(): NodeDetailsResponse {
-  return { id: '', audit: undefined, name: '', status: 0, hasToken: false, type: 0, updating: false }
-}
-
-export const NodeDetailsResponse = {
-  encode(message: NodeDetailsResponse, writer: _m0.Writer = _m0.Writer.create()): _m0.Writer {
-    if (message.id !== '') {
-      writer.uint32(10).string(message.id)
-    }
-    if (message.audit !== undefined) {
-      AuditResponse.encode(message.audit, writer.uint32(18).fork()).ldelim()
-    }
-    if (message.name !== '') {
-      writer.uint32(802).string(message.name)
-    }
-    if (message.description !== undefined) {
-      writer.uint32(810).string(message.description)
-    }
-    if (message.icon !== undefined) {
-      writer.uint32(818).string(message.icon)
-    }
-    if (message.address !== undefined) {
-      writer.uint32(826).string(message.address)
-    }
-    if (message.status !== 0) {
-      writer.uint32(832).int32(message.status)
-    }
-    if (message.hasToken === true) {
-      writer.uint32(840).bool(message.hasToken)
-    }
-    if (message.connectedAt !== undefined) {
-      Timestamp.encode(message.connectedAt, writer.uint32(850).fork()).ldelim()
-    }
-    if (message.install !== undefined) {
-      NodeInstallResponse.encode(message.install, writer.uint32(858).fork()).ldelim()
-    }
-    if (message.script !== undefined) {
-      NodeScriptResponse.encode(message.script, writer.uint32(866).fork()).ldelim()
-    }
-    if (message.version !== undefined) {
-      writer.uint32(874).string(message.version)
-    }
-    if (message.type !== 0) {
-      writer.uint32(880).int32(message.type)
-    }
-    if (message.updating === true) {
-      writer.uint32(888).bool(message.updating)
-    }
-    return writer
-  },
-
-  decode(input: _m0.Reader | Uint8Array, length?: number): NodeDetailsResponse {
-    const reader = input instanceof _m0.Reader ? input : new _m0.Reader(input)
-    let end = length === undefined ? reader.len : reader.pos + length
-    const message = createBaseNodeDetailsResponse()
-    while (reader.pos < end) {
-      const tag = reader.uint32()
-      switch (tag >>> 3) {
-        case 1:
-          message.id = reader.string()
-          break
-        case 2:
-          message.audit = AuditResponse.decode(reader, reader.uint32())
-          break
-        case 100:
-          message.name = reader.string()
-          break
-        case 101:
-          message.description = reader.string()
-          break
-        case 102:
-          message.icon = reader.string()
-          break
-        case 103:
-          message.address = reader.string()
-          break
-        case 104:
-          message.status = reader.int32() as any
-          break
-        case 105:
-          message.hasToken = reader.bool()
-          break
-        case 106:
-          message.connectedAt = Timestamp.decode(reader, reader.uint32())
-          break
-        case 107:
-          message.install = NodeInstallResponse.decode(reader, reader.uint32())
-          break
-        case 108:
-          message.script = NodeScriptResponse.decode(reader, reader.uint32())
-          break
-        case 109:
-          message.version = reader.string()
-          break
-        case 110:
-          message.type = reader.int32() as any
-          break
-        case 111:
-          message.updating = reader.bool()
-          break
-        default:
-          reader.skipType(tag & 7)
-          break
-      }
-    }
-    return message
-  },
-
-  fromJSON(object: any): NodeDetailsResponse {
-    return {
-      id: isSet(object.id) ? String(object.id) : '',
-      audit: isSet(object.audit) ? AuditResponse.fromJSON(object.audit) : undefined,
-      name: isSet(object.name) ? String(object.name) : '',
-      description: isSet(object.description) ? String(object.description) : undefined,
-      icon: isSet(object.icon) ? String(object.icon) : undefined,
-      address: isSet(object.address) ? String(object.address) : undefined,
-      status: isSet(object.status) ? nodeConnectionStatusFromJSON(object.status) : 0,
-      hasToken: isSet(object.hasToken) ? Boolean(object.hasToken) : false,
-      connectedAt: isSet(object.connectedAt) ? fromJsonTimestamp(object.connectedAt) : undefined,
-      install: isSet(object.install) ? NodeInstallResponse.fromJSON(object.install) : undefined,
-      script: isSet(object.script) ? NodeScriptResponse.fromJSON(object.script) : undefined,
-      version: isSet(object.version) ? String(object.version) : undefined,
-      type: isSet(object.type) ? nodeTypeFromJSON(object.type) : 0,
-      updating: isSet(object.updating) ? Boolean(object.updating) : false,
-    }
-  },
-
-  toJSON(message: NodeDetailsResponse): unknown {
-    const obj: any = {}
-    message.id !== undefined && (obj.id = message.id)
-    message.audit !== undefined && (obj.audit = message.audit ? AuditResponse.toJSON(message.audit) : undefined)
-    message.name !== undefined && (obj.name = message.name)
-    message.description !== undefined && (obj.description = message.description)
-    message.icon !== undefined && (obj.icon = message.icon)
-    message.address !== undefined && (obj.address = message.address)
-    message.status !== undefined && (obj.status = nodeConnectionStatusToJSON(message.status))
-    message.hasToken !== undefined && (obj.hasToken = message.hasToken)
-    message.connectedAt !== undefined && (obj.connectedAt = fromTimestamp(message.connectedAt).toISOString())
-    message.install !== undefined &&
-      (obj.install = message.install ? NodeInstallResponse.toJSON(message.install) : undefined)
-    message.script !== undefined &&
-      (obj.script = message.script ? NodeScriptResponse.toJSON(message.script) : undefined)
-    message.version !== undefined && (obj.version = message.version)
-    message.type !== undefined && (obj.type = nodeTypeToJSON(message.type))
-    message.updating !== undefined && (obj.updating = message.updating)
-    return obj
-  },
-
-  create<I extends Exact<DeepPartial<NodeDetailsResponse>, I>>(base?: I): NodeDetailsResponse {
-    return NodeDetailsResponse.fromPartial(base ?? {})
-  },
-
-  fromPartial<I extends Exact<DeepPartial<NodeDetailsResponse>, I>>(object: I): NodeDetailsResponse {
-    const message = createBaseNodeDetailsResponse()
-    message.id = object.id ?? ''
-    message.audit =
-      object.audit !== undefined && object.audit !== null ? AuditResponse.fromPartial(object.audit) : undefined
-    message.name = object.name ?? ''
-    message.description = object.description ?? undefined
-    message.icon = object.icon ?? undefined
-    message.address = object.address ?? undefined
-    message.status = object.status ?? 0
-    message.hasToken = object.hasToken ?? false
-    message.connectedAt =
-      object.connectedAt !== undefined && object.connectedAt !== null
-        ? Timestamp.fromPartial(object.connectedAt)
-        : undefined
-    message.install =
-      object.install !== undefined && object.install !== null
-        ? NodeInstallResponse.fromPartial(object.install)
-        : undefined
-    message.script =
-      object.script !== undefined && object.script !== null ? NodeScriptResponse.fromPartial(object.script) : undefined
-    message.version = object.version ?? undefined
-    message.type = object.type ?? 0
-    message.updating = object.updating ?? false
-    return message
-  },
-}
-
-function createBaseNodeListResponse(): NodeListResponse {
-  return { data: [] }
-}
-
-export const NodeListResponse = {
-  encode(message: NodeListResponse, writer: _m0.Writer = _m0.Writer.create()): _m0.Writer {
-    for (const v of message.data) {
-      NodeResponse.encode(v!, writer.uint32(8002).fork()).ldelim()
-    }
-    return writer
-  },
-
-  decode(input: _m0.Reader | Uint8Array, length?: number): NodeListResponse {
-    const reader = input instanceof _m0.Reader ? input : new _m0.Reader(input)
-    let end = length === undefined ? reader.len : reader.pos + length
-    const message = createBaseNodeListResponse()
-    while (reader.pos < end) {
-      const tag = reader.uint32()
-      switch (tag >>> 3) {
-        case 1000:
-          message.data.push(NodeResponse.decode(reader, reader.uint32()))
-          break
-        default:
-          reader.skipType(tag & 7)
-          break
-      }
-    }
-    return message
-  },
-
-  fromJSON(object: any): NodeListResponse {
-    return { data: Array.isArray(object?.data) ? object.data.map((e: any) => NodeResponse.fromJSON(e)) : [] }
-  },
-
-  toJSON(message: NodeListResponse): unknown {
-    const obj: any = {}
-    if (message.data) {
-      obj.data = message.data.map(e => (e ? NodeResponse.toJSON(e) : undefined))
-    } else {
-      obj.data = []
-    }
-    return obj
-  },
-
-  create<I extends Exact<DeepPartial<NodeListResponse>, I>>(base?: I): NodeListResponse {
-    return NodeListResponse.fromPartial(base ?? {})
-  },
-
-  fromPartial<I extends Exact<DeepPartial<NodeListResponse>, I>>(object: I): NodeListResponse {
-    const message = createBaseNodeListResponse()
-    message.data = object.data?.map(e => NodeResponse.fromPartial(e)) || []
-    return message
-  },
-}
-
-function createBaseCreateNodeRequest(): CreateNodeRequest {
-  return { name: '' }
-}
-
-export const CreateNodeRequest = {
-  encode(message: CreateNodeRequest, writer: _m0.Writer = _m0.Writer.create()): _m0.Writer {
-    if (message.name !== '') {
-      writer.uint32(802).string(message.name)
-    }
-    if (message.description !== undefined) {
-      writer.uint32(810).string(message.description)
-    }
-    if (message.icon !== undefined) {
-      writer.uint32(818).string(message.icon)
-    }
-    return writer
-  },
-
-  decode(input: _m0.Reader | Uint8Array, length?: number): CreateNodeRequest {
-    const reader = input instanceof _m0.Reader ? input : new _m0.Reader(input)
-    let end = length === undefined ? reader.len : reader.pos + length
-    const message = createBaseCreateNodeRequest()
-    while (reader.pos < end) {
-      const tag = reader.uint32()
-      switch (tag >>> 3) {
-        case 100:
-          message.name = reader.string()
-          break
-        case 101:
-          message.description = reader.string()
-          break
-        case 102:
-          message.icon = reader.string()
-          break
-        default:
-          reader.skipType(tag & 7)
-          break
-      }
-    }
-    return message
-  },
-
-  fromJSON(object: any): CreateNodeRequest {
-    return {
-      name: isSet(object.name) ? String(object.name) : '',
-      description: isSet(object.description) ? String(object.description) : undefined,
-      icon: isSet(object.icon) ? String(object.icon) : undefined,
-    }
-  },
-
-  toJSON(message: CreateNodeRequest): unknown {
-    const obj: any = {}
-    message.name !== undefined && (obj.name = message.name)
-    message.description !== undefined && (obj.description = message.description)
-    message.icon !== undefined && (obj.icon = message.icon)
-    return obj
-  },
-
-  create<I extends Exact<DeepPartial<CreateNodeRequest>, I>>(base?: I): CreateNodeRequest {
-    return CreateNodeRequest.fromPartial(base ?? {})
-  },
-
-  fromPartial<I extends Exact<DeepPartial<CreateNodeRequest>, I>>(object: I): CreateNodeRequest {
-    const message = createBaseCreateNodeRequest()
-    message.name = object.name ?? ''
-    message.description = object.description ?? undefined
-    message.icon = object.icon ?? undefined
-    return message
-  },
-}
-
-function createBaseUpdateNodeRequest(): UpdateNodeRequest {
-  return { id: '', name: '' }
-}
-
-export const UpdateNodeRequest = {
-  encode(message: UpdateNodeRequest, writer: _m0.Writer = _m0.Writer.create()): _m0.Writer {
-    if (message.id !== '') {
-      writer.uint32(10).string(message.id)
-    }
-    if (message.name !== '') {
-      writer.uint32(802).string(message.name)
-    }
-    if (message.description !== undefined) {
-      writer.uint32(810).string(message.description)
-    }
-    if (message.icon !== undefined) {
-      writer.uint32(818).string(message.icon)
-    }
-    return writer
-  },
-
-  decode(input: _m0.Reader | Uint8Array, length?: number): UpdateNodeRequest {
-    const reader = input instanceof _m0.Reader ? input : new _m0.Reader(input)
-    let end = length === undefined ? reader.len : reader.pos + length
-    const message = createBaseUpdateNodeRequest()
-    while (reader.pos < end) {
-      const tag = reader.uint32()
-      switch (tag >>> 3) {
-        case 1:
-          message.id = reader.string()
-          break
-        case 100:
-          message.name = reader.string()
-          break
-        case 101:
-          message.description = reader.string()
-          break
-        case 102:
-          message.icon = reader.string()
-          break
-        default:
-          reader.skipType(tag & 7)
-          break
-      }
-    }
-    return message
-  },
-
-  fromJSON(object: any): UpdateNodeRequest {
-    return {
-      id: isSet(object.id) ? String(object.id) : '',
-      name: isSet(object.name) ? String(object.name) : '',
-      description: isSet(object.description) ? String(object.description) : undefined,
-      icon: isSet(object.icon) ? String(object.icon) : undefined,
-    }
-  },
-
-  toJSON(message: UpdateNodeRequest): unknown {
-    const obj: any = {}
-    message.id !== undefined && (obj.id = message.id)
-    message.name !== undefined && (obj.name = message.name)
-    message.description !== undefined && (obj.description = message.description)
-    message.icon !== undefined && (obj.icon = message.icon)
-    return obj
-  },
-
-  create<I extends Exact<DeepPartial<UpdateNodeRequest>, I>>(base?: I): UpdateNodeRequest {
-    return UpdateNodeRequest.fromPartial(base ?? {})
-  },
-
-  fromPartial<I extends Exact<DeepPartial<UpdateNodeRequest>, I>>(object: I): UpdateNodeRequest {
-    const message = createBaseUpdateNodeRequest()
-    message.id = object.id ?? ''
-    message.name = object.name ?? ''
-    message.description = object.description ?? undefined
-    message.icon = object.icon ?? undefined
-    return message
-  },
-}
-
-function createBaseDagentTraefikOptions(): DagentTraefikOptions {
-  return { acmeEmail: '' }
-}
-
-export const DagentTraefikOptions = {
-  encode(message: DagentTraefikOptions, writer: _m0.Writer = _m0.Writer.create()): _m0.Writer {
-    if (message.acmeEmail !== '') {
-      writer.uint32(802).string(message.acmeEmail)
-    }
-    return writer
-  },
-
-  decode(input: _m0.Reader | Uint8Array, length?: number): DagentTraefikOptions {
-    const reader = input instanceof _m0.Reader ? input : new _m0.Reader(input)
-    let end = length === undefined ? reader.len : reader.pos + length
-    const message = createBaseDagentTraefikOptions()
-    while (reader.pos < end) {
-      const tag = reader.uint32()
-      switch (tag >>> 3) {
-        case 100:
-          message.acmeEmail = reader.string()
-          break
-        default:
-          reader.skipType(tag & 7)
-          break
-      }
-    }
-    return message
-  },
-
-  fromJSON(object: any): DagentTraefikOptions {
-    return { acmeEmail: isSet(object.acmeEmail) ? String(object.acmeEmail) : '' }
-  },
-
-  toJSON(message: DagentTraefikOptions): unknown {
-    const obj: any = {}
-    message.acmeEmail !== undefined && (obj.acmeEmail = message.acmeEmail)
-    return obj
-  },
-
-  create<I extends Exact<DeepPartial<DagentTraefikOptions>, I>>(base?: I): DagentTraefikOptions {
-    return DagentTraefikOptions.fromPartial(base ?? {})
-  },
-
-  fromPartial<I extends Exact<DeepPartial<DagentTraefikOptions>, I>>(object: I): DagentTraefikOptions {
-    const message = createBaseDagentTraefikOptions()
-    message.acmeEmail = object.acmeEmail ?? ''
-    return message
-  },
-}
-
-function createBaseGenerateScriptRequest(): GenerateScriptRequest {
-  return { id: '', type: 0, scriptType: 0 }
-}
-
-export const GenerateScriptRequest = {
-  encode(message: GenerateScriptRequest, writer: _m0.Writer = _m0.Writer.create()): _m0.Writer {
-    if (message.id !== '') {
-      writer.uint32(10).string(message.id)
-    }
-    if (message.type !== 0) {
-      writer.uint32(800).int32(message.type)
-    }
-    if (message.rootPath !== undefined) {
-      writer.uint32(810).string(message.rootPath)
-    }
-    if (message.scriptType !== 0) {
-      writer.uint32(816).int32(message.scriptType)
-    }
-    if (message.dagentTraefik !== undefined) {
-      DagentTraefikOptions.encode(message.dagentTraefik, writer.uint32(826).fork()).ldelim()
-    }
-    return writer
-  },
-
-  decode(input: _m0.Reader | Uint8Array, length?: number): GenerateScriptRequest {
-    const reader = input instanceof _m0.Reader ? input : new _m0.Reader(input)
-    let end = length === undefined ? reader.len : reader.pos + length
-    const message = createBaseGenerateScriptRequest()
-    while (reader.pos < end) {
-      const tag = reader.uint32()
-      switch (tag >>> 3) {
-        case 1:
-          message.id = reader.string()
-          break
-        case 100:
-          message.type = reader.int32() as any
-          break
-        case 101:
-          message.rootPath = reader.string()
-          break
-        case 102:
-          message.scriptType = reader.int32() as any
-          break
-        case 103:
-          message.dagentTraefik = DagentTraefikOptions.decode(reader, reader.uint32())
-          break
-        default:
-          reader.skipType(tag & 7)
-          break
-      }
-    }
-    return message
-  },
-
-  fromJSON(object: any): GenerateScriptRequest {
-    return {
-      id: isSet(object.id) ? String(object.id) : '',
-      type: isSet(object.type) ? nodeTypeFromJSON(object.type) : 0,
-      rootPath: isSet(object.rootPath) ? String(object.rootPath) : undefined,
-      scriptType: isSet(object.scriptType) ? nodeScriptTypeFromJSON(object.scriptType) : 0,
-      dagentTraefik: isSet(object.dagentTraefik) ? DagentTraefikOptions.fromJSON(object.dagentTraefik) : undefined,
-    }
-  },
-
-  toJSON(message: GenerateScriptRequest): unknown {
-    const obj: any = {}
-    message.id !== undefined && (obj.id = message.id)
-    message.type !== undefined && (obj.type = nodeTypeToJSON(message.type))
-    message.rootPath !== undefined && (obj.rootPath = message.rootPath)
-    message.scriptType !== undefined && (obj.scriptType = nodeScriptTypeToJSON(message.scriptType))
-    message.dagentTraefik !== undefined &&
-      (obj.dagentTraefik = message.dagentTraefik ? DagentTraefikOptions.toJSON(message.dagentTraefik) : undefined)
-    return obj
-  },
-
-  create<I extends Exact<DeepPartial<GenerateScriptRequest>, I>>(base?: I): GenerateScriptRequest {
-    return GenerateScriptRequest.fromPartial(base ?? {})
-  },
-
-  fromPartial<I extends Exact<DeepPartial<GenerateScriptRequest>, I>>(object: I): GenerateScriptRequest {
-    const message = createBaseGenerateScriptRequest()
-    message.id = object.id ?? ''
-    message.type = object.type ?? 0
-    message.rootPath = object.rootPath ?? undefined
-    message.scriptType = object.scriptType ?? 0
-    message.dagentTraefik =
-      object.dagentTraefik !== undefined && object.dagentTraefik !== null
-        ? DagentTraefikOptions.fromPartial(object.dagentTraefik)
-        : undefined
-    return message
-  },
-}
-
-function createBaseNodeInstallResponse(): NodeInstallResponse {
-  return { command: '', expireAt: undefined }
-}
-
-export const NodeInstallResponse = {
-  encode(message: NodeInstallResponse, writer: _m0.Writer = _m0.Writer.create()): _m0.Writer {
-    if (message.command !== '') {
-      writer.uint32(802).string(message.command)
-    }
-    if (message.expireAt !== undefined) {
-      Timestamp.encode(message.expireAt, writer.uint32(810).fork()).ldelim()
-    }
-    return writer
-  },
-
-  decode(input: _m0.Reader | Uint8Array, length?: number): NodeInstallResponse {
-    const reader = input instanceof _m0.Reader ? input : new _m0.Reader(input)
-    let end = length === undefined ? reader.len : reader.pos + length
-    const message = createBaseNodeInstallResponse()
-    while (reader.pos < end) {
-      const tag = reader.uint32()
-      switch (tag >>> 3) {
-        case 100:
-          message.command = reader.string()
-          break
-        case 101:
-          message.expireAt = Timestamp.decode(reader, reader.uint32())
-          break
-        default:
-          reader.skipType(tag & 7)
-          break
-      }
-    }
-    return message
-  },
-
-  fromJSON(object: any): NodeInstallResponse {
-    return {
-      command: isSet(object.command) ? String(object.command) : '',
-      expireAt: isSet(object.expireAt) ? fromJsonTimestamp(object.expireAt) : undefined,
-    }
-  },
-
-  toJSON(message: NodeInstallResponse): unknown {
-    const obj: any = {}
-    message.command !== undefined && (obj.command = message.command)
-    message.expireAt !== undefined && (obj.expireAt = fromTimestamp(message.expireAt).toISOString())
-    return obj
-  },
-
-  create<I extends Exact<DeepPartial<NodeInstallResponse>, I>>(base?: I): NodeInstallResponse {
-    return NodeInstallResponse.fromPartial(base ?? {})
-  },
-
-  fromPartial<I extends Exact<DeepPartial<NodeInstallResponse>, I>>(object: I): NodeInstallResponse {
-    const message = createBaseNodeInstallResponse()
-    message.command = object.command ?? ''
-    message.expireAt =
-      object.expireAt !== undefined && object.expireAt !== null ? Timestamp.fromPartial(object.expireAt) : undefined
-    return message
-  },
-}
-
-function createBaseNodeScriptResponse(): NodeScriptResponse {
-  return { content: '' }
-}
-
-export const NodeScriptResponse = {
-  encode(message: NodeScriptResponse, writer: _m0.Writer = _m0.Writer.create()): _m0.Writer {
-    if (message.content !== '') {
-      writer.uint32(802).string(message.content)
-    }
-    return writer
-  },
-
-  decode(input: _m0.Reader | Uint8Array, length?: number): NodeScriptResponse {
-    const reader = input instanceof _m0.Reader ? input : new _m0.Reader(input)
-    let end = length === undefined ? reader.len : reader.pos + length
-    const message = createBaseNodeScriptResponse()
-    while (reader.pos < end) {
-      const tag = reader.uint32()
-      switch (tag >>> 3) {
-        case 100:
-          message.content = reader.string()
-          break
-        default:
-          reader.skipType(tag & 7)
-          break
-      }
-    }
-    return message
-  },
-
-  fromJSON(object: any): NodeScriptResponse {
-    return { content: isSet(object.content) ? String(object.content) : '' }
-  },
-
-  toJSON(message: NodeScriptResponse): unknown {
-    const obj: any = {}
-    message.content !== undefined && (obj.content = message.content)
-    return obj
-  },
-
-  create<I extends Exact<DeepPartial<NodeScriptResponse>, I>>(base?: I): NodeScriptResponse {
-    return NodeScriptResponse.fromPartial(base ?? {})
-  },
-
-  fromPartial<I extends Exact<DeepPartial<NodeScriptResponse>, I>>(object: I): NodeScriptResponse {
-    const message = createBaseNodeScriptResponse()
-    message.content = object.content ?? ''
-    return message
-  },
-}
-
-function createBaseNodeContainerCommandRequest(): NodeContainerCommandRequest {
-  return { id: '', command: undefined }
-}
-
-export const NodeContainerCommandRequest = {
-  encode(message: NodeContainerCommandRequest, writer: _m0.Writer = _m0.Writer.create()): _m0.Writer {
-    if (message.id !== '') {
-      writer.uint32(10).string(message.id)
-    }
-    if (message.command !== undefined) {
-      ContainerCommandRequest.encode(message.command, writer.uint32(802).fork()).ldelim()
-    }
-    return writer
-  },
-
-  decode(input: _m0.Reader | Uint8Array, length?: number): NodeContainerCommandRequest {
-    const reader = input instanceof _m0.Reader ? input : new _m0.Reader(input)
-    let end = length === undefined ? reader.len : reader.pos + length
-    const message = createBaseNodeContainerCommandRequest()
-    while (reader.pos < end) {
-      const tag = reader.uint32()
-      switch (tag >>> 3) {
-        case 1:
-          message.id = reader.string()
-          break
-        case 100:
-          message.command = ContainerCommandRequest.decode(reader, reader.uint32())
-          break
-        default:
-          reader.skipType(tag & 7)
-          break
-      }
-    }
-    return message
-  },
-
-  fromJSON(object: any): NodeContainerCommandRequest {
-    return {
-      id: isSet(object.id) ? String(object.id) : '',
-      command: isSet(object.command) ? ContainerCommandRequest.fromJSON(object.command) : undefined,
-    }
-  },
-
-  toJSON(message: NodeContainerCommandRequest): unknown {
-    const obj: any = {}
-    message.id !== undefined && (obj.id = message.id)
-    message.command !== undefined &&
-      (obj.command = message.command ? ContainerCommandRequest.toJSON(message.command) : undefined)
-    return obj
-  },
-
-  create<I extends Exact<DeepPartial<NodeContainerCommandRequest>, I>>(base?: I): NodeContainerCommandRequest {
-    return NodeContainerCommandRequest.fromPartial(base ?? {})
-  },
-
-  fromPartial<I extends Exact<DeepPartial<NodeContainerCommandRequest>, I>>(object: I): NodeContainerCommandRequest {
-    const message = createBaseNodeContainerCommandRequest()
-    message.id = object.id ?? ''
-    message.command =
-      object.command !== undefined && object.command !== null
-        ? ContainerCommandRequest.fromPartial(object.command)
-        : undefined
-    return message
-  },
-}
-
-function createBaseNodeDeleteContainersRequest(): NodeDeleteContainersRequest {
-  return { id: '', containers: undefined }
-}
-
-export const NodeDeleteContainersRequest = {
-  encode(message: NodeDeleteContainersRequest, writer: _m0.Writer = _m0.Writer.create()): _m0.Writer {
-    if (message.id !== '') {
-      writer.uint32(10).string(message.id)
-    }
-    if (message.containers !== undefined) {
-      DeleteContainersRequest.encode(message.containers, writer.uint32(802).fork()).ldelim()
-    }
-    return writer
-  },
-
-  decode(input: _m0.Reader | Uint8Array, length?: number): NodeDeleteContainersRequest {
-    const reader = input instanceof _m0.Reader ? input : new _m0.Reader(input)
-    let end = length === undefined ? reader.len : reader.pos + length
-    const message = createBaseNodeDeleteContainersRequest()
-    while (reader.pos < end) {
-      const tag = reader.uint32()
-      switch (tag >>> 3) {
-        case 1:
-          message.id = reader.string()
-          break
-        case 100:
-          message.containers = DeleteContainersRequest.decode(reader, reader.uint32())
-          break
-        default:
-          reader.skipType(tag & 7)
-          break
-      }
-    }
-    return message
-  },
-
-  fromJSON(object: any): NodeDeleteContainersRequest {
-    return {
-      id: isSet(object.id) ? String(object.id) : '',
-      containers: isSet(object.containers) ? DeleteContainersRequest.fromJSON(object.containers) : undefined,
-    }
-  },
-
-  toJSON(message: NodeDeleteContainersRequest): unknown {
-    const obj: any = {}
-    message.id !== undefined && (obj.id = message.id)
-    message.containers !== undefined &&
-      (obj.containers = message.containers ? DeleteContainersRequest.toJSON(message.containers) : undefined)
-    return obj
-  },
-
-  create<I extends Exact<DeepPartial<NodeDeleteContainersRequest>, I>>(base?: I): NodeDeleteContainersRequest {
-    return NodeDeleteContainersRequest.fromPartial(base ?? {})
-  },
-
-  fromPartial<I extends Exact<DeepPartial<NodeDeleteContainersRequest>, I>>(object: I): NodeDeleteContainersRequest {
-    const message = createBaseNodeDeleteContainersRequest()
-    message.id = object.id ?? ''
-    message.containers =
-      object.containers !== undefined && object.containers !== null
-        ? DeleteContainersRequest.fromPartial(object.containers)
-        : undefined
-    return message
-  },
-}
-
 function createBaseNodeEventMessage(): NodeEventMessage {
   return { id: '', status: 0 }
 }
@@ -4974,122 +3935,9 @@
   },
 }
 
-<<<<<<< HEAD
-=======
 /** Services */
 export type CruxNodeService = typeof CruxNodeService
 export const CruxNodeService = {
-  /** CRUD */
-  getNodes: {
-    path: '/crux.CruxNode/GetNodes',
-    requestStream: false,
-    responseStream: false,
-    requestSerialize: (value: Empty) => Buffer.from(Empty.encode(value).finish()),
-    requestDeserialize: (value: Buffer) => Empty.decode(value),
-    responseSerialize: (value: NodeListResponse) => Buffer.from(NodeListResponse.encode(value).finish()),
-    responseDeserialize: (value: Buffer) => NodeListResponse.decode(value),
-  },
-  createNode: {
-    path: '/crux.CruxNode/CreateNode',
-    requestStream: false,
-    responseStream: false,
-    requestSerialize: (value: CreateNodeRequest) => Buffer.from(CreateNodeRequest.encode(value).finish()),
-    requestDeserialize: (value: Buffer) => CreateNodeRequest.decode(value),
-    responseSerialize: (value: CreateEntityResponse) => Buffer.from(CreateEntityResponse.encode(value).finish()),
-    responseDeserialize: (value: Buffer) => CreateEntityResponse.decode(value),
-  },
-  updateNode: {
-    path: '/crux.CruxNode/UpdateNode',
-    requestStream: false,
-    responseStream: false,
-    requestSerialize: (value: UpdateNodeRequest) => Buffer.from(UpdateNodeRequest.encode(value).finish()),
-    requestDeserialize: (value: Buffer) => UpdateNodeRequest.decode(value),
-    responseSerialize: (value: Empty) => Buffer.from(Empty.encode(value).finish()),
-    responseDeserialize: (value: Buffer) => Empty.decode(value),
-  },
-  deleteNode: {
-    path: '/crux.CruxNode/DeleteNode',
-    requestStream: false,
-    responseStream: false,
-    requestSerialize: (value: IdRequest) => Buffer.from(IdRequest.encode(value).finish()),
-    requestDeserialize: (value: Buffer) => IdRequest.decode(value),
-    responseSerialize: (value: Empty) => Buffer.from(Empty.encode(value).finish()),
-    responseDeserialize: (value: Buffer) => Empty.decode(value),
-  },
-  getNodeDetails: {
-    path: '/crux.CruxNode/GetNodeDetails',
-    requestStream: false,
-    responseStream: false,
-    requestSerialize: (value: IdRequest) => Buffer.from(IdRequest.encode(value).finish()),
-    requestDeserialize: (value: Buffer) => IdRequest.decode(value),
-    responseSerialize: (value: NodeDetailsResponse) => Buffer.from(NodeDetailsResponse.encode(value).finish()),
-    responseDeserialize: (value: Buffer) => NodeDetailsResponse.decode(value),
-  },
-  generateScript: {
-    path: '/crux.CruxNode/GenerateScript',
-    requestStream: false,
-    responseStream: false,
-    requestSerialize: (value: GenerateScriptRequest) => Buffer.from(GenerateScriptRequest.encode(value).finish()),
-    requestDeserialize: (value: Buffer) => GenerateScriptRequest.decode(value),
-    responseSerialize: (value: NodeInstallResponse) => Buffer.from(NodeInstallResponse.encode(value).finish()),
-    responseDeserialize: (value: Buffer) => NodeInstallResponse.decode(value),
-  },
-  getScript: {
-    path: '/crux.CruxNode/GetScript',
-    requestStream: false,
-    responseStream: false,
-    requestSerialize: (value: ServiceIdRequest) => Buffer.from(ServiceIdRequest.encode(value).finish()),
-    requestDeserialize: (value: Buffer) => ServiceIdRequest.decode(value),
-    responseSerialize: (value: NodeScriptResponse) => Buffer.from(NodeScriptResponse.encode(value).finish()),
-    responseDeserialize: (value: Buffer) => NodeScriptResponse.decode(value),
-  },
-  discardScript: {
-    path: '/crux.CruxNode/DiscardScript',
-    requestStream: false,
-    responseStream: false,
-    requestSerialize: (value: IdRequest) => Buffer.from(IdRequest.encode(value).finish()),
-    requestDeserialize: (value: Buffer) => IdRequest.decode(value),
-    responseSerialize: (value: Empty) => Buffer.from(Empty.encode(value).finish()),
-    responseDeserialize: (value: Buffer) => Empty.decode(value),
-  },
-  revokeToken: {
-    path: '/crux.CruxNode/RevokeToken',
-    requestStream: false,
-    responseStream: false,
-    requestSerialize: (value: IdRequest) => Buffer.from(IdRequest.encode(value).finish()),
-    requestDeserialize: (value: Buffer) => IdRequest.decode(value),
-    responseSerialize: (value: Empty) => Buffer.from(Empty.encode(value).finish()),
-    responseDeserialize: (value: Buffer) => Empty.decode(value),
-  },
-  updateNodeAgent: {
-    path: '/crux.CruxNode/UpdateNodeAgent',
-    requestStream: false,
-    responseStream: false,
-    requestSerialize: (value: IdRequest) => Buffer.from(IdRequest.encode(value).finish()),
-    requestDeserialize: (value: Buffer) => IdRequest.decode(value),
-    responseSerialize: (value: Empty) => Buffer.from(Empty.encode(value).finish()),
-    responseDeserialize: (value: Buffer) => Empty.decode(value),
-  },
-  sendContainerCommand: {
-    path: '/crux.CruxNode/SendContainerCommand',
-    requestStream: false,
-    responseStream: false,
-    requestSerialize: (value: NodeContainerCommandRequest) =>
-      Buffer.from(NodeContainerCommandRequest.encode(value).finish()),
-    requestDeserialize: (value: Buffer) => NodeContainerCommandRequest.decode(value),
-    responseSerialize: (value: Empty) => Buffer.from(Empty.encode(value).finish()),
-    responseDeserialize: (value: Buffer) => Empty.decode(value),
-  },
-  deleteContainers: {
-    path: '/crux.CruxNode/DeleteContainers',
-    requestStream: false,
-    responseStream: false,
-    requestSerialize: (value: NodeDeleteContainersRequest) =>
-      Buffer.from(NodeDeleteContainersRequest.encode(value).finish()),
-    requestDeserialize: (value: Buffer) => NodeDeleteContainersRequest.decode(value),
-    responseSerialize: (value: Empty) => Buffer.from(Empty.encode(value).finish()),
-    responseDeserialize: (value: Buffer) => Empty.decode(value),
-  },
   subscribeNodeEventChannel: {
     path: '/crux.CruxNode/SubscribeNodeEventChannel',
     requestStream: false,
@@ -5122,191 +3970,12 @@
 } as const
 
 export interface CruxNodeServer extends UntypedServiceImplementation {
-  /** CRUD */
-  getNodes: handleUnaryCall<Empty, NodeListResponse>
-  createNode: handleUnaryCall<CreateNodeRequest, CreateEntityResponse>
-  updateNode: handleUnaryCall<UpdateNodeRequest, Empty>
-  deleteNode: handleUnaryCall<IdRequest, Empty>
-  getNodeDetails: handleUnaryCall<IdRequest, NodeDetailsResponse>
-  generateScript: handleUnaryCall<GenerateScriptRequest, NodeInstallResponse>
-  getScript: handleUnaryCall<ServiceIdRequest, NodeScriptResponse>
-  discardScript: handleUnaryCall<IdRequest, Empty>
-  revokeToken: handleUnaryCall<IdRequest, Empty>
-  updateNodeAgent: handleUnaryCall<IdRequest, Empty>
-  sendContainerCommand: handleUnaryCall<NodeContainerCommandRequest, Empty>
-  deleteContainers: handleUnaryCall<NodeDeleteContainersRequest, Empty>
   subscribeNodeEventChannel: handleServerStreamingCall<ServiceIdRequest, NodeEventMessage>
   watchContainerState: handleServerStreamingCall<WatchContainerStateRequest, ContainerStateListMessage>
   subscribeContainerLogChannel: handleServerStreamingCall<WatchContainerLogRequest, ContainerLogMessage>
 }
 
 export interface CruxNodeClient extends Client {
-  /** CRUD */
-  getNodes(request: Empty, callback: (error: ServiceError | null, response: NodeListResponse) => void): ClientUnaryCall
-  getNodes(
-    request: Empty,
-    metadata: Metadata,
-    callback: (error: ServiceError | null, response: NodeListResponse) => void,
-  ): ClientUnaryCall
-  getNodes(
-    request: Empty,
-    metadata: Metadata,
-    options: Partial<CallOptions>,
-    callback: (error: ServiceError | null, response: NodeListResponse) => void,
-  ): ClientUnaryCall
-  createNode(
-    request: CreateNodeRequest,
-    callback: (error: ServiceError | null, response: CreateEntityResponse) => void,
-  ): ClientUnaryCall
-  createNode(
-    request: CreateNodeRequest,
-    metadata: Metadata,
-    callback: (error: ServiceError | null, response: CreateEntityResponse) => void,
-  ): ClientUnaryCall
-  createNode(
-    request: CreateNodeRequest,
-    metadata: Metadata,
-    options: Partial<CallOptions>,
-    callback: (error: ServiceError | null, response: CreateEntityResponse) => void,
-  ): ClientUnaryCall
-  updateNode(
-    request: UpdateNodeRequest,
-    callback: (error: ServiceError | null, response: Empty) => void,
-  ): ClientUnaryCall
-  updateNode(
-    request: UpdateNodeRequest,
-    metadata: Metadata,
-    callback: (error: ServiceError | null, response: Empty) => void,
-  ): ClientUnaryCall
-  updateNode(
-    request: UpdateNodeRequest,
-    metadata: Metadata,
-    options: Partial<CallOptions>,
-    callback: (error: ServiceError | null, response: Empty) => void,
-  ): ClientUnaryCall
-  deleteNode(request: IdRequest, callback: (error: ServiceError | null, response: Empty) => void): ClientUnaryCall
-  deleteNode(
-    request: IdRequest,
-    metadata: Metadata,
-    callback: (error: ServiceError | null, response: Empty) => void,
-  ): ClientUnaryCall
-  deleteNode(
-    request: IdRequest,
-    metadata: Metadata,
-    options: Partial<CallOptions>,
-    callback: (error: ServiceError | null, response: Empty) => void,
-  ): ClientUnaryCall
-  getNodeDetails(
-    request: IdRequest,
-    callback: (error: ServiceError | null, response: NodeDetailsResponse) => void,
-  ): ClientUnaryCall
-  getNodeDetails(
-    request: IdRequest,
-    metadata: Metadata,
-    callback: (error: ServiceError | null, response: NodeDetailsResponse) => void,
-  ): ClientUnaryCall
-  getNodeDetails(
-    request: IdRequest,
-    metadata: Metadata,
-    options: Partial<CallOptions>,
-    callback: (error: ServiceError | null, response: NodeDetailsResponse) => void,
-  ): ClientUnaryCall
-  generateScript(
-    request: GenerateScriptRequest,
-    callback: (error: ServiceError | null, response: NodeInstallResponse) => void,
-  ): ClientUnaryCall
-  generateScript(
-    request: GenerateScriptRequest,
-    metadata: Metadata,
-    callback: (error: ServiceError | null, response: NodeInstallResponse) => void,
-  ): ClientUnaryCall
-  generateScript(
-    request: GenerateScriptRequest,
-    metadata: Metadata,
-    options: Partial<CallOptions>,
-    callback: (error: ServiceError | null, response: NodeInstallResponse) => void,
-  ): ClientUnaryCall
-  getScript(
-    request: ServiceIdRequest,
-    callback: (error: ServiceError | null, response: NodeScriptResponse) => void,
-  ): ClientUnaryCall
-  getScript(
-    request: ServiceIdRequest,
-    metadata: Metadata,
-    callback: (error: ServiceError | null, response: NodeScriptResponse) => void,
-  ): ClientUnaryCall
-  getScript(
-    request: ServiceIdRequest,
-    metadata: Metadata,
-    options: Partial<CallOptions>,
-    callback: (error: ServiceError | null, response: NodeScriptResponse) => void,
-  ): ClientUnaryCall
-  discardScript(request: IdRequest, callback: (error: ServiceError | null, response: Empty) => void): ClientUnaryCall
-  discardScript(
-    request: IdRequest,
-    metadata: Metadata,
-    callback: (error: ServiceError | null, response: Empty) => void,
-  ): ClientUnaryCall
-  discardScript(
-    request: IdRequest,
-    metadata: Metadata,
-    options: Partial<CallOptions>,
-    callback: (error: ServiceError | null, response: Empty) => void,
-  ): ClientUnaryCall
-  revokeToken(request: IdRequest, callback: (error: ServiceError | null, response: Empty) => void): ClientUnaryCall
-  revokeToken(
-    request: IdRequest,
-    metadata: Metadata,
-    callback: (error: ServiceError | null, response: Empty) => void,
-  ): ClientUnaryCall
-  revokeToken(
-    request: IdRequest,
-    metadata: Metadata,
-    options: Partial<CallOptions>,
-    callback: (error: ServiceError | null, response: Empty) => void,
-  ): ClientUnaryCall
-  updateNodeAgent(request: IdRequest, callback: (error: ServiceError | null, response: Empty) => void): ClientUnaryCall
-  updateNodeAgent(
-    request: IdRequest,
-    metadata: Metadata,
-    callback: (error: ServiceError | null, response: Empty) => void,
-  ): ClientUnaryCall
-  updateNodeAgent(
-    request: IdRequest,
-    metadata: Metadata,
-    options: Partial<CallOptions>,
-    callback: (error: ServiceError | null, response: Empty) => void,
-  ): ClientUnaryCall
-  sendContainerCommand(
-    request: NodeContainerCommandRequest,
-    callback: (error: ServiceError | null, response: Empty) => void,
-  ): ClientUnaryCall
-  sendContainerCommand(
-    request: NodeContainerCommandRequest,
-    metadata: Metadata,
-    callback: (error: ServiceError | null, response: Empty) => void,
-  ): ClientUnaryCall
-  sendContainerCommand(
-    request: NodeContainerCommandRequest,
-    metadata: Metadata,
-    options: Partial<CallOptions>,
-    callback: (error: ServiceError | null, response: Empty) => void,
-  ): ClientUnaryCall
-  deleteContainers(
-    request: NodeDeleteContainersRequest,
-    callback: (error: ServiceError | null, response: Empty) => void,
-  ): ClientUnaryCall
-  deleteContainers(
-    request: NodeDeleteContainersRequest,
-    metadata: Metadata,
-    callback: (error: ServiceError | null, response: Empty) => void,
-  ): ClientUnaryCall
-  deleteContainers(
-    request: NodeDeleteContainersRequest,
-    metadata: Metadata,
-    options: Partial<CallOptions>,
-    callback: (error: ServiceError | null, response: Empty) => void,
-  ): ClientUnaryCall
   subscribeNodeEventChannel(
     request: ServiceIdRequest,
     options?: Partial<CallOptions>,
@@ -5399,7 +4068,6 @@
   service: typeof CruxDeploymentService
 }
 
->>>>>>> bf630393
 export type CruxHealthService = typeof CruxHealthService
 export const CruxHealthService = {
   getHealth: {
