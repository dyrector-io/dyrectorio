import { REGISTRY_GITHUB_URL, REGISTRY_GITLAB_URLS, REGISTRY_HUB_URL } from '@app/const'

export const REGISTRY_TYPE_VALUES = ['v2', 'hub', 'gitlab', 'github', 'google', 'unchecked'] as const
export type RegistryType = typeof REGISTRY_TYPE_VALUES[number]

export const GITHUB_NAMESPACE_VALUES = ['organization', 'user'] as const
export const GITLAB_NAMESPACE_VALUES = ['group', 'project'] as const
export type GitlabNamespace = typeof GITLAB_NAMESPACE_VALUES[number]
export type GithubNamespace = typeof GITHUB_NAMESPACE_VALUES[number]
export type RegistryNamespace = GitlabNamespace | GithubNamespace

export type BasicRegistry = {
  id: string
  name: string
  type: RegistryType
}

export type Registry = BasicRegistry & {
  icon?: string
  description?: string
  url: string
<<<<<<< HEAD
  inUse: boolean
=======
  type: RegistryType
>>>>>>> 550598a5
}

export type BasicRegistry = Registry

export type RegistryDetailsBase = {
  inUse: boolean
}

type HubRegistryDetailsDto = {
  type: 'hub'
  imageNamePrefix: string
}
export type HubRegistryDetails = RegistryDetailsBase & HubRegistryDetailsDto

type V2RegistryDetailsDto = {
  type: 'v2'
  url: string
  private: boolean
  user?: string
  token?: string
}
export type V2RegistryDetails = RegistryDetailsBase & V2RegistryDetailsDto

type GitlabRegistryDetailsDto = {
  type: 'gitlab'
  imageNamePrefix: string
  user: string
  token: string
  selfManaged: boolean
  namespace: RegistryNamespace
  url?: string
  apiUrl?: string
}
export type GitlabRegistryDetails = RegistryDetailsBase & GitlabRegistryDetailsDto

type GithubRegistryDetailsDto = {
  type: 'github'
  imageNamePrefix: string
  user: string
  token: string
  namespace: RegistryNamespace
}
export type GithubRegistryDetails = RegistryDetailsBase & GithubRegistryDetailsDto

type GoogleRegistryDetailsDto = {
  type: 'google'
  url: string
  imageNamePrefix: string
  private: boolean
  user?: string
  token?: string
}
export type GoogleRegistryDetails = RegistryDetailsBase & GoogleRegistryDetailsDto

type UncheckedRegistryDetailsDto = {
  type: 'unchecked'
  url: string
}
export type UncheckedRegistryDetails = RegistryDetailsBase & UncheckedRegistryDetailsDto

export type RegistryDetails = Omit<Registry, 'url'> &
  (
    | HubRegistryDetails
    | V2RegistryDetails
    | GitlabRegistryDetails
    | GithubRegistryDetails
    | GoogleRegistryDetails
    | UncheckedRegistryDetails
  ) & {
    updatedAt: string
    inUse: boolean
  }

export type UpdateRegistry = RegistryDetails
export type CreateRegistry = UpdateRegistry

// crux dto
export class RegistryDetailsDto {
  id: string

  name: string

  description?: string

  icon?: string

  inUse: boolean

  createdAt: string

  updatedAt: string

  hub?: HubRegistryDetailsDto

  v2?: V2RegistryDetailsDto

  gitlab?: GitlabRegistryDetailsDto

  github?: GithubRegistryDetailsDto

  google?: GoogleRegistryDetailsDto

  unchecked?: UncheckedRegistryDetailsDto
}

export class CreateRegistryDto {
  name: string

  description?: string

  icon?: string

  hub?: HubRegistryDetailsDto

  v2?: V2RegistryDetailsDto

  gitlab?: GitlabRegistryDetailsDto

  github?: GithubRegistryDetailsDto

  google?: GoogleRegistryDetailsDto

  unchecked?: UncheckedRegistryDetailsDto
}

export class UpdateRegistryDto {
  name: string

  description?: string

  icon?: string

  hub?: HubRegistryDetailsDto

  v2?: V2RegistryDetailsDto

  gitlab?: GitlabRegistryDetailsDto

  github?: GithubRegistryDetailsDto

  google?: GoogleRegistryDetailsDto

  unchecked?: UncheckedRegistryDetailsDto
}

export class RegistryListDto {
  data: BasicRegistry[]
}

// ws

export type RegistryImages = {
  registryId: string
  images: string[]
}

export type FindImageResult = {
  name: string
}

export const WS_TYPE_FIND_IMAGE = 'find-image'
export type FindImageMessage = {
  registryId: string
  filter: string
}

export const WS_TYPE_FIND_IMAGE_RESULT = 'find-image-result'
export type FindImageResultMessage = {
  registryId: string
  images: FindImageResult[]
}

export const WS_TYPE_REGISTRY_FETCH_IMAGE_TAGS = 'fetch-image-tags'
export type FetchImageTagsMessage = RegistryImages

export type RegistryImageTags = {
  name: string
  tags: string[]
}

export const WS_TYPE_REGISTRY_IMAGE_TAGS = 'registry-image-tags'
export type RegistryImageTagsMessage = {
  registryId: string
  images: RegistryImageTags[]
}

// mappers

export const registryUrlOf = (it: RegistryDetails) => {
  switch (it.type) {
    case 'hub':
      return REGISTRY_HUB_URL
    case 'v2':
    case 'google':
    case 'unchecked':
      return it.url
    case 'gitlab':
      return it.selfManaged ? it.url : REGISTRY_GITLAB_URLS.registryUrl
    case 'github':
      return REGISTRY_GITHUB_URL
    default:
      return null
  }
}

export const registryDetailsToRegistry = (it: RegistryDetails): Registry => ({
  ...it,
  url: registryUrlOf(it),
})

export const registryDetailDtoToUI = (dto: RegistryDetailsDto): RegistryDetails => ({
  id: dto.id,
  inUse: dto.inUse,
  name: dto.name,
  description: dto.description,
  icon: dto.icon ?? null,
  updatedAt: dto.updatedAt ?? dto.createdAt,
  ...(dto.hub
    ? {
        type: 'hub',
        ...dto.hub,
      }
    : dto.v2
    ? {
        type: 'v2',
        ...dto.v2,
        private: !!dto.v2.user,
      }
    : dto.gitlab
    ? {
        type: 'gitlab',
        ...dto.gitlab,
        selfManaged: !!dto.gitlab.apiUrl,
        namespace: dto.gitlab.namespace,
      }
    : dto.github
    ? {
        type: 'github',
        ...dto.github,
        namespace: dto.github.namespace,
      }
    : dto.unchecked
    ? {
        type: 'unchecked',
        ...dto.unchecked,
      }
    : {
        type: 'google',
        ...dto.google,
        private: !!dto.google.user,
      }),
})

export const registryCreateToDto = (ui: CreateRegistry): CreateRegistryDto => ({
  name: ui.name,
  description: ui.description,
  icon: ui.icon,
  hub:
    ui.type !== 'hub'
      ? null
      : {
          type: 'hub',
          imageNamePrefix: ui.imageNamePrefix,
        },
  v2:
    ui.type !== 'v2'
      ? null
      : {
          type: 'v2',
          url: ui.url,
          user: ui.user,
          token: ui.token,
          private: ui.private,
        },
  gitlab:
    ui.type !== 'gitlab'
      ? null
      : {
          type: 'gitlab',
          user: ui.user,
          token: ui.token,
          imageNamePrefix: ui.imageNamePrefix,
          url: ui.selfManaged ? ui.url : null,
          apiUrl: ui.selfManaged ? ui.apiUrl : null,
          namespace: ui.namespace,
          selfManaged: ui.selfManaged,
        },
  github:
    ui.type !== 'github'
      ? null
      : {
          type: 'github',
          user: ui.user,
          token: ui.token,
          imageNamePrefix: ui.imageNamePrefix,
          namespace: ui.namespace,
        },
  google:
    ui.type !== 'google'
      ? null
      : {
          type: 'google',
          url: ui.url,
          imageNamePrefix: ui.imageNamePrefix,
          user: ui.user,
          token: ui.token,
          private: ui.private,
        },
  unchecked:
    ui.type !== 'unchecked'
      ? null
      : {
          type: 'unchecked',
          url: ui.url,
        },
})<|MERGE_RESOLUTION|>--- conflicted
+++ resolved
@@ -19,14 +19,7 @@
   icon?: string
   description?: string
   url: string
-<<<<<<< HEAD
-  inUse: boolean
-=======
-  type: RegistryType
->>>>>>> 550598a5
-}
-
-export type BasicRegistry = Registry
+}
 
 export type RegistryDetailsBase = {
   inUse: boolean
