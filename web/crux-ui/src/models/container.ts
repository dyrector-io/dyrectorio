--- conflicted
+++ resolved
@@ -166,7 +166,6 @@
   customHeaders?: UniqueKey[]
   proxyHeaders?: boolean
   useLoadBalancer?: boolean
-<<<<<<< HEAD
   extraLBAnnotations?: UniqueKeyValue[]
   healthCheckConfig?: ContainerConfigHealthCheck
   resourceConfig?: ContainerConfigResourceConfig
@@ -185,78 +184,93 @@
 export type DagentConfigDetails = Pick<ContainerConfig, DockerSpecificConfig>
 export type CraneConfigDetails = Pick<ContainerConfig, KubernetesSpecificConfig>
 export type CommonConfigDetails = Omit<ContainerConfig, DockerSpecificConfig | KubernetesSpecificConfig>
-=======
-  extraLBAnnotations?: { [key: string]: string }
-  healthCheckConfig?: ExplicitContainerConfigHealthCheck
-  resourceConfig?: ExplicitContainerConfigResourceConfig
-}
-
-export type ContainerConfig = {
-  name: string
-  capabilities: Capabilities
-  environment: Environment
-  config: ExplicitContainerConfig
-  secrets: Secrets
-}
-
-export type CompleteContainerConfig = ExplicitContainerConfig & {
+export type CompleteContainerConfig = ContainerConfig & {
   name: string
   environment?: Record<string, string>
   capabilities?: Record<string, string>
   secrets?: Record<string, string>
 }
 
-export const overrideKeyValues = (weak: UniqueKeyValue[], strong: UniqueKeyValue[]): UniqueKeyValue[] => {
+const overrideKeyValues = (weak: UniqueKeyValue[], strong: UniqueKeyValue[]): UniqueKeyValue[] => {
   const overridenKeys: Set<string> = new Set(strong?.map(it => it.key))
   return [...(weak?.filter(it => !overridenKeys.has(it.key)) ?? []), ...(strong ?? [])]
 }
 
-export const expandKeyToKeyValues = (weak: UniqueKey[]): UniqueKeyValue[] => [
+const expandKeytoKeyValues = (weak: UniqueKey[]): UniqueKeyValue[] => [
   ...weak.map((it): UniqueKeyValue => ({ id: it.id, key: it.key, value: '' })),
 ]
 
-export const overridePorts = (
-  weak: ExplicitContainerConfigPort[],
-  strong: ExplicitContainerConfigPort[],
-): ExplicitContainerConfigPort[] => {
+const overridePorts = (weak: ContainerConfigPort[], strong: ContainerConfigPort[]): ContainerConfigPort[] => {
   const overridenPorts: Set<number> = new Set(strong?.map(it => it.internal))
   return [...(weak?.filter(it => !overridenPorts.has(it.internal)) ?? []), ...(strong ?? [])]
 }
 
-export const override = <T>(weak: T, strong: T): T => strong ?? weak
-
-export const overrideWithDefaultValue = <T>(weak: T, strong: T, defaultValue: T): T =>
-  override(weak, strong) ?? defaultValue
-
-export const overrideArrays = <T>(weak: T[], strong: T[]): T[] => {
+const override = <T>(weak: T, strong: T): T => strong ?? weak
+
+const overrideWithDefaultValue = <T>(weak: T, strong: T, defaultValue: T): T => override(weak, strong) ?? defaultValue
+
+const overrideArrays = <T>(weak: T[], strong: T[]): T[] => {
   const strongs: Set<T> = new Set(strong?.map(it => it))
   return [...(weak?.filter(it => !strongs.has(it)) ?? []), ...(strong ?? [])]
 }
 
-export const mergeExplicitContainerConfig = (weak: ExplicitContainerConfig, strong: ExplicitContainerConfig) => ({
-  ...weak,
-  ...strong,
-  networkMode: overrideWithDefaultValue(weak.networkMode, strong.networkMode, 'none'),
-  deploymentStrategy: overrideWithDefaultValue(weak.deploymentStrategy, strong.deploymentStrategy, 'recreate'),
-  restartPolicy: overrideWithDefaultValue(weak.restartPolicy, strong.restartPolicy, 'unless_stopped'),
-  ports: overridePorts(weak.ports, strong.ports),
-  user: override(weak.user, strong.user),
-  tty: override(weak.tty, strong.tty),
-  useLoadBalancer: override(weak.useLoadBalancer, strong.useLoadBalancer),
-  portRanges: override(weak.portRanges, strong.portRanges),
-  args: overrideArrays(weak.args, strong.args),
-  commands: overrideArrays(weak.commands, strong.commands),
-  expose: override(weak.expose, strong.expose),
-  configContainer: override(weak.configContainer, strong.configContainer),
-  customHeaders: overrideArrays(weak.customHeaders, strong.customHeaders),
-  proxyHeaders: override(weak.proxyHeaders, strong.proxyHeaders),
-  extraLBAnnotations: override(weak.extraLBAnnotations, strong.extraLBAnnotations),
-  ingress: override(weak.ingress, strong.ingress),
-  volumes: override(weak.volumes, strong.volumes),
-  logConfig: override(weak.logConfig, strong.logConfig),
-  healthCheckConfig: override(weak.healthCheckConfig, strong.healthCheckConfig),
-  importContainer: override(weak.importContainer, strong.importContainer),
-  resourceConfig: override(weak.resourceConfig, strong.resourceConfig),
-  initContainers: override(weak.initContainers, strong.initContainers),
-})
->>>>>>> 1dc41b15
+export const mergeConfigs = (
+  imageConfig: ContainerConfig,
+  overriddenConfig: Partial<ContainerConfig>,
+): ContainerConfig => {
+  const instanceConfig = overriddenConfig ?? {}
+
+  const envs = overrideKeyValues(imageConfig.environments, instanceConfig.environments)
+  const caps = overrideKeyValues(imageConfig.capabilities, instanceConfig.capabilities)
+
+  return {
+    // common
+    name: overriddenConfig.name || imageConfig.name,
+    environments: envs,
+    secrets:
+      instanceConfig?.secrets && instanceConfig.secrets.length > 0
+        ? instanceConfig.secrets
+        : expandKeytoKeyValues(imageConfig.secrets),
+    ports: overridePorts(imageConfig?.ports, instanceConfig.ports),
+    user: override(imageConfig?.user, instanceConfig.user),
+    tty: override(imageConfig?.tty, instanceConfig.tty),
+    portRanges: override(imageConfig?.portRanges, instanceConfig.portRanges),
+    args: overrideArrays(imageConfig?.args, instanceConfig.args),
+    commands: overrideArrays(imageConfig?.commands, instanceConfig.commands),
+    expose: override(imageConfig?.expose, instanceConfig.expose),
+    configContainer: override(imageConfig?.configContainer, instanceConfig.configContainer),
+    ingress: override(imageConfig?.ingress, instanceConfig.ingress),
+    volumes: override(imageConfig?.volumes, instanceConfig.volumes),
+    importContainer: override(imageConfig?.importContainer, instanceConfig.importContainer),
+    initContainers: override(imageConfig?.initContainers, instanceConfig.initContainers),
+    capabilities: caps,
+
+    // crane
+    customHeaders: overrideArrays(imageConfig?.customHeaders, instanceConfig?.customHeaders),
+    proxyHeaders: override(imageConfig?.proxyHeaders, instanceConfig?.proxyHeaders),
+    extraLBAnnotations: override(imageConfig?.extraLBAnnotations, instanceConfig?.extraLBAnnotations),
+    healthCheckConfig: override(imageConfig?.healthCheckConfig, instanceConfig?.healthCheckConfig),
+    resourceConfig: override(imageConfig?.resourceConfig, instanceConfig?.resourceConfig),
+    useLoadBalancer: override(imageConfig?.useLoadBalancer, instanceConfig?.useLoadBalancer),
+    deploymentStrategy: overrideWithDefaultValue(
+      imageConfig?.deploymentStrategy,
+      instanceConfig?.deploymentStrategy,
+      'recreate',
+    ),
+
+    // dagent
+    logConfig: override(imageConfig?.logConfig, instanceConfig?.logConfig),
+    networkMode: overrideWithDefaultValue(imageConfig?.networkMode, instanceConfig?.networkMode, 'none'),
+    restartPolicy: overrideWithDefaultValue(imageConfig?.restartPolicy, instanceConfig?.restartPolicy, 'unlessStopped'),
+    networks: overrideArrays(imageConfig?.networks, instanceConfig?.networks),
+  }
+}
+
+export const mergeContainerConfig = (
+  imageConfig: ContainerConfig,
+  overriddenConfig: Partial<ContainerConfig>,
+): ContainerConfig => {
+  const result = mergeConfigs(imageConfig, overriddenConfig)
+
+  return result as ContainerConfig
+}