<<<<<<< HEAD
import { ContainerConfig, ContainerConfigPort, ContainerState, UniqueKey, UniqueKeyValue } from './container'
=======
import {
  Capabilities,
  ContainerConfig,
  ContainerState,
  Environment,
  expandKeyToKeyValues,
  ExplicitContainerConfig,
  mergeExplicitContainerConfig,
  overrideKeyValues,
  UniqueKeySecretValue,
} from './container'
>>>>>>> 1dc41b15
import { VersionImage } from './image'

export type InstanceStatus = {
  instanceId: string
  state: ContainerState
}

export type Instance = {
  id: string
  image: VersionImage
  state?: ContainerState
  publicKey?: string
  overriddenConfig?: Partial<ContainerConfig>
}

export type PatchInstance = {
  instanceId: string
  config: Partial<ContainerConfig>
}

<<<<<<< HEAD
const overrideKeyValues = (weak: UniqueKeyValue[], strong: UniqueKeyValue[]): UniqueKeyValue[] => {
  const overridenKeys: Set<string> = new Set(strong?.map(it => it.key))
  return [...(weak?.filter(it => !overridenKeys.has(it.key)) ?? []), ...(strong ?? [])]
}

const expandKeytoKeyValues = (weak: UniqueKey[]): UniqueKeyValue[] => [
  ...weak.map((it): UniqueKeyValue => ({ id: it.id, key: it.key, value: '' })),
]

const overridePorts = (weak: ContainerConfigPort[], strong: ContainerConfigPort[]): ContainerConfigPort[] => {
  const overridenPorts: Set<number> = new Set(strong?.map(it => it.internal))
  return [...(weak?.filter(it => !overridenPorts.has(it.internal)) ?? []), ...(strong ?? [])]
}

const override = <T>(weak: T, strong: T): T => strong ?? weak

const overrideWithDefaultValue = <T>(weak: T, strong: T, defaultValue: T): T => override(weak, strong) ?? defaultValue

const overrideArrays = <T>(weak: T[], strong: T[]): T[] => {
  const strongs: Set<T> = new Set(strong?.map(it => it))
  return [...(weak?.filter(it => !strongs.has(it)) ?? []), ...(strong ?? [])]
}

=======
>>>>>>> 1dc41b15
export const mergeConfigs = (
  imageConfig: ContainerConfig,
  overriddenConfig: Partial<ContainerConfig>,
): ContainerConfig => {
  const instanceConfig = overriddenConfig ?? {}

  const envs = overrideKeyValues(imageConfig.environments, instanceConfig.environments)
  const caps = overrideKeyValues(imageConfig.capabilities, instanceConfig.capabilities)

  return {
    //common
    name: overriddenConfig.name || imageConfig.name,
    environments: envs,
    secrets:
      instanceConfig?.secrets && instanceConfig.secrets.length > 0
        ? instanceConfig.secrets
<<<<<<< HEAD
        : expandKeytoKeyValues(imageConfig.secrets),
    ports: overridePorts(imageConfig?.ports, instanceConfig.ports),
    user: override(imageConfig?.user, instanceConfig.user),
    tty: override(imageConfig?.tty, instanceConfig.tty),
    portRanges: override(imageConfig?.portRanges, instanceConfig.portRanges),
    args: overrideArrays(imageConfig?.args, instanceConfig.args),
    commands: overrideArrays(imageConfig?.commands, instanceConfig.commands),
    expose: override(imageConfig?.expose, instanceConfig.expose),
    configContainer: override(imageConfig?.configContainer, instanceConfig.configContainer),
    ingress: override(imageConfig?.ingress, instanceConfig.ingress),
    volumes: override(imageConfig?.volumes, instanceConfig.volumes),
    importContainer: override(imageConfig?.importContainer, instanceConfig.importContainer),
    initContainers: override(imageConfig?.initContainers, instanceConfig.initContainers),
    capabilities: caps,

    //crane
    customHeaders: overrideArrays(imageConfig?.customHeaders, instanceConfig?.customHeaders),
    proxyHeaders: override(imageConfig?.proxyHeaders, instanceConfig?.proxyHeaders),
    extraLBAnnotations: override(imageConfig?.extraLBAnnotations, instanceConfig?.extraLBAnnotations),
    healthCheckConfig: override(imageConfig?.healthCheckConfig, instanceConfig?.healthCheckConfig),
    resourceConfig: override(imageConfig?.resourceConfig, instanceConfig?.resourceConfig),
    useLoadBalancer: override(imageConfig?.useLoadBalancer, instanceConfig?.useLoadBalancer),
    deploymentStrategy: overrideWithDefaultValue(
      imageConfig?.deploymentStrategy,
      instanceConfig?.deploymentStrategy,
      'recreate',
    ),

    //dagent
    logConfig: override(imageConfig?.logConfig, instanceConfig?.logConfig),
    networkMode: overrideWithDefaultValue(imageConfig?.networkMode, instanceConfig?.networkMode, 'none'),
    restartPolicy: overrideWithDefaultValue(imageConfig?.restartPolicy, instanceConfig?.restartPolicy, 'unlessStopped'),
    networks: overrideArrays(imageConfig?.networks, instanceConfig?.networks),
=======
        : expandKeyToKeyValues(imageConfig.secrets),
    config: mergeExplicitContainerConfig(imageConfig?.config ?? {}, overriddenConfig?.config ?? {}),
>>>>>>> 1dc41b15
  }
}

export const mergeContainerConfig = (
  imageConfig: ContainerConfig,
  overriddenConfig: Partial<ContainerConfig>,
): ContainerConfig => {
  const result = mergeConfigs(imageConfig, overriddenConfig)

  return result as ContainerConfig
}<|MERGE_RESOLUTION|>--- conflicted
+++ resolved
@@ -1,18 +1,4 @@
-<<<<<<< HEAD
 import { ContainerConfig, ContainerConfigPort, ContainerState, UniqueKey, UniqueKeyValue } from './container'
-=======
-import {
-  Capabilities,
-  ContainerConfig,
-  ContainerState,
-  Environment,
-  expandKeyToKeyValues,
-  ExplicitContainerConfig,
-  mergeExplicitContainerConfig,
-  overrideKeyValues,
-  UniqueKeySecretValue,
-} from './container'
->>>>>>> 1dc41b15
 import { VersionImage } from './image'
 
 export type InstanceStatus = {
@@ -31,96 +17,4 @@
 export type PatchInstance = {
   instanceId: string
   config: Partial<ContainerConfig>
-}
-
-<<<<<<< HEAD
-const overrideKeyValues = (weak: UniqueKeyValue[], strong: UniqueKeyValue[]): UniqueKeyValue[] => {
-  const overridenKeys: Set<string> = new Set(strong?.map(it => it.key))
-  return [...(weak?.filter(it => !overridenKeys.has(it.key)) ?? []), ...(strong ?? [])]
-}
-
-const expandKeytoKeyValues = (weak: UniqueKey[]): UniqueKeyValue[] => [
-  ...weak.map((it): UniqueKeyValue => ({ id: it.id, key: it.key, value: '' })),
-]
-
-const overridePorts = (weak: ContainerConfigPort[], strong: ContainerConfigPort[]): ContainerConfigPort[] => {
-  const overridenPorts: Set<number> = new Set(strong?.map(it => it.internal))
-  return [...(weak?.filter(it => !overridenPorts.has(it.internal)) ?? []), ...(strong ?? [])]
-}
-
-const override = <T>(weak: T, strong: T): T => strong ?? weak
-
-const overrideWithDefaultValue = <T>(weak: T, strong: T, defaultValue: T): T => override(weak, strong) ?? defaultValue
-
-const overrideArrays = <T>(weak: T[], strong: T[]): T[] => {
-  const strongs: Set<T> = new Set(strong?.map(it => it))
-  return [...(weak?.filter(it => !strongs.has(it)) ?? []), ...(strong ?? [])]
-}
-
-=======
->>>>>>> 1dc41b15
-export const mergeConfigs = (
-  imageConfig: ContainerConfig,
-  overriddenConfig: Partial<ContainerConfig>,
-): ContainerConfig => {
-  const instanceConfig = overriddenConfig ?? {}
-
-  const envs = overrideKeyValues(imageConfig.environments, instanceConfig.environments)
-  const caps = overrideKeyValues(imageConfig.capabilities, instanceConfig.capabilities)
-
-  return {
-    //common
-    name: overriddenConfig.name || imageConfig.name,
-    environments: envs,
-    secrets:
-      instanceConfig?.secrets && instanceConfig.secrets.length > 0
-        ? instanceConfig.secrets
-<<<<<<< HEAD
-        : expandKeytoKeyValues(imageConfig.secrets),
-    ports: overridePorts(imageConfig?.ports, instanceConfig.ports),
-    user: override(imageConfig?.user, instanceConfig.user),
-    tty: override(imageConfig?.tty, instanceConfig.tty),
-    portRanges: override(imageConfig?.portRanges, instanceConfig.portRanges),
-    args: overrideArrays(imageConfig?.args, instanceConfig.args),
-    commands: overrideArrays(imageConfig?.commands, instanceConfig.commands),
-    expose: override(imageConfig?.expose, instanceConfig.expose),
-    configContainer: override(imageConfig?.configContainer, instanceConfig.configContainer),
-    ingress: override(imageConfig?.ingress, instanceConfig.ingress),
-    volumes: override(imageConfig?.volumes, instanceConfig.volumes),
-    importContainer: override(imageConfig?.importContainer, instanceConfig.importContainer),
-    initContainers: override(imageConfig?.initContainers, instanceConfig.initContainers),
-    capabilities: caps,
-
-    //crane
-    customHeaders: overrideArrays(imageConfig?.customHeaders, instanceConfig?.customHeaders),
-    proxyHeaders: override(imageConfig?.proxyHeaders, instanceConfig?.proxyHeaders),
-    extraLBAnnotations: override(imageConfig?.extraLBAnnotations, instanceConfig?.extraLBAnnotations),
-    healthCheckConfig: override(imageConfig?.healthCheckConfig, instanceConfig?.healthCheckConfig),
-    resourceConfig: override(imageConfig?.resourceConfig, instanceConfig?.resourceConfig),
-    useLoadBalancer: override(imageConfig?.useLoadBalancer, instanceConfig?.useLoadBalancer),
-    deploymentStrategy: overrideWithDefaultValue(
-      imageConfig?.deploymentStrategy,
-      instanceConfig?.deploymentStrategy,
-      'recreate',
-    ),
-
-    //dagent
-    logConfig: override(imageConfig?.logConfig, instanceConfig?.logConfig),
-    networkMode: overrideWithDefaultValue(imageConfig?.networkMode, instanceConfig?.networkMode, 'none'),
-    restartPolicy: overrideWithDefaultValue(imageConfig?.restartPolicy, instanceConfig?.restartPolicy, 'unlessStopped'),
-    networks: overrideArrays(imageConfig?.networks, instanceConfig?.networks),
-=======
-        : expandKeyToKeyValues(imageConfig.secrets),
-    config: mergeExplicitContainerConfig(imageConfig?.config ?? {}, overriddenConfig?.config ?? {}),
->>>>>>> 1dc41b15
-  }
-}
-
-export const mergeContainerConfig = (
-  imageConfig: ContainerConfig,
-  overriddenConfig: Partial<ContainerConfig>,
-): ContainerConfig => {
-  const result = mergeConfigs(imageConfig, overriddenConfig)
-
-  return result as ContainerConfig
 }