--- conflicted
+++ resolved
@@ -95,11 +95,7 @@
   invalid: string[]
 }
 
-<<<<<<< HEAD
-export type DeploymentStartRequest = {
-=======
 export type StartDeployment = {
->>>>>>> d551cc7a
   instances?: string[]
 }
 
