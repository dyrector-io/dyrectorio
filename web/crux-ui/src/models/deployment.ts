--- conflicted
+++ resolved
@@ -1,14 +1,8 @@
 import { Audit } from './audit'
-<<<<<<< HEAD
-import { DeploymentStatus, DyoApiError, slugify } from './common'
+import { DeploymentStatus, DyoApiError, PaginatedList, PaginationQuery, slugify } from './common'
 import { ConfigBundleDetails } from './config-bundle'
 import { ConcreteContainerConfig, ContainerState } from './container'
 import { ImageDeletedMessage, VersionImage } from './image'
-=======
-import { DeploymentStatus, DyoApiError, PaginatedList, PaginationQuery, slugify } from './common'
-import { ContainerIdentifier, ContainerState, InstanceContainerConfigData, UniqueKeyValue } from './container'
-import { ImageConfigProperty, ImageDeletedMessage } from './image'
->>>>>>> 4badf495
 import { Instance } from './instance'
 import { DyoNode } from './node'
 import { BasicProject, ProjectDetails } from './project'
