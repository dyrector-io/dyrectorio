import { CreateVersion, IncreaseVersion, UpdateVersion, Version, VersionDetails } from '@app/models'
import {
  CreateEntityResponse,
  CreateVersionRequest,
  CruxProductVersionClient,
  Empty,
  IdRequest,
  IncreaseVersionRequest,
  UpdateEntityResponse,
  UpdateVersionRequest,
  VersionDetailsResponse,
} from '@app/models/grpc/protobuf/proto/crux'
import { timestampToUTC } from '@app/utils'
import { Identity } from '@ory/kratos-client'
import { protomisify } from '@server/crux/grpc-connection'
<<<<<<< HEAD
import { deploymentStatusToDto } from './deployment-service'
import { containerConfigToDto } from './image-service'
import { nodeStatusToDto } from './node-service'
=======
import { deploymentStatusToDto } from './mappers/deployment-mappers'
import { containerConfigToDto } from './mappers/image-mappers'
import { versionTypeToDyo, versionTypeToProto } from './mappers/version-mappers'
>>>>>>> 1422808e

class DyoVersionService {
  constructor(private client: CruxProductVersionClient, private identity: Identity) {}

  async getById(id: string): Promise<VersionDetails> {
    const req: IdRequest = {
      id,
      accessedBy: this.identity.id,
    }

    const res = await protomisify<IdRequest, VersionDetailsResponse>(this.client, this.client.getVersionDetails)(
      IdRequest,
      req,
    )

    return {
      ...res,
      type: versionTypeToDyo(res.type),
      updatedAt: timestampToUTC(res.audit.updatedAt),
<<<<<<< HEAD
      deployments: res.deployments.map(it => {
        return {
          ...it,
          date: timestampToUTC(it.audit.updatedAt),
          status: deploymentStatusToDto(it.status),
          nodeStatus: nodeStatusToDto(it.nodeStatus),
        }
      }),
      images: res.images.map(it => {
        return {
          ...it,
          config: containerConfigToDto(it.config),
        }
      }),
=======
      deployments: res.deployments.map(it => ({
        ...it,
        date: timestampToUTC(it.audit.updatedAt),
        status: deploymentStatusToDto(it.status),
      })),
      images: res.images.map(it => ({
        ...it,
        config: containerConfigToDto(it.config),
      })),
>>>>>>> 1422808e
    }
  }

  async create(productId: string, dto: CreateVersion): Promise<Version> {
    const req: CreateVersionRequest = {
      ...dto,
      productId,
      type: versionTypeToProto(dto.type),
      accessedBy: this.identity.id,
    }

    const version = await protomisify<CreateVersionRequest, CreateEntityResponse>(
      this.client,
      this.client.createVersion,
    )(CreateVersionRequest, req)

    return {
      ...dto,
      id: version.id,
      increasable: dto.type === 'incremental',
      default: false,
      updatedAt: timestampToUTC(version.createdAt),
    }
  }

  async update(versionId: string, dto: UpdateVersion): Promise<string> {
    const req: UpdateVersionRequest = {
      ...dto,
      id: versionId,
      accessedBy: this.identity.id,
    }

    const res = await protomisify<UpdateVersionRequest, UpdateEntityResponse>(this.client, this.client.updateVersion)(
      UpdateVersionRequest,
      req,
    )

    return timestampToUTC(res.updatedAt)
  }

  async increase(versionId: string, dto: IncreaseVersion): Promise<Version> {
    const req: IncreaseVersionRequest = {
      ...dto,
      id: versionId,
      accessedBy: this.identity.id,
    }

    const res = await protomisify<IncreaseVersionRequest, CreateEntityResponse>(
      this.client,
      this.client.increaseVersion,
    )(IncreaseVersionRequest, req)

    return {
      ...dto,
      default: false,
      type: 'incremental',
      increasable: true,
      updatedAt: timestampToUTC(res.createdAt),
      id: res.id,
    }
  }

  async setDefault(versionId: string): Promise<void> {
    const req: IdRequest = {
      id: versionId,
      accessedBy: this.identity.id,
    }

    await protomisify<IdRequest, Empty>(this.client, this.client.setDefaultVersion)(IdRequest, req)
  }

  async delete(id: string): Promise<void> {
    const req: IdRequest = {
      id,
      accessedBy: this.identity.id,
    }

    await protomisify<IdRequest, Empty>(this.client, this.client.deleteVersion)(IdRequest, req)
  }
}

export default DyoVersionService<|MERGE_RESOLUTION|>--- conflicted
+++ resolved
@@ -13,15 +13,10 @@
 import { timestampToUTC } from '@app/utils'
 import { Identity } from '@ory/kratos-client'
 import { protomisify } from '@server/crux/grpc-connection'
-<<<<<<< HEAD
-import { deploymentStatusToDto } from './deployment-service'
-import { containerConfigToDto } from './image-service'
-import { nodeStatusToDto } from './node-service'
-=======
 import { deploymentStatusToDto } from './mappers/deployment-mappers'
 import { containerConfigToDto } from './mappers/image-mappers'
+import { nodeStatusToDto } from './mappers/node-mappers'
 import { versionTypeToDyo, versionTypeToProto } from './mappers/version-mappers'
->>>>>>> 1422808e
 
 class DyoVersionService {
   constructor(private client: CruxProductVersionClient, private identity: Identity) {}
@@ -41,32 +36,16 @@
       ...res,
       type: versionTypeToDyo(res.type),
       updatedAt: timestampToUTC(res.audit.updatedAt),
-<<<<<<< HEAD
-      deployments: res.deployments.map(it => {
-        return {
-          ...it,
-          date: timestampToUTC(it.audit.updatedAt),
-          status: deploymentStatusToDto(it.status),
-          nodeStatus: nodeStatusToDto(it.nodeStatus),
-        }
-      }),
-      images: res.images.map(it => {
-        return {
-          ...it,
-          config: containerConfigToDto(it.config),
-        }
-      }),
-=======
       deployments: res.deployments.map(it => ({
         ...it,
         date: timestampToUTC(it.audit.updatedAt),
         status: deploymentStatusToDto(it.status),
+        nodeStatus: nodeStatusToDto(it.nodeStatus),
       })),
       images: res.images.map(it => ({
         ...it,
         config: containerConfigToDto(it.config),
       })),
->>>>>>> 1422808e
     }
   }
 
