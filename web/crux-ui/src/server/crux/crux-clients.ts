import { invalidArgument } from '@app/error-responses'
import {
  CruxDeploymentClient,
  CruxHealthClient,
  CruxImageClient,
  CruxNodeClient,
  CruxNotificationClient,
  CruxProductClient,
<<<<<<< HEAD
  CruxRegistryClient,
=======
  CruxProductVersionClient,
>>>>>>> 550598a5
  CruxStorageClient,
  CruxTeamClient,
  CruxTemplateClient,
} from '@app/models/grpc/protobuf/proto/crux'
import { credentials } from '@grpc/grpc-js'

class CruxClients {
  products: CruxProductClient

  nodes: CruxNodeClient

  images: CruxImageClient

  deployments: CruxDeploymentClient

  teams: CruxTeamClient

  health: CruxHealthClient

  notifications: CruxNotificationClient

  templates: CruxTemplateClient

<<<<<<< HEAD
  tokens: CruxTokenClient
=======
  dashboard: CruxDashboardClient
>>>>>>> 550598a5

  storage: CruxStorageClient

  constructor(address: string) {
    // tls must be terminated by the reverse proxy
    const creds = credentials.createInsecure()

    if (address === undefined || address === '') {
      throw invalidArgument('address', 'address cannot be empty!')
    }

    this.products = new CruxProductClient(address, creds)
    this.nodes = new CruxNodeClient(address, creds)
    this.images = new CruxImageClient(address, creds)
    this.deployments = new CruxDeploymentClient(address, creds)
    this.teams = new CruxTeamClient(address, creds)
    this.health = new CruxHealthClient(address, creds)
    this.notifications = new CruxNotificationClient(address, creds)
    this.templates = new CruxTemplateClient(address, creds)
<<<<<<< HEAD
    this.tokens = new CruxTokenClient(address, creds)
=======
    this.dashboard = new CruxDashboardClient(address, creds)
>>>>>>> 550598a5
    this.storage = new CruxStorageClient(address, creds)
  }
}

export default CruxClients<|MERGE_RESOLUTION|>--- conflicted
+++ resolved
@@ -5,12 +5,6 @@
   CruxImageClient,
   CruxNodeClient,
   CruxNotificationClient,
-  CruxProductClient,
-<<<<<<< HEAD
-  CruxRegistryClient,
-=======
-  CruxProductVersionClient,
->>>>>>> 550598a5
   CruxStorageClient,
   CruxTeamClient,
   CruxTemplateClient,
@@ -34,12 +28,6 @@
 
   templates: CruxTemplateClient
 
-<<<<<<< HEAD
-  tokens: CruxTokenClient
-=======
-  dashboard: CruxDashboardClient
->>>>>>> 550598a5
-
   storage: CruxStorageClient
 
   constructor(address: string) {
@@ -50,7 +38,6 @@
       throw invalidArgument('address', 'address cannot be empty!')
     }
 
-    this.products = new CruxProductClient(address, creds)
     this.nodes = new CruxNodeClient(address, creds)
     this.images = new CruxImageClient(address, creds)
     this.deployments = new CruxDeploymentClient(address, creds)
@@ -58,11 +45,6 @@
     this.health = new CruxHealthClient(address, creds)
     this.notifications = new CruxNotificationClient(address, creds)
     this.templates = new CruxTemplateClient(address, creds)
-<<<<<<< HEAD
-    this.tokens = new CruxTokenClient(address, creds)
-=======
-    this.dashboard = new CruxDashboardClient(address, creds)
->>>>>>> 550598a5
     this.storage = new CruxStorageClient(address, creds)
   }
 }
