--- conflicted
+++ resolved
@@ -286,14 +286,9 @@
   ...image,
   config: containerConfigToDto(image.config),
   createdAt: timestampToUTC(image.createdAt),
-<<<<<<< HEAD
   registry: {
     id: image.registryId,
     name: image.registryName,
-    type: registryTypeProtoToDto(image.registryType),
+    type: registryTypeToJSON(image.registryType).toLowerCase() as RegistryType,
   },
-=======
-  // TODO(@robot9706): Remove when ImageMapper is removed
-  registryType: registryTypeToJSON(image.registryType).toLowerCase() as RegistryType,
->>>>>>> 550598a5
 })