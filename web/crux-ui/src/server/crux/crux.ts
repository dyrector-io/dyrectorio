--- conflicted
+++ resolved
@@ -5,10 +5,6 @@
 import { WS_DATA_CRUX } from '@app/const'
 import { CruxHealth, RegistryDetailsDto, registryDetailsDtoToUI } from '@app/models'
 import { registryApiUrl } from '@app/routes'
-<<<<<<< HEAD
-import { getCruxFromContext } from '@app/utils'
-=======
->>>>>>> bf630393
 import WsConnection from '@app/websockets/connection'
 import { Identity } from '@ory/kratos-client'
 import { getCruxFromContext } from '@server/crux-api'
@@ -22,10 +18,6 @@
 import DyoDeploymentService from './deployment-service'
 import DyoHealthService from './health-service'
 import DyoNodeService from './node-service'
-<<<<<<< HEAD
-import DyoStorageService from './storage-service'
-=======
->>>>>>> bf630393
 
 export class Crux {
   private _nodes: DyoNodeService
