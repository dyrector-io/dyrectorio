/* eslint-disable import/no-cycle */
/* eslint-disable no-underscore-dangle */
/* eslint-disable @typescript-eslint/no-shadow */
// TODO(Balanceee): refactor
import { WS_DATA_CRUX } from '@app/const'
import { CruxHealth, RegistryDetailsDto, registryDetailsDtoToUI } from '@app/models'
import { registryApiUrl } from '@app/routes'
import WsConnection from '@app/websockets/connection'
import { Identity } from '@ory/kratos-client'
import { getCruxFromContext } from '@server/crux-api'
import { sessionOf, sessionOfContext } from '@server/kratos'
import registryConnections, {
  CruxRegistryConnectionsServices,
  RegistryConnections,
} from '@server/registry-api/registry-connections'
import { NextApiRequest, NextPageContext } from 'next'
import CruxClients from './crux-clients'
import DyoDeploymentService from './deployment-service'
import DyoHealthService from './health-service'
import DyoNodeService from './node-service'
<<<<<<< HEAD
import DyoStorageService from './storage-service'
=======
import DyoTeamService from './team-service'
>>>>>>> ac4da6c5

export class Crux {
  private _nodes: DyoNodeService

  private _deployments: DyoDeploymentService

  private _health: DyoHealthService

  private constructor(
    private clients: CruxClients,
    public readonly identity: Identity,
    public readonly cookie: string,
    private registryConnections: RegistryConnections,
  ) {}

  get nodes() {
    return this._nodes ?? new DyoNodeService(this.clients.nodes, this.cookie)
  }

  get deployments() {
    return this._deployments ?? new DyoDeploymentService(this.clients.deployments, this.cookie)
  }

  get health() {
    return this._health ?? new DyoHealthService(this.clients.health)
  }

  get registryConnectionsServices(): CruxRegistryConnectionsServices {
    return {
      getIdentity: () => this.identity,
      getRegistryDetails: async (id: string) => {
        const dto = await getCruxFromContext<RegistryDetailsDto>(
          {
            req: {
              headers: {
                cookie: this.cookie,
              },
            },
          } as any,
          registryApiUrl(id),
        )

        return registryDetailsDtoToUI(dto)
      },
    }
  }

  public static withIdentity(identity: Identity, cookie: string): Crux {
    return new Crux(global.cruxClients, identity, cookie, registryConnections)
  }
}

if (!global.cruxClients) {
  try {
    global.cruxClients = new CruxClients(process.env.CRUX_API_ADDRESS)
  } catch (err) {
    if (process.env.NEXT_PHASE !== 'phase-production-build') {
      if (err.error === 'invalidArgument') {
        throw new Error('CRUX_API_ADDRESS cannot be empty!')
      }

      throw err
    }
  }
}

export const getCruxHealth = async (): Promise<CruxHealth> => await Crux.withIdentity(null, null).health.getHealth()

export const cruxFromContext = (context: NextPageContext): Crux => {
  const { req } = context
  const { headers } = req
  const { cookie } = headers
  const session = sessionOfContext(context)
  return Crux.withIdentity(session?.identity, cookie)
}

export const cruxFromConnection = (connection: WsConnection): Crux => {
  let crux = connection.data.get(WS_DATA_CRUX) as Crux
  if (!crux) {
    crux = Crux.withIdentity(connection.identity, connection.cookie)
    connection.data.set(WS_DATA_CRUX, crux)
  }

  return crux
}

const crux = (req: NextApiRequest): Crux => {
  const { headers } = req
  const { cookie } = headers
  const session = sessionOf(req)
  return Crux.withIdentity(session?.identity, cookie)
}

export default crux<|MERGE_RESOLUTION|>--- conflicted
+++ resolved
@@ -18,11 +18,6 @@
 import DyoDeploymentService from './deployment-service'
 import DyoHealthService from './health-service'
 import DyoNodeService from './node-service'
-<<<<<<< HEAD
-import DyoStorageService from './storage-service'
-=======
-import DyoTeamService from './team-service'
->>>>>>> ac4da6c5
 
 export class Crux {
   private _nodes: DyoNodeService
