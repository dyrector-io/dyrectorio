/* eslint-disable import/no-cycle */
/* eslint-disable no-underscore-dangle */
/* eslint-disable @typescript-eslint/no-shadow */
// TODO(Balanceee): refactor
import { WS_DATA_CRUX } from '@app/const'
import { CruxHealth, registryDetailDtoToUI, RegistryDetailsDto } from '@app/models'
import { registryApiUrl } from '@app/routes'
import { fetchCrux } from '@app/utils'
import WsConnection from '@app/websockets/connection'
import { Identity } from '@ory/kratos-client'
import { sessionOf, sessionOfContext } from '@server/kratos'
import registryConnections, {
  CruxRegistryConnectionsServices,
  RegistryConnections,
} from '@server/registry-api/registry-connections'
import { NextApiRequest, NextPageContext } from 'next'
import CruxClients from './crux-clients'
import DyoDeploymentService from './deployment-service'
import DyoHealthService from './health-service'
import DyoImageService from './image-service'
import DyoNodeService from './node-service'
import DyoNotifcationService from './notification-service'
import DyoProductService from './product-service'
import DyoStorageService from './storage-service'
import DyoTeamService from './team-service'
import DyoTemplateService from './template-service'
<<<<<<< HEAD
import DyoTokenService from './token-service'
=======
import DyoVersionService from './version-service'
>>>>>>> 550598a5

export class Crux {
  private _products: DyoProductService

  private _nodes: DyoNodeService

  private _images: DyoImageService

  private _deployments: DyoDeploymentService

  private _teams: DyoTeamService

  private _health: DyoHealthService

  private _notifications: DyoNotifcationService

  private _templates: DyoTemplateService

  private _storage: DyoStorageService

  private constructor(
    private clients: CruxClients,
    public readonly identity: Identity,
    public readonly cookie: string,
    private registryConnections: RegistryConnections,
  ) {}

  get products() {
    return this._products ?? new DyoProductService(this.clients.products, this.cookie)
  }

  get nodes() {
    return this._nodes ?? new DyoNodeService(this.clients.nodes, this.cookie)
  }

  get images() {
    return this._images ?? new DyoImageService(this.clients.images, this.cookie)
  }

  get deployments() {
    return this._deployments ?? new DyoDeploymentService(this.clients.deployments, this.cookie)
  }

  get teams() {
    return this._teams ?? new DyoTeamService(this.clients.teams, this.identity, this.registryConnections, this.cookie)
  }

  get health() {
    return this._health ?? new DyoHealthService(this.clients.health)
  }

  get notificiations() {
    return this._notifications ?? new DyoNotifcationService(this.clients.notifications, this.cookie)
  }

  get templates() {
    return this._templates ?? new DyoTemplateService(this.clients.templates, this.cookie)
  }

  get storage() {
    return this._storage ?? new DyoStorageService(this.clients.storage, this.cookie)
  }

  get registryConnectionsServices(): CruxRegistryConnectionsServices {
    return {
      getIdentity: () => this.identity,
      getRegistryDetails: async (id: string) => {
        const res = await fetchCrux(
          {
            req: {
              headers: {
                cookie: this.cookie,
              },
            },
          } as any,
          registryApiUrl(id),
        )
        const dto = (await res.json()) as RegistryDetailsDto
        return registryDetailDtoToUI(dto)
      },
    }
  }

  public static withIdentity(identity: Identity, cookie: string): Crux {
    return new Crux(global.cruxClients, identity, cookie, registryConnections)
  }
}

if (!global.cruxClients) {
  try {
    global.cruxClients = new CruxClients(process.env.CRUX_API_ADDRESS)
  } catch (err) {
    if (process.env.NEXT_PHASE !== 'phase-production-build') {
      if (err.error === 'invalidArgument') {
        throw new Error('CRUX_API_ADDRESS cannot be empty!')
      }

      throw err
    }
  }
}

export const getCruxHealth = async (): Promise<CruxHealth> => await Crux.withIdentity(null, null).health.getHealth()

export const cruxFromContext = (context: NextPageContext): Crux => {
  const { req } = context
  const { headers } = req
  const { cookie } = headers
  const session = sessionOfContext(context)
  return Crux.withIdentity(session?.identity, cookie)
}

export const cruxFromConnection = (connection: WsConnection): Crux => {
  let crux = connection.data.get(WS_DATA_CRUX) as Crux
  if (!crux) {
    crux = Crux.withIdentity(connection.identity, connection.cookie)
    connection.data.set(WS_DATA_CRUX, crux)
  }

  return crux
}

const crux = (req: NextApiRequest): Crux => {
  const { headers } = req
  const { cookie } = headers
  const session = sessionOf(req)
  return Crux.withIdentity(session?.identity, cookie)
}

export default crux<|MERGE_RESOLUTION|>--- conflicted
+++ resolved
@@ -20,19 +20,11 @@
 import DyoImageService from './image-service'
 import DyoNodeService from './node-service'
 import DyoNotifcationService from './notification-service'
-import DyoProductService from './product-service'
 import DyoStorageService from './storage-service'
 import DyoTeamService from './team-service'
 import DyoTemplateService from './template-service'
-<<<<<<< HEAD
-import DyoTokenService from './token-service'
-=======
-import DyoVersionService from './version-service'
->>>>>>> 550598a5
 
 export class Crux {
-  private _products: DyoProductService
-
   private _nodes: DyoNodeService
 
   private _images: DyoImageService
@@ -55,10 +47,6 @@
     public readonly cookie: string,
     private registryConnections: RegistryConnections,
   ) {}
-
-  get products() {
-    return this._products ?? new DyoProductService(this.clients.products, this.cookie)
-  }
 
   get nodes() {
     return this._nodes ?? new DyoNodeService(this.clients.nodes, this.cookie)
