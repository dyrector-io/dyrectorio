--- conflicted
+++ resolved
@@ -35,14 +35,9 @@
 import { WsMessage } from '@app/websockets/common'
 import { Identity } from '@ory/kratos-client'
 import { GrpcConnection, protomisify, ProtoSubscriptionOptions } from './grpc-connection'
-<<<<<<< HEAD
-import { explicitContainerConfigToDto, explicitContainerConfigToProto, imageToDto } from './image-service'
-import { containerStateToDto, nodeStatusToDto } from './node-service'
-=======
 import { deploymentEventTypeToDto, deploymentStatusToDto, instanceToDto } from './mappers/deployment-mappers'
 import { explicitContainerConfigToProto } from './mappers/image-mappers'
-import { containerStateToDto } from './mappers/node-mappers'
->>>>>>> 1422808e
+import { containerStateToDto, nodeStatusToDto } from './mappers/node-mappers'
 
 class DyoDeploymentService {
   private logger = new Logger(DyoDeploymentService.name)
@@ -76,22 +71,12 @@
       this.client.getDeploymentsByVersionId,
     )(IdRequest, req)
 
-<<<<<<< HEAD
-    return deployments.data.map(it => {
-      return {
-        ...it,
-        date: timestampToUTC(it.audit.updatedAt),
-        status: deploymentStatusToDto(it.status),
-        nodeStatus: nodeStatusToDto(it.nodeStatus),
-      }
-    })
-=======
     return deployments.data.map(it => ({
       ...it,
       date: timestampToUTC(it.audit.updatedAt),
       status: deploymentStatusToDto(it.status),
+      nodeStatus: nodeStatusToDto(it.nodeStatus),
     }))
->>>>>>> 1422808e
   }
 
   async getById(id: string): Promise<DeploymentDetails> {
@@ -273,6 +258,7 @@
           payload: data.instancesCreated.data.map(it => instanceToDto(it)) as InstancesAddedMessage,
         } as WsMessage<DeploymentEditEventMessage>
       }
+
       if (data.imageIdDeleted) {
         return {
           type: WS_TYPE_IMAGE_DELETED,
@@ -281,6 +267,7 @@
           } as ImageDeletedMessage,
         } as WsMessage<DeploymentEditEventMessage>
       }
+
       this.logger.error('Invalid DeploymentEditEventMessage')
       return undefined
     }
