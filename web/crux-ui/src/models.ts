import { Identity } from '@ory/kratos-client'
import { DyoApiError } from '@server/error-middleware'
import { REGISTRY_GITHUB_URL, REGISTRY_GITLAB_URLS, REGISTRY_HUB_URL } from './const'

// TODO(polaroi8d): refactor the models.ts

export const PRODUCT_TYPE_VALUES = ['simple', 'complex'] as const
export type ProductType = typeof PRODUCT_TYPE_VALUES[number]

export const VERSION_TYPE_VALUES = ['incremental', 'rolling'] as const
export type VersionType = typeof VERSION_TYPE_VALUES[number]

export type UniqueKeyValue = {
  id: string
  key: string
  value: string
}

export type Environment = UniqueKeyValue[]
export type Capabilities = UniqueKeyValue[]

export type ExplicitContainerConfigPort = {
  internal: number
  external: number
}

export const EXPLICIT_CONTAINER_NETWORK_MODE_VALUES = ['none', 'host'] as const
export type ExplicitContainerNetworkMode = typeof EXPLICIT_CONTAINER_NETWORK_MODE_VALUES[number]

export type ExplicitContainerConfigExpose = {
  public: boolean
  tls: boolean
}

export type ExplicitContainerConfig = {
  ports: ExplicitContainerConfigPort[]
  mounts: string[]
  networkMode: ExplicitContainerNetworkMode
  expose?: ExplicitContainerConfigExpose
  user?: number
}

export type CompleteContainerConfig = ExplicitContainerConfig & {
  name: string
  environment?: Record<string, string>
  capabilities?: Record<string, string>
}

export type ContainerConfig = {
  name: string
  capabilities: Capabilities
  environment: Environment
  config: ExplicitContainerConfig
}

export type VersionImage = {
  id: string
  name: string
  tag: string
  registryId: string
  order: number
  config: ContainerConfig
}

export type PatchVersionImage = {
  tag?: string
  config?: Partial<ContainerConfig>
}

export type ContainerState = 'created' | 'restarting' | 'running' | 'removing' | 'paused' | 'exited' | 'dead'

export type Container = {
  id: string
  name: string
  date: string
  state: ContainerState
}

export type InstanceContainerConfig = Omit<ContainerConfig, 'name'>

export type Instance = {
  id: string
  image: VersionImage
<<<<<<< HEAD
  status?: ContainerStatus
  overriddenConfig?: Partial<InstanceContainerConfig>
=======
  state?: ContainerState
  overridenConfig?: Partial<InstanceContainerConfig>
>>>>>>> beafc896
}

export type DeploymentStatus = 'preparing' | 'inProgress' | 'successful' | 'failed' | 'obsolate'

export type Deployment = {
  id: string
  name: string
  nodeId: string
  nodeName: string
  date: string
  prefix: string
  status: DeploymentStatus
}

export type DeploymentDetails = {
  id: string
  versionId: string
  nodeId: string
  name: string
  description?: string | undefined
  prefix: string
  updatedAt: string
  environment: Environment
  status: DeploymentStatus
  instances: Instance[]
}

export type DeploymentRoot = DeploymentDetails & {
  product: ProductDetails
  version: VersionDetails
  node: DyoNode
}

export type DeploymentEventType = 'log' | 'deploymentStatus' | 'containerStatus'

export type InstanceStatus = {
  instanceId: string
  state: ContainerState
}

export type DeploymentEvent = {
  type: DeploymentEventType
  value: string[] | DeploymentStatus | InstanceStatus
  createdAt: string
}

export type CreateDeployment = {
  nodeId: string
}

export type DeploymentCreated = {
  id: string
}

export type PatchInstance = {
  instanceId: string
  config: Partial<ContainerConfig>
}

export type PatchDeployment = {
  id: string
  environment?: Environment
  instance?: PatchInstance
}

export type UpdateDeployment = {
  name: string
  description?: string
  prefix: string
}

export type Version = {
  id: string
  name: string
  changelog?: string
  type: VersionType
  default: boolean
  increasable: boolean
  updatedAt: string
}

export type IncreaseVersion = {
  name: string
  changelog?: string
}

export type UpdateVersion = IncreaseVersion & {
  default: boolean
}

export type CreateVersion = UpdateVersion & {
  type: VersionType
}

export type VersionDetails = Version & {
  mutable: boolean
  images: VersionImage[]
  deployments: Deployment[]
}

export type Product = {
  id: string
  name: string
  description?: string
  type: ProductType
  updatedAt: string
}

export type EditableProduct = Product & {
  changelog?: string
}

export type ProductDetails = Product & {
  createdAt: string
  versions: Version[]
}

export type UpdateProduct = {
  name: string
  description?: string
  changelog?: string
}

export type CreateProduct = UpdateProduct & {
  type: ProductType
}

export type NodeStatus = 'connecting' | 'unreachable' | 'running'

export type DyoNode = {
  id: string
  icon?: string
  name: string
  description?: string
  address?: string
  status: NodeStatus
  connectedAt?: string
  version?: string
  type: NodeType
}

export type DyoNodeInstall = {
  command: string
  expireAt: string
  script: string
}

export type DyoNodeDetails = DyoNode & {
  hasToken: boolean
  install?: DyoNodeInstall
}

export type CreateDyoNode = {
  icon?: string
  name: string
  description?: string
}

export const NODE_TYPE_VALUES = ['docker', 'k8s'] as const
export type NodeType = typeof NODE_TYPE_VALUES[number]

export type UpdateDyoNode = CreateDyoNode & {
  address: string
}

export type DyoNodeScript = {
  content: string
}

export type Registry = {
  id: string
  icon?: string
  name: string
  description?: string
  url: string
  type: RegistryType
}

export const REGISTRY_TYPE_VALUES = ['v2', 'hub', 'gitlab', 'github', 'google'] as const
export type RegistryType = typeof REGISTRY_TYPE_VALUES[number]

export type HubRegistryDetails = {
  type: 'hub'
  urlPrefix: string
}

export type V2RegistryDetails = {
  type: 'v2'
  url: string
  _private: boolean
  user?: string
  token?: string
}

export type GitlabRegistryDetails = {
  type: 'gitlab'
  urlPrefix: string
  user: string
  token: string
  selfManaged: boolean
  url?: string
  apiUrl?: string
}

export type GithubRegistryDetails = {
  type: 'github'
  urlPrefix: string
  user: string
  token: string
}

export type GoogleRegistryDetails = {
  type: 'google'
  url: string
  _private: boolean
  user?: string
  token?: string
}

export type RegistryDetails = Omit<Registry, 'url'> &
  (HubRegistryDetails | V2RegistryDetails | GitlabRegistryDetails | GithubRegistryDetails | GoogleRegistryDetails) & {
    updatedAt: string
  }

export type UpdateRegistry = RegistryDetails
export type CreateRegistry = UpdateRegistry

export type AuditLog = {
  identityName: string
  date: string
  event: string
  info?: any
}

export type ServiceStatus = 'unavailable' | 'disrupted' | 'operational'

export type DyoServiceStatus = {
  crux: ServiceStatus
  kratos: ServiceStatus
}

export type DyoErrorDto = {
  error: string
  property?: string
  value?: any
  description: string
}

export type UnavailableErrorType = 'crux' | 'kratos'

export type UnavailableErrorDto = DyoErrorDto & {
  error: UnavailableErrorType
}

export type DyoFetchError = DyoErrorDto & {
  status: number
}

// ws - common

export const WS_TYPE_DYO_ERROR = 'dyo-error'
export type DyoErrorMessage = DyoApiError

// ws - nodes

export const WS_TYPE_GET_NODE_STATUS_LIST = 'get-node-status-list'
export type GetNodeStatusListMessage = {
  nodeIds: string[]
}

export const WS_TYPE_NODE_STATUS = 'node-status'
export type NodeStatusMessage = {
  nodeId: string
  status: NodeStatus
  address?: string
}

export const WS_TYPE_NODE_STATUSES = 'node-status-list'

export const WS_TYPE_WATCH_CONTAINER_STATUS = 'watch-container-status'
export const WS_TYPE_STOP_WATCHING_CONTAINER_STATUS = 'stop-watching-container-status'
export type WatchContainerStatusMessage = {
  prefix?: string
}

export const WS_TYPE_CONTAINER_STATUS_LIST = 'container-status-list'
export type ContainerListMessage = Container[]

// ws - registries

export type FindImageResult = {
  name: string
}

export const WS_TYPE_FIND_IMAGE = 'find-image'
export type FindImageMessage = {
  registryId: string
  filter: string
}

export const WS_TYPE_FIND_IMAGE_RESULT = 'find-image-result'
export type FindImageResultMessage = {
  registryId: string
  images: FindImageResult[]
}

export const WS_TYPE_REGISTRY_FETCH_IMAGE_TAGS = 'fetch-image-tags'
export type FetchImageTagsMessage = RegistryImages

export type RegistryImageTags = {
  name: string
  tags: string[]
}

export const WS_TYPE_REGISTRY_IMAGE_TAGS = 'registry-image-tags'
export type RegistryImageTagsMessage = {
  registryId: string
  images: RegistryImageTags[]
}

// ws - images

export type RegistryImages = {
  registryId: string
  images: string[]
}

export const WS_TYPE_ADD_IMAGES = 'add-images'
export type AddImagesMessage = {
  registryImages: RegistryImages[]
}

export const WS_TYPE_DELETE_IMAGE = 'delete-image'
export type DeleteImageMessage = {
  imageId: string
}

export const WS_TYPE_IMAGE_DELETED = 'image-deleted'
export type ImageDeletedMessage = {
  imageId: string
}

export const WS_TYPE_IMAGES_ADDED = 'images-added'
export type ImagesAddedMessage = {
  images: VersionImage[]
}

export const WS_TYPE_PATCH_IMAGE = 'patch-image'
export type PatchImageMessage = PatchVersionImage & {
  id: string
}

export const WS_TYPE_ORDER_IMAGES = 'order-images'
export type OrderImagesMessage = string[]

export const WS_TYPE_IMAGES_WERE_REORDERED = 'images-were-reordered'
export type ImagesWereReorderedMessage = string[]

export const WS_TYPE_IMAGE_UPDATED = 'image-updated'
export type ImageUpdateMessage = PatchImageMessage

export const WS_TYPE_GET_IMAGE = 'get-image'
export type GetImageMessage = {
  id: string
}

export const WS_TYPE_IMAGE = 'image'
export type ImageMessage = VersionImage

// ws - deployment

export const WS_TYPE_PATCH_DEPLOYMENT_ENV = 'patch-deployment-env'
export type PatchDeploymentEnvMessage = Environment

export const WS_TYPE_DEPLOYMENT_ENV_UPDATED = 'deployment-env-updated'
export type DeploymentEnvUpdatedMessage = Environment

export const WS_TYPE_PATCH_INSTANCE = 'patch-instance'
export type PatchInstanceMessage = Partial<InstanceContainerConfig> & {
  instanceId: string
}

export const WS_TYPE_INSTANCE_UPDATED = 'instance-updated'
export type InstanceUpdatedMessage = InstanceContainerConfig & {
  instanceId: string
}

export const WS_TYPE_GET_INSTANCE = 'get-instance'
export type GetInstanceMessage = {
  id: string
}

export const WS_TYPE_INSTANCE = 'instance'
export type InstanceMessage = Instance

export const WS_TYPE_INSTANCES_ADDED = 'instances-added'
export type InstancesAddedMessage = Instance[]

export type DeploymentEditEventMessage = InstancesAddedMessage | ImageDeletedMessage

export const WS_TYPE_FETCH_DEPLOYMENT_EVENTS = 'fetch-deployment-events'
export type FetchDeploymentEventsMessage = {
  id: string
}

export const WS_TYPE_DEPLOYMENT_EVENT = 'deployment-event'
export const WS_TYPE_DEPLOYMENT_EVENT_LIST = 'deployment-event-list'
export type DeploymentEventMessage = DeploymentEvent

export const WS_TYPE_START_DEPLOYMENT = 'start-deployment'
export type StartDeploymentMessage = {
  id: string
}

export const WS_TYPE_DEPLOYMENT_FINISHED = 'deployment-finished'

// user

export type Team = UserMetaTeam & {
  users: User[]
}

export type UserRole = 'owner' | 'user'

export type UserStatus = 'pending' | 'verified'

export type User = {
  id: string
  name: string
  email: string
  role: UserRole
  status: UserStatus
}

export type InviteUser = {
  email: string
}

export type IdentityTraits = {
  email: string
  name?: IdentityTraitsName
}

export type IdentityTraitsName = {
  first?: string
  last?: string
}

export type UserMeta = {
  user: User
  activeTeamId?: string
  teams: UserMetaTeam[]
  invitations: UserMetaTeam[]
}

export type UserMetaTeam = {
  id: string
  name: string
}

export type SelectTeam = {
  id: string
}

export type CreateTeam = {
  name: string
}

// auth

export type Login = {
  flow: string
  csrfToken: string
  captcha: string
  email: string
  password: string
}

export type Logout = {
  url: string
}

export type Register = {
  flow: string
  csrfToken: string
  captcha: string
  email: string
  password: string
}

export type RecoverEmail = {
  flow: string
  csrfToken: string
  captcha: string
  email: string
  token?: string
}

export type VerifyEmail = {
  flow: string
  csrfToken: string
  captcha: string
  email: string
  token?: string
}

export type EditProfile = {
  flow: string
  csrfToken: string
  email: string
  firstName: string
  lastName: string
}

export type ChangePassword = {
  flow: string
  csrfToken: string
  password: string
}

export type UserName = {
  first?: string
  last?: string
}

export type UserTraits = {
  email: string
  name?: UserName
}

export const roleToText = (role: UserRole) => {
  switch (role) {
    case 'owner':
      return 'common:roleOwner'
    case 'user':
      return 'common:roleUser'
  }
}

export const selectedTeamOf = (meta: UserMeta): UserMetaTeam => {
  const team = meta.teams.find(it => it.id === meta.activeTeamId)
  return team
}

export const userCanEditTeam = (identity: Identity, team: Team): boolean => {
  const user = team.users.find(it => it.id === identity.id)
  if (!user) {
    return false
  }

  return user.role === 'owner'
}

export const nameOfIdentity = (identity: Identity): string => {
  const traits = identity.traits as IdentityTraits
  return `${traits?.name?.first ?? ''} ${traits?.name?.last ?? ''}`
}

export const productDetailsToEditableProduct = (product: ProductDetails) => {
  return {
    ...product,
    changelog: product.type === 'simple' ? product.versions[0].changelog : null,
  } as EditableProduct
}

export const updateProductDetailsWithEditableProduct = (product: ProductDetails, edit: EditableProduct) => {
  const newProduct = {
    ...product,
    ...edit,
  }

  if (product.type === 'simple') {
    const version = product.versions[0]

    newProduct.versions = [
      {
        ...version,
        changelog: edit.changelog,
      },
    ]
  }

  return newProduct
}

export const deploymentIsMutable = (status: DeploymentStatus) => status === 'preparing' || status === 'failed'

const AUDIT_LOG_EVENT_PREFIX = '/crux.Crux'
export const beautifyAuditLogEvent = (event: string): string => {
  let parts = event.split(AUDIT_LOG_EVENT_PREFIX)
  if (parts.length < 2) {
    return event
  }

  parts = parts[1].split('/')
  return parts.length < 2 ? parts[1] : `${parts[0]}: ${parts[1]}`
}

export const registryUrlOf = (it: RegistryDetails) => {
  switch (it.type) {
    case 'hub':
      return REGISTRY_HUB_URL
    case 'v2':
      return it.url
    case 'gitlab':
      return it.selfManaged ? it.url : REGISTRY_GITLAB_URLS.registryUrl
    case 'github':
      return REGISTRY_GITHUB_URL
  }
}

export const registryDetailsToRegistry = (it: RegistryDetails): Registry => {
  return {
    ...it,
    url: registryUrlOf(it),
  }
}

const overrideKeyValues = (weak: UniqueKeyValue[], strong: UniqueKeyValue[]): UniqueKeyValue[] => {
  const overridenKeys: Set<string> = new Set(strong?.map(it => it.key))
  return [...(weak?.filter(it => !overridenKeys.has(it.key)) ?? []), ...(strong ?? [])]
}

const overridePorts = (
  weak: ExplicitContainerConfigPort[],
  strong: ExplicitContainerConfigPort[],
): ExplicitContainerConfigPort[] => {
  const overridenPorts: Set<number> = new Set(strong?.map(it => it.internal))
  return [...(weak?.filter(it => !overridenPorts.has(it.internal)) ?? []), ...(strong ?? [])]
}

const overrideNetworkMode = (weak: ExplicitContainerNetworkMode, strong: ExplicitContainerNetworkMode) =>
  strong ?? weak ?? 'none'

export const mergeConfigs = (
  imageConfig: ContainerConfig,
  overriddenConfig: Partial<InstanceContainerConfig>,
): ContainerConfig => {
  const instanceConfig = overriddenConfig ?? {}

  const envs = overrideKeyValues(imageConfig.environment, instanceConfig.environment)
  const caps = overrideKeyValues(imageConfig.capabilities, instanceConfig.capabilities)

  return {
    name: imageConfig.name,
    environment: envs,
    capabilities: caps,
    config: {
      ...imageConfig.config,
      ...(instanceConfig.config ?? {}),
      networkMode: overrideNetworkMode(imageConfig?.config?.networkMode, instanceConfig.config?.networkMode),
      ports: overridePorts(imageConfig?.config?.ports, instanceConfig.config?.ports),
    },
  }
}<|MERGE_RESOLUTION|>--- conflicted
+++ resolved
@@ -81,13 +81,8 @@
 export type Instance = {
   id: string
   image: VersionImage
-<<<<<<< HEAD
-  status?: ContainerStatus
+  state?: ContainerState
   overriddenConfig?: Partial<InstanceContainerConfig>
-=======
-  state?: ContainerState
-  overridenConfig?: Partial<InstanceContainerConfig>
->>>>>>> beafc896
 }
 
 export type DeploymentStatus = 'preparing' | 'inProgress' | 'successful' | 'failed' | 'obsolate'
