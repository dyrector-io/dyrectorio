--- conflicted
+++ resolved
@@ -87,18 +87,6 @@
       return
     }
 
-<<<<<<< HEAD
-    let error: ValidationError
-    let instance: Instance
-
-    let i = 0
-
-    while (!error && i < deployment.instances.length) {
-      instance = deployment.instances[i]
-      const mergedConfig = mergeConfigs(instance.image.config, instance.config)
-      error = getValidationError(containerConfigSchema, mergedConfig, null, tError)
-      i++
-=======
     const selectedInstances = deployment.instances.filter(it => state.deployInstances.includes(it.id))
 
     const target: DeploymentDetails = {
@@ -107,18 +95,12 @@
         ...it,
         config: mergeConfigs(it.image.config, it.config),
       })),
->>>>>>> 4b07d7a6
     }
 
     const error = getValidationError(startDeploymentSchema, target)
     if (error) {
-<<<<<<< HEAD
-      console.error(error)
-      toast.error(t('errors:deploymentInvalid', { target: instance.config?.name ?? instance.image.config.name }))
-=======
       console.error(error.message, error)
       toast.error(t('errors:validationFailed', error))
->>>>>>> 4b07d7a6
       return
     }
 
