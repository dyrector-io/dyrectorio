import { Layout } from '@app/components/layout'
import { BreadcrumbLink } from '@app/components/shared/breadcrumb'
import Filters from '@app/components/shared/filters'
import JsonEditor from '@app/components/shared/json-editor-dynamic-module'
import PageHeading from '@app/components/shared/page-heading'
import Paginator, { PaginationSettings } from '@app/components/shared/paginator'
import { DyoCard } from '@app/elements/dyo-card'
import DyoDatePicker from '@app/elements/dyo-date-picker'
import { DyoList } from '@app/elements/dyo-list'
import DyoModal from '@app/elements/dyo-modal'
import { useThrottling } from '@app/hooks/use-throttleing'
import { AuditLog, AuditLogListRequest, beautifyAuditLogEvent } from '@app/models'
import { API_AUDIT, API_AUDIT_COUNT, ROUTE_AUDIT } from '@app/routes'
import { utcDateToLocale } from '@app/utils'
import useTranslation from 'next-translate/useTranslation'
import Image from 'next/image'
import { useEffect, useMemo, useState } from 'react'

type AuditFilter = {
  start: Date
  end: Date
  keyword: string
}

const headerClassName = 'uppercase text-bright text-sm font-semibold bg-medium-eased pl-2 py-3 h-11'
const columnWidths = ['w-16', 'w-2/12', 'w-48', 'w-2/12', '', 'w-20']
const sixdays = 1000 * 60 * 60 * 24 * 6 // ms * minutes * hours * day * six
const defaultPagination: PaginationSettings = { pageNumber: 0, pageSize: 10 }
const now = Date.now()

const AuditLogPage = () => {
  const { t } = useTranslation('audit')

  const [dataCount, setCount] = useState(0)
  const [data, setData] = useState<AuditLog[]>([])
  const [filter, setFilter] = useState<AuditFilter>({
    start: new Date(Date.now() - sixdays),
    end: new Date(now),
    keyword: '',
  })
  const [pagination, setPagination] = useState<PaginationSettings>(defaultPagination)
  const throttle = useThrottling(1000)

  // Data fetching
  const getRequest = (): AuditLogListRequest => ({
    ...pagination,
    createdFrom: filter.start?.toString(),
    createdTo: filter.end ? filter.end.toString() : new Date(now).toString(),
    keyword: filter.keyword,
  })

  const fetchDataCount = async () => {
    const res = await fetch(API_AUDIT_COUNT, {
      method: 'POST',
      headers: {
        'Content-Type': 'application/json',
      },
      body: JSON.stringify(getRequest()),
    })

    if (res.ok) {
      const json = await res.json()
      setCount(json as number)
    } else {
      setCount(0)
    }
  }

  const fetchData = async () => {
    fetchDataCount()
    const res = await fetch(API_AUDIT, {
      method: 'POST',
      headers: {
        'Content-Type': 'application/json',
      },
      body: JSON.stringify(getRequest()),
    })

    if (res.ok) {
      const json = await res.json()
      setData(json as AuditLog[])
    } else {
      setData([])
    }
  }

  useEffect(() => {
    throttle(() => {
      fetchData()
    })
    // eslint-disable-next-line react-hooks/exhaustive-deps
  }, [filter])

  useEffect(() => {
    throttle(() => {
      fetchData()
    }, true)
    // eslint-disable-next-line react-hooks/exhaustive-deps
  }, [pagination])

  // Info modal:
  const [showInfo, setShowInfo] = useState<AuditLog>(null)
  const parsedJSONInfo = useMemo(() => (showInfo ? JSON.parse(showInfo.info) : null), [showInfo])
  const onShowInfoClick = (logEntry: AuditLog) => setShowInfo(logEntry)

  // Handlers
  const onDateRangedChanged = dates => {
    const [start, end] = dates
    if (end !== null) end.setHours(23, 59, 59, 999) // end of the day

    setFilter({ ...filter, start, end })
  }

  const onTextFilterChanged = text => {
    setFilter({ ...filter, keyword: text })
  }

  // Render
  const selfLink: BreadcrumbLink = {
    name: t('common:audit'),
    url: ROUTE_AUDIT,
  }

  const listHeaders = ['', ...['common:email', 'common:date', 'event', 'data', 'common:actions'].map(it => t(it))]

  const itemTemplate = (log: AuditLog) => /* eslint-disable react/jsx-key */ [
    <div className="w-10 ml-auto">
      <Image src="/default_avatar.svg" width={38} height={38} layout="fixed" />
    </div>,
    <div className="font-semibold min-w-max">{log.identityEmail}</div>,
    <div className="min-w-max">{utcDateToLocale(log.date)}</div>,
    <div>{beautifyAuditLogEvent(log.event)}</div>,
    <div className="cursor-pointer max-w-4xl truncate" onClick={() => onShowInfoClick(log)}>
      {log.info}
    </div>,
    <div className="text-center">
      <Image
        src="/eye.svg"
        alt={t('common:view')}
        width={24}
        height={24}
        className="cursor-pointer"
        layout="fixed"
        onClick={() => onShowInfoClick(log)}
      />
    </div>,
  ]
  /* eslint-enable react/jsx-key */

  return (
    <Layout title={t('common:audit')}>
      <PageHeading pageLink={selfLink} />
<<<<<<< HEAD
      {filters.items.length ? (
        <>
          <Filters setTextFilter={it => filters.setFilter({ text: it })}>
            <DyoDatePicker
              selectsRange
              startDate={startDate}
              endDate={endDate}
              onChange={onChange}
              shouldCloseOnSelect={false}
              maxDate={new Date()}
              isClearable
              className="ml-6 w-1/4"
            />
          </Filters>

          <DyoCard className="relative mt-4 overflow-auto">
            <DyoList
              noSeparator
              headerClassName={headerClassName}
              columnWidths={columnWidths}
              data={pagination.displayed}
              headers={listHeaders}
              footer={<Paginator pagination={pagination} />}
              itemBuilder={itemTemplate}
            />
          </DyoCard>
        </>
      ) : (
        <DyoHeading element="h3" className="text-md text-center text-light-eased pt-32">
          {t('noItems')}
        </DyoHeading>
      )}
=======
      <>
        <Filters setTextFilter={onTextFilterChanged}>
          <DyoDatePicker
            selectsRange
            startDate={filter.start}
            endDate={filter.end}
            onChange={onDateRangedChanged}
            shouldCloseOnSelect={false}
            maxDate={new Date()}
            isClearable
            className="ml-8 w-1/3"
          />
        </Filters>

        <DyoCard className="relative mt-4 overflow-auto">
          <DyoList
            noSeparator
            headerClassName={headerClassName}
            columnWidths={columnWidths}
            data={data}
            headers={listHeaders}
            footer={<Paginator onChanged={setPagination} length={dataCount} defaultPagination={defaultPagination} />}
            itemBuilder={itemTemplate}
          />
        </DyoCard>
      </>
>>>>>>> 15a491e9

      {!showInfo ? null : (
        <DyoModal
          className="w-1/2 h-1/2"
          titleClassName="pl-4 font-medium text-xl text-bright mb-3"
          title={`${showInfo.identityEmail} | ${utcDateToLocale(showInfo.date)}`}
          open={!!showInfo}
          onClose={() => setShowInfo(null)}
        >
          <span className="text-bright font-semibold pl-4">{beautifyAuditLogEvent(showInfo.event)}</span>
          <JsonEditor className="overflow-y-auto mt-8 p-4" disabled value={parsedJSONInfo} />
        </DyoModal>
      )}
    </Layout>
  )
}

export default AuditLogPage<|MERGE_RESOLUTION|>--- conflicted
+++ resolved
@@ -150,40 +150,6 @@
   return (
     <Layout title={t('common:audit')}>
       <PageHeading pageLink={selfLink} />
-<<<<<<< HEAD
-      {filters.items.length ? (
-        <>
-          <Filters setTextFilter={it => filters.setFilter({ text: it })}>
-            <DyoDatePicker
-              selectsRange
-              startDate={startDate}
-              endDate={endDate}
-              onChange={onChange}
-              shouldCloseOnSelect={false}
-              maxDate={new Date()}
-              isClearable
-              className="ml-6 w-1/4"
-            />
-          </Filters>
-
-          <DyoCard className="relative mt-4 overflow-auto">
-            <DyoList
-              noSeparator
-              headerClassName={headerClassName}
-              columnWidths={columnWidths}
-              data={pagination.displayed}
-              headers={listHeaders}
-              footer={<Paginator pagination={pagination} />}
-              itemBuilder={itemTemplate}
-            />
-          </DyoCard>
-        </>
-      ) : (
-        <DyoHeading element="h3" className="text-md text-center text-light-eased pt-32">
-          {t('noItems')}
-        </DyoHeading>
-      )}
-=======
       <>
         <Filters setTextFilter={onTextFilterChanged}>
           <DyoDatePicker
@@ -194,7 +160,7 @@
             shouldCloseOnSelect={false}
             maxDate={new Date()}
             isClearable
-            className="ml-8 w-1/3"
+            className="ml-8 w-1/4"
           />
         </Filters>
 
@@ -210,7 +176,6 @@
           />
         </DyoCard>
       </>
->>>>>>> 15a491e9
 
       {!showInfo ? null : (
         <DyoModal
