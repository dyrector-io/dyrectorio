import { Layout } from '@app/components/layout'
import { BreadcrumbLink } from '@app/components/shared/breadcrumb'
import Filters from '@app/components/shared/filters'
import JsonEditor from '@app/components/shared/json-editor-dynamic-module'
import PageHeading from '@app/components/shared/page-heading'
import Paginator, { PaginationSettings } from '@app/components/shared/paginator'
import UserDefaultAvatar from '@app/components/team/user-default-avatar'
import { DyoCard } from '@app/elements/dyo-card'
import DyoDatePicker from '@app/elements/dyo-date-picker'
import DyoIcon from '@app/elements/dyo-icon'
import { DyoList } from '@app/elements/dyo-list'
import DyoModal from '@app/elements/dyo-modal'
import { useThrottling } from '@app/hooks/use-throttleing'
import { AuditLog, AuditLogList, AuditLogQuery, auditToMethod } from '@app/models'
import { auditApiUrl, ROUTE_AUDIT } from '@app/routes'
import { getEndOfToday, utcDateToLocale } from '@app/utils'
import clsx from 'clsx'
import useTranslation from 'next-translate/useTranslation'
import { useEffect, useState } from 'react'

type AuditFilter = {
  from: Date
  to: Date
  filter?: string
}

<<<<<<< HEAD
const defaultHeaderClassName = 'uppercase text-bright text-sm font-semibold bg-medium-eased p-2 py-3 h-11'
=======
const defaultHeaderClassName = 'uppercase text-bright text-sm font-semibold bg-medium-eased px-2 py-3 h-11'
>>>>>>> d551cc7a
const defaultItemClass = 'h-12 min-h-min text-light-eased p-2'
const columnWidths = ['w-16', 'w-2/12', 'w-48', 'w-32', 'w-2/12', '', 'w-24']
const sixDays = 1000 * 60 * 60 * 24 * 6 // ms * minutes * hours * day * six
const defaultPagination: PaginationSettings = { pageNumber: 0, pageSize: 10 }

const AuditLogPage = () => {
  const { t } = useTranslation('audit')

  const endOfToday = getEndOfToday()
  const [total, setTotal] = useState(0)
  const [data, setData] = useState<AuditLog[]>([])
  const [filter, setFilter] = useState<AuditFilter>({
    from: new Date(endOfToday.getTime() - sixDays),
    to: new Date(endOfToday),
    filter: null,
  })
  const [pagination, setPagination] = useState<PaginationSettings>(defaultPagination)
  const throttle = useThrottling(1000)

  // Data fetching

  const fetchData = async () => {
    const { from, to } = filter

    const query: AuditLogQuery = {
      skip: pagination.pageNumber * pagination.pageSize,
      take: pagination.pageSize,
      from: (from ?? new Date(endOfToday.getTime() - sixDays)).toISOString(),
      to: (to ?? endOfToday).toISOString(),
      filter: !filter.filter || filter.filter.trim() === '' ? null : filter.filter,
    }

    const res = await fetch(auditApiUrl(query))

    if (res.ok) {
      const list = (await res.json()) as AuditLogList
      setData(list.items)
      setTotal(list.total)
    } else {
      setData([])
    }
  }

  useEffect(() => {
    throttle(fetchData)
    // eslint-disable-next-line react-hooks/exhaustive-deps
  }, [filter])

  useEffect(() => {
    throttle(fetchData, true)
    // eslint-disable-next-line react-hooks/exhaustive-deps
  }, [pagination])

  // Info modal:
  const [showInfo, setShowInfo] = useState<AuditLog>(null)
  const onShowInfoClick = (logEntry: AuditLog) => setShowInfo(logEntry)

  // Handlers
  const onDateRangedChanged = dates => {
    const [start, end] = dates
    if (end !== null) end.setHours(23, 59, 59, 999) // end of the day

    setFilter({ ...filter, from: start, to: end })
  }

  const onTextFilterChanged = text => {
    setFilter({ ...filter, filter: text })
  }

  // Render
  const selfLink: BreadcrumbLink = {
    name: t('common:audit'),
    url: ROUTE_AUDIT,
  }

  const listHeaders = [
    '',
    ...['common:email', 'common:date', 'common:method', 'common:event', 'common:data', 'common:actions'].map(it =>
      t(it),
    ),
  ]

  const headerClassNames = [
    ...Array.from({ length: listHeaders.length - 1 }).map(() => defaultHeaderClassName),
    clsx('pr-6 text-center', defaultHeaderClassName),
  ]

  const itemClasses = [
    ...Array.from({ length: headerClassNames.length - 1 }).map(() => defaultItemClass),
    clsx('pr-6 text-center', defaultItemClass),
  ]

  const itemTemplate = (log: AuditLog) => /* eslint-disable react/jsx-key */ [
    <div className="w-10 ml-auto">
      <UserDefaultAvatar />
    </div>,
    <div className="font-semibold min-w-max">{log.email}</div>,
    <div className="min-w-max">{utcDateToLocale(log.createdAt)}</div>,
    <div>{auditToMethod(log)}</div>,
    <div>{log.event}</div>,
    <div className="cursor-pointer max-w-4xl truncate" onClick={() => onShowInfoClick(log)}>
      {JSON.stringify(log.data)}
    </div>,
    <DyoIcon
      className="aspect-square cursor-pointer"
      src="/eye.svg"
      alt={t('common:view')}
      size="md"
      onClick={() => onShowInfoClick(log)}
    />,
  ]
  /* eslint-enable react/jsx-key */

  return (
    <Layout title={t('common:audit')}>
      <PageHeading pageLink={selfLink} />
      <>
        <Filters setTextFilter={onTextFilterChanged}>
          <DyoDatePicker
            selectsRange
            startDate={filter.from}
            endDate={filter.to}
            onChange={onDateRangedChanged}
            shouldCloseOnSelect={false}
            maxDate={new Date()}
            isClearable
            className="ml-8 w-1/4"
          />
        </Filters>

        <DyoCard className="relative mt-4 overflow-auto">
          <DyoList
            noSeparator
            headerClassName={headerClassNames}
            itemClassName={itemClasses}
            columnWidths={columnWidths}
            data={data}
            headers={listHeaders}
            footer={<Paginator onChanged={setPagination} length={total} defaultPagination={defaultPagination} />}
            itemBuilder={itemTemplate}
          />
        </DyoCard>
      </>

      {!showInfo ? null : (
        <DyoModal
          className="w-1/2 h-1/2"
          titleClassName="pl-4 font-medium text-xl text-bright mb-3"
          title={`${showInfo.email} | ${utcDateToLocale(showInfo.createdAt)}`}
          open={!!showInfo}
          onClose={() => setShowInfo(null)}
        >
          <span className="text-bright font-semibold pl-4">{auditToMethod(showInfo)}</span>
          <span className="text-bright font-semibold pl-4">{showInfo.event}</span>
          <JsonEditor className="overflow-y-auto mt-8 p-4" disabled value={showInfo.data} />
        </DyoModal>
      )}
    </Layout>
  )
}

export default AuditLogPage<|MERGE_RESOLUTION|>--- conflicted
+++ resolved
@@ -24,11 +24,7 @@
   filter?: string
 }
 
-<<<<<<< HEAD
-const defaultHeaderClassName = 'uppercase text-bright text-sm font-semibold bg-medium-eased p-2 py-3 h-11'
-=======
 const defaultHeaderClassName = 'uppercase text-bright text-sm font-semibold bg-medium-eased px-2 py-3 h-11'
->>>>>>> d551cc7a
 const defaultItemClass = 'h-12 min-h-min text-light-eased p-2'
 const columnWidths = ['w-16', 'w-2/12', 'w-48', 'w-32', 'w-2/12', '', 'w-24']
 const sixDays = 1000 * 60 * 60 * 24 * 6 // ms * minutes * hours * day * six
