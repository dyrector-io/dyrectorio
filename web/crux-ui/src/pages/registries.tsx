import { Layout } from '@app/components/layout'
import EditRegistryCard from '@app/components/registries/edit-registry-card'
import RegistryCard from '@app/components/registries/registry-card'
import { BreadcrumbLink } from '@app/components/shared/breadcrumb'
import Filters from '@app/components/shared/filters'
import PageHeading from '@app/components/shared/page-heading'
import { ListPageMenu } from '@app/components/shared/page-menu'
import DyoFilterChips from '@app/elements/dyo-filter-chips'
import { DyoHeading } from '@app/elements/dyo-heading'
import DyoWrap from '@app/elements/dyo-wrap'
import { EnumFilter, enumFilterFor, TextFilter, textFilterFor, useFilters } from '@app/hooks/use-filters'
import { Registry, RegistryType, REGISTRY_TYPE_VALUES } from '@app/models'
import { API_REGISTRIES, registryUrl, ROUTE_REGISTRIES } from '@app/routes'
<<<<<<< HEAD
import { getCruxFromContext, withContextAuthorization } from '@app/utils'
=======
import { withContextAuthorization } from '@app/utils'
import { getCruxFromContext } from '@server/crux-api'
>>>>>>> bf630393
import clsx from 'clsx'
import { NextPageContext } from 'next'
import useTranslation from 'next-translate/useTranslation'
import { useRef, useState } from 'react'

interface RegistriesPageProps {
  registries: Registry[]
}

type RegistryFilter = TextFilter & EnumFilter<RegistryType>

const RegistriesPage = (props: RegistriesPageProps) => {
  const { registries } = props

  const { t } = useTranslation('registries')

  const filters = useFilters<Registry, RegistryFilter>({
    filters: [
      textFilterFor<Registry>(it => [it.name, it.url, it.description, it.icon]),
      enumFilterFor<Registry, RegistryType>(it => [it.type]),
    ],
    initialData: registries,
  })

  const [creating, setCreating] = useState(false)
  const submitRef = useRef<() => Promise<any>>()

  const onCreated = (registry: Registry) => {
    setCreating(false)
    filters.setItems([...filters.items, registry])
  }

  const selfLink: BreadcrumbLink = {
    name: t('common:registries'),
    url: ROUTE_REGISTRIES,
  }

  return (
    <Layout title={t('common:registries')}>
      <PageHeading pageLink={selfLink}>
        <ListPageMenu creating={creating} setCreating={setCreating} submitRef={submitRef} />
      </PageHeading>

      {!creating ? null : (
        <EditRegistryCard className="mb-8 px-8 py-6" submitRef={submitRef} onRegistryEdited={onCreated} />
      )}
      {filters.items.length ? (
        <>
          <Filters setTextFilter={it => filters.setFilter({ text: it })}>
            <DyoFilterChips
              className="pl-6"
              choices={REGISTRY_TYPE_VALUES}
              converter={it => t(`type.${it}`)}
              selection={filters.filter?.enum}
              onSelectionChange={type => {
                filters.setFilter({
                  enum: type,
                })
              }}
            />
          </Filters>

          <DyoWrap itemClassName="lg:w-1/2 xl:w-1/3">
            {filters.filtered.map((it, index) => {
              const modulo3Class = index % 3 === 1 ? 'xl:mx-4' : null
              const modulo2Class = clsx(index % 2 > 0 ? 'lg:ml-2' : 'lg:mr-2', modulo3Class ?? 'xl:mx-0')

              return (
                <RegistryCard
                  className={clsx('max-h-72 w-full p-8 my-2', modulo3Class, modulo2Class)}
                  key={`registry-${index}`}
                  registry={it}
                  titleHref={registryUrl(it.id)}
                />
              )
            })}
          </DyoWrap>
        </>
      ) : (
        <DyoHeading element="h3" className="text-md text-center text-light-eased pt-32">
          {t('noItems')}
        </DyoHeading>
      )}
    </Layout>
  )
}

export default RegistriesPage

const getPageServerSideProps = async (context: NextPageContext) => {
  const registries = await getCruxFromContext<Registry[]>(context, API_REGISTRIES)

  return {
    props: {
      registries,
    },
  }
}

export const getServerSideProps = withContextAuthorization(getPageServerSideProps)<|MERGE_RESOLUTION|>--- conflicted
+++ resolved
@@ -11,12 +11,8 @@
 import { EnumFilter, enumFilterFor, TextFilter, textFilterFor, useFilters } from '@app/hooks/use-filters'
 import { Registry, RegistryType, REGISTRY_TYPE_VALUES } from '@app/models'
 import { API_REGISTRIES, registryUrl, ROUTE_REGISTRIES } from '@app/routes'
-<<<<<<< HEAD
-import { getCruxFromContext, withContextAuthorization } from '@app/utils'
-=======
 import { withContextAuthorization } from '@app/utils'
 import { getCruxFromContext } from '@server/crux-api'
->>>>>>> bf630393
 import clsx from 'clsx'
 import { NextPageContext } from 'next'
 import useTranslation from 'next-translate/useTranslation'
