--- conflicted
+++ resolved
@@ -27,12 +27,8 @@
   versionSetDefaultApiUrl,
   versionUrl,
 } from '@app/routes'
-<<<<<<< HEAD
-import { getCruxFromContext, withContextAuthorization } from '@app/utils'
-=======
 import { withContextAuthorization } from '@app/utils'
 import { getCruxFromContext } from '@server/crux-api'
->>>>>>> bf630393
 import clsx from 'clsx'
 import { NextPageContext } from 'next'
 import useTranslation from 'next-translate/useTranslation'
