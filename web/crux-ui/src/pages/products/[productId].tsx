import { Layout } from '@app/components/layout'
import EditProductCard from '@app/components/products/edit-product-card'
import ProductDetailsCard from '@app/components/products/product-details-card'
import ProductVersionsSection from '@app/components/products/product-versions-section'
import EditVersionCard from '@app/components/products/versions/edit-version-card'
import IncreaseVersionCard from '@app/components/products/versions/increase-version-card'
import VersionSections from '@app/components/products/versions/version-sections'
import { BreadcrumbLink } from '@app/components/shared/breadcrumb'
import PageHeading from '@app/components/shared/page-heading'
import { DetailsPageMenu, DetailsPageTexts } from '@app/components/shared/page-menu'
import LoadingIndicator from '@app/elements/loading-indicator'
import { defaultApiErrorHandler } from '@app/errors'
import {
  EditableProduct,
  EditableVersion,
  ProductDetails,
  productDetailsToEditableProduct,
  updateProductDetailsWithEditableProduct,
  Version,
  VersionDetails,
} from '@app/models'
<<<<<<< HEAD
import {
  productApiUrl,
  productUrl,
  ROUTE_PRODUCTS,
  versionApiUrl,
  versionSetDefaultApiUrl,
  versionUrl,
} from '@app/routes'
=======
import { productApiUrl, productUrl, ROUTE_PRODUCTS, versionSetDefaultApiUrl, versionUrl } from '@app/routes'
>>>>>>> 550598a5
import { fetchCrux, withContextAuthorization } from '@app/utils'
import { cruxFromContext } from '@server/crux/crux'
import clsx from 'clsx'
import { NextPageContext } from 'next'
import useTranslation from 'next-translate/useTranslation'
import { useRouter } from 'next/dist/client/router'
import { useRef, useState } from 'react'
import toast from 'react-hot-toast'

interface ProductDetailsPageProps {
  product: ProductDetails
  simpleProductVersionDetails?: VersionDetails
}

const ProductDetailsPage = (props: ProductDetailsPageProps) => {
  const { product: propsProduct, simpleProductVersionDetails } = props

  const { t } = useTranslation('products')
  const router = useRouter()

  const [product, setProduct] = useState(propsProduct)
  const [editState, setEditState] = useState<ProductDetailsEditState>('version-list')
  const [increaseTarget, setIncreaseTarget] = useState<Version>(null)
  const [saving, setSaving] = useState(false)
  const [topBarContent, setTopBarContent] = useState<React.ReactNode>(null)

  const submitRef = useRef<() => Promise<any>>()

  const simpleProduct = product.type === 'simple'

  const handleApiError = defaultApiErrorHandler(t)

  const onProductEdited = (edit: EditableProduct) => {
    const newProduct = updateProductDetailsWithEditableProduct(product, edit)
    setEditState('version-list')
    setProduct(newProduct)
  }

  const onDelete = async () => {
    const res = await fetch(productApiUrl(product.id), {
      method: 'DELETE',
    })

    if (res.ok) {
      router.replace(ROUTE_PRODUCTS)
    } else {
      toast(t('errors:oops'))
    }
  }

  const onAddVersion = () => setEditState('add-version')

  const onVersionCreated = (version: EditableVersion) => {
    const newVersions = [
      ...product.versions,
      {
        ...version,
        default: product.versions.length < 1,
        increasable: version.type === 'incremental',
      },
    ]

    setProduct({
      ...product,
      versions: newVersions,
    })
    setEditState('version-list')
  }

  const onIncreaseVersion = (version: Version) => {
    setIncreaseTarget(version)
    setEditState('increase-version')
  }

  const onSetDefaultVersion = async (version: Version) => {
    const res = await fetch(versionSetDefaultApiUrl(product.id, version.id), {
      method: 'PUT',
    })

    if (!res.ok) {
      handleApiError(res)
      return
    }

    const newVersions = product.versions.map(it => ({
      ...it,
      default: it.id === version.id,
    }))

    setProduct({
      ...product,
      versions: newVersions,
    })
  }

  const onVersionIncreased = async (version: Version) => await router.push(versionUrl(product.id, version.id))

  const pageLink: BreadcrumbLink = {
    name: t('common:products'),
    url: ROUTE_PRODUCTS,
  }

  const sublinks: BreadcrumbLink[] = [
    {
      name: product.name,
      url: productUrl(product.id),
    },
  ]

  const pageMenuTexts: DetailsPageTexts = {
    addDetailsItem: t('addVersion'),
  }

  return (
    <Layout title={t('productsName', product)} topBarContent={topBarContent}>
      <PageHeading pageLink={pageLink} sublinks={sublinks}>
        {saving ? <LoadingIndicator className="flex ml-4 my-auto" /> : null}

        <DetailsPageMenu
          texts={pageMenuTexts}
          onAdd={simpleProduct ? null : onAddVersion}
          onDelete={product.deletable ? onDelete : null}
          editing={editState !== 'version-list'}
          setEditing={editing => setEditState(editing ? 'edit-product' : 'version-list')}
          submitRef={submitRef}
          deleteModalTitle={t('common:areYouSureDeleteName', { name: product.name })}
          deleteModalDescription={t('proceedYouLoseAllDataToName', {
            name: product.name,
          })}
        />
      </PageHeading>

      {editState === 'version-list' ? (
        <ProductDetailsCard product={product} className={clsx('p-6', simpleProduct ? 'mb-4' : null)} />
      ) : editState === 'edit-product' ? (
        <EditProductCard
          className="mb-8 px-8 py-6"
          product={productDetailsToEditableProduct(product)}
          onProductEdited={onProductEdited}
          submitRef={submitRef}
        />
      ) : editState === 'add-version' ? (
        <EditVersionCard
          className="mb-8 px-8 py-6"
          product={product}
          submitRef={submitRef}
          onVersionEdited={onVersionCreated}
        />
      ) : (
        <IncreaseVersionCard
          className="mb-8 px-8 py-6"
          product={product}
          parent={increaseTarget}
          onVersionIncreased={onVersionIncreased}
          submitRef={submitRef}
        />
      )}

      {simpleProduct ? (
        <VersionSections
          product={product}
          version={simpleProductVersionDetails}
          setSaving={setSaving}
          setTopBarContent={setTopBarContent}
        />
      ) : editState === 'version-list' ? (
        <ProductVersionsSection
          productId={product.id}
          versions={product.versions}
          onIncrease={onIncreaseVersion}
          onSetAsDefault={onSetDefaultVersion}
        />
      ) : editState === 'add-version' || editState === 'edit-product' ? (
        <ProductVersionsSection disabled productId={product.id} versions={product.versions} />
      ) : null}
    </Layout>
  )
}

export default ProductDetailsPage

const getPageServerSideProps = async (context: NextPageContext) => {
  const productId = context.query.productId as string

  const res = await fetchCrux(context, productApiUrl(productId))
  const product = (await res.json()) as ProductDetails

  const props: ProductDetailsPageProps = {
    product,
    simpleProductVersionDetails: null,
  }

  if (product.type === 'simple') {
    const version = product.versions[0]

    const res = await fetchCrux(context, versionApiUrl(productId, version.id))
    props.simpleProductVersionDetails = (await res.json()) as VersionDetails
  }

  return {
    props,
  }
}

export const getServerSideProps = withContextAuthorization(getPageServerSideProps)

type ProductDetailsEditState = 'version-list' | 'edit-product' | 'add-version' | 'increase-version'<|MERGE_RESOLUTION|>--- conflicted
+++ resolved
@@ -19,7 +19,6 @@
   Version,
   VersionDetails,
 } from '@app/models'
-<<<<<<< HEAD
 import {
   productApiUrl,
   productUrl,
@@ -28,11 +27,7 @@
   versionSetDefaultApiUrl,
   versionUrl,
 } from '@app/routes'
-=======
-import { productApiUrl, productUrl, ROUTE_PRODUCTS, versionSetDefaultApiUrl, versionUrl } from '@app/routes'
->>>>>>> 550598a5
 import { fetchCrux, withContextAuthorization } from '@app/utils'
-import { cruxFromContext } from '@server/crux/crux'
 import clsx from 'clsx'
 import { NextPageContext } from 'next'
 import useTranslation from 'next-translate/useTranslation'
@@ -226,8 +221,8 @@
   if (product.type === 'simple') {
     const version = product.versions[0]
 
-    const res = await fetchCrux(context, versionApiUrl(productId, version.id))
-    props.simpleProductVersionDetails = (await res.json()) as VersionDetails
+    const versionRes = await fetchCrux(context, versionApiUrl(productId, version.id))
+    props.simpleProductVersionDetails = (await versionRes.json()) as VersionDetails
   }
 
   return {
