import EditorBadge from '@app/components/editor/editor-badge'
import useEditorState from '@app/components/editor/use-editor-state'
import useItemEditorState from '@app/components/editor/use-item-editor-state'
import { Layout } from '@app/components/layout'
import CommonConfigSection from '@app/components/products/versions/images/config/common-config-section'
import CraneConfigSection from '@app/components/products/versions/images/config/crane-config-section'
import DagentConfigSection from '@app/components/products/versions/images/config/dagent-config-section'
import EditImageJson from '@app/components/products/versions/images/edit-image-json'
import ImageConfigFilters from '@app/components/products/versions/images/image-config-filters'
import { BreadcrumbLink } from '@app/components/shared/breadcrumb'
import PageHeading from '@app/components/shared/page-heading'
import { IMAGE_WS_REQUEST_DELAY } from '@app/const'
import DyoButton from '@app/elements/dyo-button'
import { DyoCard } from '@app/elements/dyo-card'
import { DyoHeading } from '@app/elements/dyo-heading'
import DyoMessage from '@app/elements/dyo-message'
import { DyoConfirmationModal } from '@app/elements/dyo-modal'
import useConfirmation from '@app/hooks/use-confirmation'
import { useThrottling } from '@app/hooks/use-throttleing'
import useWebSocket from '@app/hooks/use-websocket'
import {
  ContainerConfigData,
  DeleteImageMessage,
  ImageConfigProperty,
  imageConfigToJsonContainerConfig,
  ImageUpdateMessage,
  JsonContainerConfig,
  mergeJsonConfigToImageContainerConfig,
  PatchImageMessage,
  ProductDetails,
  VersionDetails,
  VersionImage,
  ViewState,
  WS_TYPE_DELETE_IMAGE,
  WS_TYPE_IMAGE_UPDATED,
  WS_TYPE_PATCH_IMAGE,
} from '@app/models'
import {
  imageApiUrl,
  imageConfigUrl,
  productApiUrl,
  productUrl,
  ROUTE_PRODUCTS,
  versionApiUrl,
  versionUrl,
  versionWsUrl,
} from '@app/routes'
<<<<<<< HEAD
import { getCruxFromContext, withContextAuthorization } from '@app/utils'
=======
import { withContextAuthorization } from '@app/utils'
>>>>>>> bf630393
import { getContainerConfigFieldErrors, jsonErrorOf } from '@app/validations/image'
import { getCruxFromContext } from '@server/crux-api'
import { NextPageContext } from 'next'
import useTranslation from 'next-translate/useTranslation'
import { useRouter } from 'next/router'
import { useEffect, useRef, useState } from 'react'
import { ValidationError } from 'yup'

interface ImageDetailsPageProps {
  product: ProductDetails
  version: VersionDetails
  image: VersionImage
}

const ImageDetailsPage = (props: ImageDetailsPageProps) => {
  const { t } = useTranslation('images')
  const { image, product, version } = props

  const [filters, setFilters] = useState<ImageConfigProperty[]>([])
  const [config, setConfig] = useState<ContainerConfigData>(image.config)
  const [viewState, setViewState] = useState<ViewState>('editor')
  const [fieldErrors, setFieldErrors] = useState<ValidationError[]>(() => getContainerConfigFieldErrors(image.config))
  const [jsonError, setJsonError] = useState(jsonErrorOf(fieldErrors))
  const [topBarContent, setTopBarContent] = useState<React.ReactNode>(null)

  const patch = useRef<Partial<ContainerConfigData>>({})
  const throttle = useThrottling(IMAGE_WS_REQUEST_DELAY)
  const router = useRouter()
  const [deleteModalConfig, confirmDelete] = useConfirmation()
  const versionSock = useWebSocket(versionWsUrl(product.id, version.id))

  const editor = useEditorState(versionSock)
  const editorState = useItemEditorState(editor, versionSock, image.id)

  useEffect(() => {
    const reactNode = (
      <>
        {editorState.editors.map((it, index) => (
          <EditorBadge key={index} className="mr-2" editor={it} />
        ))}
      </>
    )

    setTopBarContent(reactNode)
  }, [editorState.editors])

  const onChange = (newConfig: Partial<ContainerConfigData>) => {
    const value = { ...config, ...newConfig }
    setConfig(value)

    const errors = getContainerConfigFieldErrors(value)
    setFieldErrors(errors)
    setJsonError(jsonErrorOf(errors))

    const newPatch = {
      ...patch.current,
      ...newConfig,
    }
    patch.current = newPatch

    throttle(() => {
      versionSock.send(WS_TYPE_PATCH_IMAGE, {
        id: image.id,
        config: patch.current,
      } as PatchImageMessage)

      patch.current = {}
    })
  }

  const onResetSection = (section: ImageConfigProperty) => {
    const newConfig = { ...config } as any
    newConfig[section] = null

    setConfig(newConfig)

    const errors = getContainerConfigFieldErrors(newConfig)
    setFieldErrors(errors)
    setJsonError(jsonErrorOf(errors))

    versionSock.send(WS_TYPE_PATCH_IMAGE, {
      id: image.id,
      resetSection: section,
    } as PatchImageMessage)
  }

  versionSock.on(WS_TYPE_IMAGE_UPDATED, (message: ImageUpdateMessage) => {
    if (message.id !== image.id) {
      return
    }

    setConfig({
      ...config,
      ...message.config,
    })
  })

  const onDelete = () =>
    confirmDelete(() => {
      versionSock.send(WS_TYPE_DELETE_IMAGE, {
        imageId: image.id,
      } as DeleteImageMessage)

      router.replace(versionUrl(product.id, version.id))
    })

  const pageLink: BreadcrumbLink = {
    name: t('common:image'),
    url: ROUTE_PRODUCTS,
  }

  const sublinks: BreadcrumbLink[] = [
    {
      name: product.name,
      url: productUrl(product.id),
    },
    {
      name: version.name,
      url: versionUrl(product.id, version.id),
    },
    {
      name: image.name,
      url: imageConfigUrl(product.id, version.id, image.id),
    },
  ]

  const getViewStateButtons = () => (
    <div className="flex">
      <DyoButton
        text
        thin
        textColor="text-bright"
        underlined={viewState === 'editor'}
        onClick={() => setViewState('editor')}
        heightClassName="pb-2"
        className="mx-8"
      >
        {t('editor')}
      </DyoButton>

      <DyoButton
        text
        thin
        textColor="text-bright"
        underlined={viewState === 'json'}
        onClick={() => setViewState('json')}
        className="mx-8"
        heightClassName="pb-2"
      >
        {t('json')}
      </DyoButton>
    </div>
  )

  return (
    <Layout title={t('imagesName', config ?? image)} topBarContent={topBarContent}>
      <PageHeading pageLink={pageLink} sublinks={sublinks}>
        <DyoButton href={versionUrl(product.id, version.id, { section: 'images' })}>{t('common:back')}</DyoButton>

        <DyoButton className="ml-2 px-6" color="bg-error-red" onClick={onDelete}>
          {t('common:delete')}
        </DyoButton>
      </PageHeading>

      <DyoCard className="p-4">
        <div className="flex mb-4 justify-between items-start">
          <DyoHeading element="h4" className="text-xl text-bright">
            {image.name}
            {image.name !== config?.name ? ` (${config?.name})` : null}
          </DyoHeading>

          {getViewStateButtons()}
        </div>

        {viewState === 'editor' && <ImageConfigFilters onChange={setFilters} initialBaseFilter="all" />}
      </DyoCard>

      {viewState === 'editor' && (
        <DyoCard className="flex flex-col mt-4 px-4 w-full">
          <CommonConfigSection
            selectedFilters={filters}
            disabled={!version.mutable}
            config={config}
            onChange={onChange}
            onResetSection={onResetSection}
            editorOptions={editorState}
            fieldErrors={fieldErrors}
            configType="image"
          />

          <CraneConfigSection
            selectedFilters={filters}
            disabled={!version.mutable}
            config={config}
            onChange={onChange}
            onResetSection={onResetSection}
            editorOptions={editorState}
            configType="image"
          />

          <DagentConfigSection
            selectedFilters={filters}
            disabled={!version.mutable}
            config={config}
            onChange={onChange}
            onResetSection={onResetSection}
            editorOptions={editorState}
            configType="image"
          />
        </DyoCard>
      )}

      {viewState === 'json' && (
        <DyoCard className="flex flex-col mt-4 p-4 w-full">
          {jsonError ? (
            <DyoMessage message={jsonError} className="text-xs italic w-full mb-2" messageType="error" />
          ) : null}

          <EditImageJson
            config={config}
            editorOptions={editorState}
            onPatch={(it: JsonContainerConfig) => onChange(mergeJsonConfigToImageContainerConfig(config, it))}
            onParseError={err => setJsonError(err?.message)}
            convertConfigToJson={imageConfigToJsonContainerConfig}
          />
        </DyoCard>
      )}

      <DyoConfirmationModal
        config={deleteModalConfig}
        title={t('common:areYouSureDeleteName', { name: image.name })}
        description={t('common:proceedYouLoseAllDataToName', { name: image.name })}
        confirmText={t('common:delete')}
        className="w-1/4"
        confirmColor="bg-error-red"
      />
    </Layout>
  )
}

export default ImageDetailsPage

const getPageServerSideProps = async (context: NextPageContext) => {
  const productId = context.query.productId as string
  const versionId = context.query.versionId as string
  const imageId = context.query.imageId as string

  const product = getCruxFromContext<ProductDetails>(context, productApiUrl(productId))
  const version = getCruxFromContext<VersionDetails>(context, versionApiUrl(productId, versionId))
  const image = getCruxFromContext<VersionImage>(context, imageApiUrl(productId, versionId, imageId))

  return {
    props: {
      image: await image,
      product: await product,
      version: await version,
    },
  }
}

export const getServerSideProps = withContextAuthorization(getPageServerSideProps)<|MERGE_RESOLUTION|>--- conflicted
+++ resolved
@@ -45,11 +45,7 @@
   versionUrl,
   versionWsUrl,
 } from '@app/routes'
-<<<<<<< HEAD
-import { getCruxFromContext, withContextAuthorization } from '@app/utils'
-=======
 import { withContextAuthorization } from '@app/utils'
->>>>>>> bf630393
 import { getContainerConfigFieldErrors, jsonErrorOf } from '@app/validations/image'
 import { getCruxFromContext } from '@server/crux-api'
 import { NextPageContext } from 'next'
