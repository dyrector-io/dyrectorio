--- conflicted
+++ resolved
@@ -35,10 +35,6 @@
   WS_TYPE_PATCH_RECEIVED,
 } from '@app/models'
 import { deploymentApiUrl, instanceApiUrl } from '@app/routes'
-<<<<<<< HEAD
-import { getCrux, patchCrux } from '@app/utils'
-=======
->>>>>>> bf630393
 import { WsMessage } from '@app/websockets/common'
 import WsConnection from '@app/websockets/connection'
 import WsEndpoint from '@app/websockets/endpoint'
