--- conflicted
+++ resolved
@@ -67,11 +67,7 @@
     'common:status',
     'common:actions',
   ]
-<<<<<<< HEAD
-  const defaultHeaderClass = 'h-11 uppercase text-bright text-sm bg-medium-eased py-3 p-2 font-semibold'
-=======
   const defaultHeaderClass = 'h-11 uppercase text-bright text-sm bg-medium-eased py-3 px-2 font-semibold'
->>>>>>> d551cc7a
   const headerClasses = [
     clsx('rounded-tl-lg pl-6', defaultHeaderClass),
     ...Array.from({ length: headers.length - 3 }).map(() => defaultHeaderClass),
