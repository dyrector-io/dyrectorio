import { Layout } from '@app/components/layout'
import CopyDeploymentCard from '@app/components/projects/versions/deployments/copy-deployment-card'
import DeploymentStatusTag from '@app/components/projects/versions/deployments/deployment-status-tag'
import useCopyDeploymentState from '@app/components/projects/versions/deployments/use-copy-deployment-state'
import { BreadcrumbLink } from '@app/components/shared/breadcrumb'
import Filters from '@app/components/shared/filters'
import PageHeading from '@app/components/shared/page-heading'
import { DyoCard } from '@app/elements/dyo-card'
import DyoFilterChips from '@app/elements/dyo-filter-chips'
import { DyoHeading } from '@app/elements/dyo-heading'
import DyoIcon from '@app/elements/dyo-icon'
import { DyoList } from '@app/elements/dyo-list'
import DyoModal, { DyoConfirmationModal } from '@app/elements/dyo-modal'
import { defaultApiErrorHandler } from '@app/errors'
import useConfirmation from '@app/hooks/use-confirmation'
import { EnumFilter, enumFilterFor, TextFilter, textFilterFor, useFilters } from '@app/hooks/use-filters'
import {
  Deployment,
  deploymentIsCopiable,
  deploymentIsDeletable,
  DeploymentStatus,
  DEPLOYMENT_STATUS_VALUES,
} from '@app/models'
import { API_DEPLOYMENTS, deploymentApiUrl, deploymentUrl, ROUTE_DEPLOYMENTS } from '@app/routes'
import { auditToLocaleDate, withContextAuthorization } from '@app/utils'
import { getCruxFromContext } from '@server/crux-api'
import clsx from 'clsx'
import { NextPageContext } from 'next'
import useTranslation from 'next-translate/useTranslation'
import { useRouter } from 'next/router'
import { useState } from 'react'

interface DeploymentsPageProps {
  deployments: Deployment[]
}

type DeploymentFilter = TextFilter & EnumFilter<DeploymentStatus>

const DeploymentsPage = (props: DeploymentsPageProps) => {
  const { deployments: propsDeployments } = props
  const { t } = useTranslation('deployments')
  const router = useRouter()

  const [deployments, setDeployments] = useState(propsDeployments)

  const handleApiError = defaultApiErrorHandler(t)

  const [showInfo, setShowInfo] = useState<Deployment>(null)
  const [copyDeploymentTarget, setCopyDeploymentTarget] = useCopyDeploymentState({
    handleApiError,
  })
  const [confirmModalConfig, confirm] = useConfirmation()

  const onDeleteDeployment = async (deployment: Deployment) => {
    const confirmed = await confirm(null, {
      title: t('common:areYouSure'),
      description:
        deployment.status === 'successful'
          ? t('deployments:proceedYouDeletePrefix', {
              node: deployment.node.name,
              prefix: deployment.prefix,
            })
          : null,
      confirmText: t('common:delete'),
    })

    if (!confirmed) {
      return
    }

    const res = await fetch(deploymentApiUrl(deployment.id), { method: 'DELETE' })
    if (!res.ok) {
      handleApiError(res)
      return
    }

    setDeployments(deployments.filter(it => it.id !== deployment.id))
  }

  const onDeploymentCopied = async (deploymentId: string) => {
    await router.push(deploymentUrl(deploymentId))
  }

  const filters = useFilters<Deployment, DeploymentFilter>({
    filters: [
      textFilterFor<Deployment>(it => [it.project.name, it.version.name, it.node.name, it.prefix]),
      enumFilterFor<Deployment, DeploymentStatus>(it => [it.status]),
    ],
    initialData: deployments,
  })

  const selfLink: BreadcrumbLink = {
    name: t('common:deployments'),
    url: ROUTE_DEPLOYMENTS,
  }

  const headers = [
    'common:project',
    'common:version',
    'common:node',
    'common:prefix',
    'common:updatedAt',
    'common:status',
    'common:actions',
  ]
  const defaultHeaderClass = 'h-11 uppercase text-bright text-sm bg-medium-eased py-3 px-2 font-semibold'
  const headerClasses = [
    clsx('rounded-tl-lg pl-6', defaultHeaderClass),
    ...Array.from({ length: headers.length - 3 }).map(() => defaultHeaderClass),
    clsx('text-center', defaultHeaderClass),
    clsx('rounded-tr-lg pr-6 text-center', defaultHeaderClass),
  ]

  const defaultItemClass = 'h-11 min-h-min text-light-eased p-2 w-fit'
  const itemClasses = [
    clsx('pl-6', defaultItemClass),
    ...Array.from({ length: headerClasses.length - 3 }).map(() => defaultItemClass),
    clsx('text-center', defaultItemClass),
    clsx('pr-6 text-center', defaultItemClass),
  ]

  const onCellClick = async (data: Deployment, row: number, col: number) => {
    if (col >= headers.length - 1) {
      return
    }

    await router.push(deploymentUrl(data.id))
  }

  const itemTemplate = (item: Deployment) => /* eslint-disable react/jsx-key */ [
    item.project.name,
    item.version.name,
    item.node.name,
    <span>{item.prefix}</span>,
    <span suppressHydrationWarning>{auditToLocaleDate(item.audit)}</span>,
    <DeploymentStatusTag status={item.status} className="w-fit mx-auto" />,
<<<<<<< HEAD
    <div className="flex justify-center gap-2">
      <div className="inline-block">
=======
    <>
      <div className="mr-2 inline-block">
>>>>>>> d551cc7a
        <DyoIcon
          src="/note.svg"
          alt={t('common:note')}
          size="md"
          className={!!item.note && item.note.length > 0 ? 'cursor-pointer' : 'cursor-not-allowed opacity-30'}
          onClick={() => !!item.note && item.note.length > 0 && setShowInfo(item)}
        />
      </div>

      <DyoIcon
        src="/copy.svg"
        alt={t('common:copy')}
        size="md"
        className={deploymentIsCopiable(item.status) ? 'cursor-pointer' : 'cursor-not-allowed opacity-30'}
        onClick={() => deploymentIsCopiable(item.status) && setCopyDeploymentTarget(item.id)}
      />
<<<<<<< HEAD

      {deploymentIsDeletable(item.status) ? (
        <DyoIcon
          className="aspect-square cursor-pointer"
          src="/trash-can.svg"
          alt={t('common:delete')}
          size="md"
          onClick={() => onDeleteDeployment(item)}
        />
      ) : null}
    </div>,
=======
    </>,
>>>>>>> d551cc7a
  ]
  /* eslint-enable react/jsx-key */

  return (
    <Layout title={t('common:deployments')}>
      <PageHeading pageLink={selfLink} />

      {!copyDeploymentTarget ? null : (
        <CopyDeploymentCard
          className="p-8 mb-4"
          deployment={copyDeploymentTarget}
          onDeplyomentCopied={onDeploymentCopied}
          onDiscard={() => setCopyDeploymentTarget(null)}
        />
      )}

      {deployments.length ? (
        <>
          <Filters setTextFilter={it => filters.setFilter({ text: it })}>
            <DyoFilterChips
              className="pl-6"
              choices={DEPLOYMENT_STATUS_VALUES}
              converter={it => t(`common:deploymentStatuses.${it}`)}
              selection={filters.filter?.enum}
              onSelectionChange={type => {
                filters.setFilter({
                  enum: type,
                })
              }}
            />
          </Filters>
          <DyoCard className="relative mt-4">
            <DyoList
              headers={[...headers.map(h => t(h)), '']}
              headerClassName={headerClasses}
              itemClassName={itemClasses}
              data={filters.filtered}
              noSeparator
              itemBuilder={itemTemplate}
              cellClick={onCellClick}
            />
          </DyoCard>
        </>
      ) : (
        <DyoHeading element="h3" className="text-md text-center text-light-eased pt-32">
          {t('noItems')}
        </DyoHeading>
      )}
      {!showInfo ? null : (
        <DyoModal
          className="w-1/2 h-1/2"
          titleClassName="pl-4 font-medium text-xl text-bright mb-3"
          title={t('common:note')}
          open={!!showInfo}
          onClose={() => setShowInfo(null)}
        >
          <p className="text-bright mt-8 break-all overflow-y-auto">{showInfo.note}</p>
        </DyoModal>
      )}

      <DyoConfirmationModal config={confirmModalConfig} confirmColor="bg-error-red" />
    </Layout>
  )
}

export default DeploymentsPage

const getPageServerSideProps = async (context: NextPageContext) => {
  const deployments = await getCruxFromContext<Deployment[]>(context, API_DEPLOYMENTS)

  return {
    props: {
      deployments,
    },
  }
}

export const getServerSideProps = withContextAuthorization(getPageServerSideProps)<|MERGE_RESOLUTION|>--- conflicted
+++ resolved
@@ -134,13 +134,8 @@
     <span>{item.prefix}</span>,
     <span suppressHydrationWarning>{auditToLocaleDate(item.audit)}</span>,
     <DeploymentStatusTag status={item.status} className="w-fit mx-auto" />,
-<<<<<<< HEAD
-    <div className="flex justify-center gap-2">
-      <div className="inline-block">
-=======
     <>
-      <div className="mr-2 inline-block">
->>>>>>> d551cc7a
+      <div className="inline-block mr-2">
         <DyoIcon
           src="/note.svg"
           alt={t('common:note')}
@@ -157,21 +152,17 @@
         className={deploymentIsCopiable(item.status) ? 'cursor-pointer' : 'cursor-not-allowed opacity-30'}
         onClick={() => deploymentIsCopiable(item.status) && setCopyDeploymentTarget(item.id)}
       />
-<<<<<<< HEAD
 
       {deploymentIsDeletable(item.status) ? (
         <DyoIcon
-          className="aspect-square cursor-pointer"
+          className="aspect-square cursor-pointer ml-2"
           src="/trash-can.svg"
           alt={t('common:delete')}
           size="md"
           onClick={() => onDeleteDeployment(item)}
         />
       ) : null}
-    </div>,
-=======
     </>,
->>>>>>> d551cc7a
   ]
   /* eslint-enable react/jsx-key */
 
