import { Layout } from '@app/components/layout'
import CopyDeploymentCard from '@app/components/projects/versions/deployments/copy-deployment-card'
import DeploymentStatusTag from '@app/components/projects/versions/deployments/deployment-status-tag'
import useCopyDeploymentState from '@app/components/projects/versions/deployments/use-copy-deployment-state'
import { BreadcrumbLink } from '@app/components/shared/breadcrumb'
import Filters from '@app/components/shared/filters'
import PageHeading from '@app/components/shared/page-heading'
import { DyoCard } from '@app/elements/dyo-card'
import DyoFilterChips from '@app/elements/dyo-filter-chips'
import { DyoHeading } from '@app/elements/dyo-heading'
import DyoIcon from '@app/elements/dyo-icon'
import { DyoList } from '@app/elements/dyo-list'
import DyoModal from '@app/elements/dyo-modal'
import { defaultApiErrorHandler } from '@app/errors'
import { EnumFilter, enumFilterFor, TextFilter, textFilterFor, useFilters } from '@app/hooks/use-filters'
import { Deployment, deploymentIsCopiable, DeploymentStatus, DEPLOYMENT_STATUS_VALUES } from '@app/models'
import { API_DEPLOYMENTS, deploymentUrl, ROUTE_DEPLOYMENTS } from '@app/routes'
import { auditToLocaleDate, withContextAuthorization } from '@app/utils'
import { getCruxFromContext } from '@server/crux-api'
import clsx from 'clsx'
import { NextPageContext } from 'next'
import useTranslation from 'next-translate/useTranslation'
import { useRouter } from 'next/router'
import { useState } from 'react'

interface DeploymentsPageProps {
  deployments: Deployment[]
}

type DeploymentFilter = TextFilter & EnumFilter<DeploymentStatus>

const DeploymentsPage = (props: DeploymentsPageProps) => {
  const { deployments } = props
  const { t } = useTranslation('deployments')
  const router = useRouter()

  const handleApiError = defaultApiErrorHandler(t)

  const [showInfo, setShowInfo] = useState<Deployment>(null)
  const [copyDeploymentTarget, setCopyDeploymentTarget] = useCopyDeploymentState({
    handleApiError,
  })

  const onDeploymentCopied = async (deploymentId: string) => {
    await router.push(deploymentUrl(deploymentId))
  }

  const filters = useFilters<Deployment, DeploymentFilter>({
    filters: [
      textFilterFor<Deployment>(it => [it.project.name, it.version.name, it.node.name, it.prefix]),
      enumFilterFor<Deployment, DeploymentStatus>(it => [it.status]),
    ],
    initialData: deployments,
  })

  const selfLink: BreadcrumbLink = {
    name: t('common:deployments'),
    url: ROUTE_DEPLOYMENTS,
  }

  const headers = [
    'common:project',
    'common:version',
    'common:node',
    'common:prefix',
    'common:updatedAt',
    'common:status',
    'common:actions',
  ]
  const defaultHeaderClass = 'h-11 uppercase text-bright text-sm bg-medium-eased py-3 pl-4 font-semibold'
  const headerClasses = [
    clsx('rounded-tl-lg', defaultHeaderClass),
    ...Array.from({ length: headers.length - 3 }).map(() => defaultHeaderClass),
    clsx('text-center', defaultHeaderClass),
    clsx('text-center rounded-tr-lg', defaultHeaderClass),
  ]

  const onCellClick = async (data: Deployment, row: number, col: number) => {
    if (col >= headers.length - 1) {
      return
    }

    await router.push(deploymentUrl(data.id))
  }

  const itemTemplate = (item: Deployment) => /* eslint-disable react/jsx-key */ [
    item.project.name,
    item.version.name,
    item.node.name,
    <span>{item.prefix}</span>,
    <span suppressHydrationWarning>{auditToLocaleDate(item.audit)}</span>,
    <DeploymentStatusTag status={item.status} className="w-fit mx-auto" />,
    <div className="flex justify-center">
      <div className="mr-2 inline-block">
        <DyoIcon
          src="/note.svg"
          alt={t('common:deploy')}
          size="md"
          className={!!item.note && item.note.length > 0 ? 'cursor-pointer' : 'cursor-not-allowed opacity-30'}
          onClick={() => !!item.note && item.note.length > 0 && setShowInfo(item)}
        />
      </div>

      <DyoIcon
        src="/copy.svg"
        alt={t('common:copy')}
<<<<<<< HEAD
        size="md"
        className={
          deploymentIsCopiable(item.status, item.version.type) ? 'cursor-pointer' : 'cursor-not-allowed opacity-30'
        }
        onClick={() => deploymentIsCopiable(item.status, item.version.type) && onCopyDeployment(item.id)}
=======
        width={24}
        height={24}
        className={deploymentIsCopiable(item.status) ? 'cursor-pointer' : 'cursor-not-allowed opacity-30'}
        onClick={() => deploymentIsCopiable(item.status) && setCopyDeploymentTarget(item.id)}
>>>>>>> 0a9605ae
      />
    </div>,
  ]
  /* eslint-enable react/jsx-key */

  return (
    <Layout title={t('common:deployments')}>
      <PageHeading pageLink={selfLink} />

      {!copyDeploymentTarget ? null : (
        <CopyDeploymentCard
          className="p-8 mb-4"
          deployment={copyDeploymentTarget}
          onDeplyomentCopied={onDeploymentCopied}
          onDiscard={() => setCopyDeploymentTarget(null)}
        />
      )}

      {deployments.length ? (
        <>
          <Filters setTextFilter={it => filters.setFilter({ text: it })}>
            <DyoFilterChips
              className="pl-6"
              choices={DEPLOYMENT_STATUS_VALUES}
              converter={it => t(`common:deploymentStatuses.${it}`)}
              selection={filters.filter?.enum}
              onSelectionChange={type => {
                filters.setFilter({
                  enum: type,
                })
              }}
            />
          </Filters>
          <DyoCard className="relative mt-4">
            <DyoList
              headers={[...headers.map(h => t(h)), '']}
              headerClassName={headerClasses}
              itemClassName="h-11 min-h-min text-light-eased pl-4 w-fit"
              data={filters.filtered}
              noSeparator
              itemBuilder={itemTemplate}
              cellClick={onCellClick}
            />
          </DyoCard>
        </>
      ) : (
        <DyoHeading element="h3" className="text-md text-center text-light-eased pt-32">
          {t('noItems')}
        </DyoHeading>
      )}
      {!showInfo ? null : (
        <DyoModal
          className="w-1/2 h-1/2"
          titleClassName="pl-4 font-medium text-xl text-bright mb-3"
          title={t('common:note')}
          open={!!showInfo}
          onClose={() => setShowInfo(null)}
        >
          <p className="text-bright mt-8 break-all overflow-y-auto">{showInfo.note}</p>
        </DyoModal>
      )}
    </Layout>
  )
}

export default DeploymentsPage

const getPageServerSideProps = async (context: NextPageContext) => {
  const deployments = await getCruxFromContext<Deployment[]>(context, API_DEPLOYMENTS)

  return {
    props: {
      deployments,
    },
  }
}

export const getServerSideProps = withContextAuthorization(getPageServerSideProps)<|MERGE_RESOLUTION|>--- conflicted
+++ resolved
@@ -104,18 +104,9 @@
       <DyoIcon
         src="/copy.svg"
         alt={t('common:copy')}
-<<<<<<< HEAD
         size="md"
-        className={
-          deploymentIsCopiable(item.status, item.version.type) ? 'cursor-pointer' : 'cursor-not-allowed opacity-30'
-        }
-        onClick={() => deploymentIsCopiable(item.status, item.version.type) && onCopyDeployment(item.id)}
-=======
-        width={24}
-        height={24}
         className={deploymentIsCopiable(item.status) ? 'cursor-pointer' : 'cursor-not-allowed opacity-30'}
         onClick={() => deploymentIsCopiable(item.status) && setCopyDeploymentTarget(item.id)}
->>>>>>> 0a9605ae
       />
     </div>,
   ]
