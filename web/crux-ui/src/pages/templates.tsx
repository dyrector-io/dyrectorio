import { Layout } from '@app/components/layout'
import { BreadcrumbLink } from '@app/components/shared/breadcrumb'
import PageHeading from '@app/components/shared/page-heading'
import ApplyTemplateCard from '@app/components/templates/apply-template-card'
import TemplateCard from '@app/components/templates/template-card'
import DyoButton from '@app/elements/dyo-button'
import DyoWrap from '@app/elements/dyo-wrap'
import { Template } from '@app/models'
import { API_TEMPLATES, productUrl, ROUTE_TEMPLATES } from '@app/routes'
<<<<<<< HEAD
import { getCruxFromContext, withContextAuthorization } from '@app/utils'
=======
import { withContextAuthorization } from '@app/utils'
import { getCruxFromContext } from '@server/crux-api'
>>>>>>> bf630393
import { NextPageContext } from 'next'
import useTranslation from 'next-translate/useTranslation'
import { useRouter } from 'next/router'
import { useRef, useState } from 'react'

interface TemplatesPageProps {
  templates: Template[]
}

const TemplatesPage = (props: TemplatesPageProps) => {
  const { templates } = props

  const router = useRouter()

  const { t } = useTranslation('templates')

  const [applying, setApplying] = useState<Template | null>(null)
  const submitRef = useRef<() => Promise<any>>()

  const pageLink: BreadcrumbLink = {
    name: t('common:templates'),
    url: ROUTE_TEMPLATES,
  }

  const onCreate = (template: Template) => {
    setApplying(template)

    // Scroll to the top of the page after selected a template
    window.scrollTo(0, 0)
  }

  const onTemplateApplied = async productId => {
    setApplying(null)
    await router.push(productUrl(productId))
  }

  return (
    <Layout title={t('common:templates')}>
      <PageHeading pageLink={pageLink}>
        {applying && (
          <>
            <DyoButton className="ml-auto px-4" secondary onClick={() => setApplying(null)}>
              {t('common:discard')}
            </DyoButton>
            <DyoButton className="px-4 ml-4" onClick={() => submitRef.current()}>
              {t('common:add')}
            </DyoButton>
          </>
        )}
      </PageHeading>

      {applying && (
        <ApplyTemplateCard template={applying} onTemplateApplied={onTemplateApplied} submitRef={submitRef} />
      )}

      <DyoWrap>
        {templates.map(it => (
          <TemplateCard key={it.id} template={it} onAddClick={() => onCreate(it)} />
        ))}
      </DyoWrap>
    </Layout>
  )
}
export default TemplatesPage

const getPageServerSideProps = async (context: NextPageContext) => {
  const templates = await getCruxFromContext<Template[]>(context, API_TEMPLATES)

  return {
    props: {
      templates,
    },
  }
}

export const getServerSideProps = withContextAuthorization(getPageServerSideProps)<|MERGE_RESOLUTION|>--- conflicted
+++ resolved
@@ -7,12 +7,8 @@
 import DyoWrap from '@app/elements/dyo-wrap'
 import { Template } from '@app/models'
 import { API_TEMPLATES, productUrl, ROUTE_TEMPLATES } from '@app/routes'
-<<<<<<< HEAD
-import { getCruxFromContext, withContextAuthorization } from '@app/utils'
-=======
 import { withContextAuthorization } from '@app/utils'
 import { getCruxFromContext } from '@server/crux-api'
->>>>>>> bf630393
 import { NextPageContext } from 'next'
 import useTranslation from 'next-translate/useTranslation'
 import { useRouter } from 'next/router'
