import { SingleFormLayout } from '@app/components/layout'
import { ATTRIB_CSRF, AUTH_RESEND_DELAY } from '@app/const'
import { DyoButton } from '@app/elements/dyo-button'
import { DyoCard } from '@app/elements/dyo-card'
import { DyoInput } from '@app/elements/dyo-input'
import { DyoMessage } from '@app/elements/dyo-message'
import DyoSingleFormHeading from '@app/elements/dyo-single-form-heading'
import { useTimer } from '@app/hooks/use-timer'
import { DyoErrorDto, RecoverEmail } from '@app/models'
import { API_RECOVERY, ROUTE_INDEX, ROUTE_INVITE, ROUTE_RECOVERY } from '@app/routes'
import { findAttributes, findError, findMessage, isDyoError, redirectTo, upsertDyoError } from '@app/utils'
import { SelfServiceRecoveryFlow } from '@ory/kratos-client'
import kratos, { forwardCookie, obtainKratosSession } from '@server/kratos'
import { useFormik } from 'formik'
import { NextPageContext } from 'next'
import useTranslation from 'next-translate/useTranslation'
import { useRouter } from 'next/dist/client/router'
import { useRef, useState } from 'react'
import ReCAPTCHA from 'react-google-recaptcha'
import toast from 'react-hot-toast'

interface RecoveryPageProps {
  flow: SelfServiceRecoveryFlow
  recaptchaSiteKey: string
}

const RecoveryPage = (props: RecoveryPageProps) => {
  const { t } = useTranslation('recovery')
  const router = useRouter()
  const token = router.query['token'] as string

  const { flow } = props

  const recaptcha = useRef<ReCAPTCHA>()

  const [ui, setUi] = useState(flow.ui)
  const [sent, setSent] = useState(false)
  const [errors, setErrors] = useState<DyoErrorDto[]>([])
  const [countdown, startCountdown] = useTimer(-1, () => recaptcha.current.reset())

  const formik = useFormik({
    initialValues: {
      email: '',
    },
    onSubmit: async values => {
      const captcha = await recaptcha.current.executeAsync()

      const data: RecoverEmail = {
        flow: flow.id,
        csrfToken: findAttributes(ui, ATTRIB_CSRF)?.value,
        captcha,
        email: values.email,
        token,
      }

      const res = await fetch(API_RECOVERY, {
        method: 'POST',
        headers: {
          'Content-Type': 'application/json',
        },
        body: JSON.stringify(data),
      })

      setSent(res.ok)
      if (res.ok) {
        startCountdown(AUTH_RESEND_DELAY)
        setUi(flow.ui)
      } else {
        recaptcha.current.reset()

        const data = await res.json()

        if (isDyoError(data)) {
          setErrors(upsertDyoError(errors, data as DyoErrorDto))
        } else if (data?.ui) {
          setUi(data.ui)
        } else {
          toast(t('errors:internalError'))
        }
      }
    },
  })

  const submitDisabled = countdown > 0

  return (
<<<<<<< HEAD
    <SingleFormLayout title={t('recovery')}>
      <DyoCard className="text-bright p-8 m-auto">
        <form className="flex flex-col" onSubmit={formik.handleSubmit} onReset={formik.handleReset}>
          <DyoSingleFormHeading>{t('recovery')}</DyoSingleFormHeading>

          <DyoInput
            label={t('common:email')}
            name="email"
            type="email"
            onChange={formik.handleChange}
            value={formik.values.email}
            message={findMessage(ui, 'email')}
          />

          {sent ? <p className="w-80 mx-auto mt-8">{t('linkSent')}</p> : null}

          <DyoMessage
            message={findError(errors, 'captcha', it =>
              t(`errors:${it.error}`, {
                name: it.value,
              }),
            )}
            messageType="error"
          />

          <DyoButton className="mt-8" disabled={submitDisabled} type="submit">
            {sent ? `${t('common:resend')} ${countdown > 0 ? countdown : ''}`.trim() : t('common:send')}
          </DyoButton>

          <ReCAPTCHA ref={recaptcha} size="invisible" sitekey={process.env.NEXT_PUBLIC_RECAPTCHA_SITE_KEY} />
        </form>
      </DyoCard>
    </SingleFormLayout>
=======
    <>
      <PageHead title={t('title')} />
      <SingleFormLayout>
        <DyoCard className="text-bright p-8 m-auto">
          <form className="flex flex-col" onSubmit={formik.handleSubmit} onReset={formik.handleReset}>
            <DyoSingleFormHeading>{t('recovery')}</DyoSingleFormHeading>

            <DyoInput
              label={t('common:email')}
              name="email"
              type="email"
              onChange={formik.handleChange}
              value={formik.values.email}
              message={findMessage(ui, 'email')}
            />

            {sent ? <p className="w-80 mx-auto mt-8">{t('linkSent')}</p> : null}

            <DyoMessage
              message={findError(errors, 'captcha', it =>
                t(`errors:${it.error}`, {
                  name: it.value,
                }),
              )}
              messageType="error"
            />

            <DyoButton className="mt-8" disabled={submitDisabled} type="submit">
              {sent ? `${t('common:resend')} ${countdown > 0 ? countdown : ''}`.trim() : t('common:send')}
            </DyoButton>

            <ReCAPTCHA ref={recaptcha} size="invisible" sitekey={props.recaptchaSiteKey} />
          </form>
        </DyoCard>
      </SingleFormLayout>
    </>
>>>>>>> 595b1d8d
  )
}

export default RecoveryPage

const getPageServerSideProps = async (context: NextPageContext) => {
  const session = await obtainKratosSession(context.req)

  if (session) {
    return redirectTo(ROUTE_INDEX)
  }

  const flowId = context.query.flow as string
  const cookie = context.req.headers.cookie
  try {
    const flow = flowId
      ? await kratos.getSelfServiceRecoveryFlow(flowId, cookie)
      : await kratos.initializeSelfServiceRecoveryFlowForBrowsers()
    forwardCookie(context, flow)

    return {
      props: {
        flow: flow.data,
        recaptchaSiteKey: process.env.RECAPTCHA_SITE_KEY,
      },
    }
  } catch (e) {
    if (e?.response?.status === 403) {
      return redirectTo(`${ROUTE_INVITE}?expired=true`)
    } else {
      return redirectTo(ROUTE_RECOVERY)
    }
  }
}

export const getServerSideProps = getPageServerSideProps<|MERGE_RESOLUTION|>--- conflicted
+++ resolved
@@ -84,7 +84,6 @@
   const submitDisabled = countdown > 0
 
   return (
-<<<<<<< HEAD
     <SingleFormLayout title={t('recovery')}>
       <DyoCard className="text-bright p-8 m-auto">
         <form className="flex flex-col" onSubmit={formik.handleSubmit} onReset={formik.handleReset}>
@@ -114,48 +113,10 @@
             {sent ? `${t('common:resend')} ${countdown > 0 ? countdown : ''}`.trim() : t('common:send')}
           </DyoButton>
 
-          <ReCAPTCHA ref={recaptcha} size="invisible" sitekey={process.env.NEXT_PUBLIC_RECAPTCHA_SITE_KEY} />
+          <ReCAPTCHA ref={recaptcha} size="invisible" sitekey={props.recaptchaSiteKey} />
         </form>
       </DyoCard>
     </SingleFormLayout>
-=======
-    <>
-      <PageHead title={t('title')} />
-      <SingleFormLayout>
-        <DyoCard className="text-bright p-8 m-auto">
-          <form className="flex flex-col" onSubmit={formik.handleSubmit} onReset={formik.handleReset}>
-            <DyoSingleFormHeading>{t('recovery')}</DyoSingleFormHeading>
-
-            <DyoInput
-              label={t('common:email')}
-              name="email"
-              type="email"
-              onChange={formik.handleChange}
-              value={formik.values.email}
-              message={findMessage(ui, 'email')}
-            />
-
-            {sent ? <p className="w-80 mx-auto mt-8">{t('linkSent')}</p> : null}
-
-            <DyoMessage
-              message={findError(errors, 'captcha', it =>
-                t(`errors:${it.error}`, {
-                  name: it.value,
-                }),
-              )}
-              messageType="error"
-            />
-
-            <DyoButton className="mt-8" disabled={submitDisabled} type="submit">
-              {sent ? `${t('common:resend')} ${countdown > 0 ? countdown : ''}`.trim() : t('common:send')}
-            </DyoButton>
-
-            <ReCAPTCHA ref={recaptcha} size="invisible" sitekey={props.recaptchaSiteKey} />
-          </form>
-        </DyoCard>
-      </SingleFormLayout>
-    </>
->>>>>>> 595b1d8d
   )
 }
 
