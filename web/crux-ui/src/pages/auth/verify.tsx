import { SingleFormLayout } from '@app/components/layout'
import { ATTRIB_CSRF, AUTH_RESEND_DELAY } from '@app/const'
import DyoButton from '@app/elements/dyo-button'
import { DyoCard } from '@app/elements/dyo-card'
import DyoForm from '@app/elements/dyo-form'
import { DyoInput } from '@app/elements/dyo-input'
import DyoMessage from '@app/elements/dyo-message'
import DyoSingleFormHeading from '@app/elements/dyo-single-form-heading'
import useTimer from '@app/hooks/use-timer'
import { DyoErrorDto, VerifyEmail } from '@app/models'
import { API_VERIFICATION, ROUTE_INDEX, ROUTE_SETTINGS } from '@app/routes'
import {
  findAttributes,
  findError,
  findMessage,
  findUiMessage,
  isDyoError,
  redirectTo,
  sendForm,
  upsertDyoError,
  withContextErrorHandling,
} from '@app/utils'
import { VerificationFlow } from '@ory/kratos-client'
import { captchaDisabled } from '@server/captcha'
import kratos, { forwardCookie, obtainSessionFromRequest, userVerified } from '@server/kratos'
import { useFormik } from 'formik'
import { NextPageContext } from 'next'
import useTranslation from 'next-translate/useTranslation'
import { useRouter } from 'next/router'
import { useEffect, useRef, useState } from 'react'
import ReCAPTCHA from 'react-google-recaptcha'
import toast from 'react-hot-toast'

interface VerifyProps {
  email: string
  flow: VerificationFlow
  recaptchaSiteKey?: string
}

const VerifyPage = (props: VerifyProps) => {
  const { t } = useTranslation('verify')
  const router = useRouter()

  const { flow: propsFlow, email, recaptchaSiteKey } = props

  const recaptcha = useRef<ReCAPTCHA>()
  const [flow, setFlow] = useState(propsFlow)
  const [errors, setErrors] = useState<DyoErrorDto[]>([])
  const [countdown, startCountdown] = useTimer(-1, recaptchaSiteKey ? () => recaptcha.current.reset() : null)

  useEffect(() => {
    if (flow.state === 'passed_challenge') {
      router.push(ROUTE_INDEX)
    }
  }, [flow.state, router])

  const sent = flow.state === 'sent_email'
  const { ui } = flow

  const formik = useFormik({
    initialValues: {
      email: email ?? '',
      code: '',
    },
    onSubmit: async values => {
      const captcha = await recaptcha.current?.executeAsync()

      const data: VerifyEmail = {
        flow: flow.id,
        csrfToken: findAttributes(ui, ATTRIB_CSRF).value,
        captcha,
        email: !sent ? values.email : null,
        code: sent ? values.code : null,
      }

      const res = await sendForm('POST', API_VERIFICATION, data)

      if (res.ok) {
        if (!sent) {
          startCountdown(AUTH_RESEND_DELAY)
        }

        setFlow(await res.json())
      } else {
        recaptcha.current?.reset()

        const result = await res.json()

        if (isDyoError(result)) {
          setErrors(upsertDyoError(errors, result as DyoErrorDto))
        } else if (result?.ui) {
          setFlow(result)
        } else {
          toast(t('errors:internalError'))
        }
      }
    },
  })

  const resendEmail = () => {
    setFlow({
      ...flow,
      state: null,
    })

    startCountdown(AUTH_RESEND_DELAY)

    formik.submitForm()
  }

  const submitDisabled = countdown > 0

  const uiMessage = findUiMessage(ui, 'error')

  return (
    <SingleFormLayout title={t('verification')}>
<<<<<<< HEAD
      <DyoCard className="text-bright p-8 m-auto">
        <DyoSingleFormHeading className="max-w-xs">{t('verification')}</DyoSingleFormHeading>
=======
      <DyoCard className="p-8 m-auto">
        <DyoForm className="flex flex-col" onSubmit={formik.handleSubmit} onReset={formik.handleReset}>
          <DyoSingleFormHeading className="max-w-xs">{t('verification')}</DyoSingleFormHeading>
>>>>>>> 56ae5f9d

        <form className="flex flex-col" onSubmit={formik.handleSubmit} onReset={formik.handleReset}>
          <DyoInput
            hidden={sent}
            label={t('common:email')}
            name="email"
            type="email"
            onChange={formik.handleChange}
            value={formik.values.email}
            message={findMessage(ui, 'email')}
          />

          {!sent ? null : (
            <>
              <p className="w-80 mx-auto mt-4">{t('codeSentToEmail', formik.values)}</p>

              <DyoInput
                label={t('common:code')}
                name="code"
                type="text"
                onChange={formik.handleChange}
                value={formik.values.code}
                message={findMessage(ui, 'code')}
              />

              <DyoButton className="mt-8" type="submit">
                {t('verify')}
              </DyoButton>
            </>
          )}

          {!sent ? (
            <DyoButton className="mt-8" disabled={submitDisabled} type="submit">
              {t('common:send')}
            </DyoButton>
          ) : (
            <DyoButton
              className="mt-8"
              color="bg-warning-orange"
              disabled={submitDisabled}
              type="button"
              onClick={resendEmail}
            >
              {`${t('common:resend')} ${countdown > 0 ? countdown : ''}`.trim()}
            </DyoButton>
          )}
        </form>

        {uiMessage ? <DyoMessage message={uiMessage} messageType="error" /> : null}

        <DyoMessage
          message={findError(errors, 'captcha', it =>
            t(`errors:${it.error}`, {
              name: it.value,
            }),
          )}
          messageType="error"
        />

<<<<<<< HEAD
        {recaptchaSiteKey ? <ReCAPTCHA ref={recaptcha} size="invisible" sitekey={recaptchaSiteKey} /> : null}
=======
          {recaptchaSiteKey ? <ReCAPTCHA ref={recaptcha} size="invisible" sitekey={recaptchaSiteKey} /> : null}
        </DyoForm>
>>>>>>> 56ae5f9d
      </DyoCard>
    </SingleFormLayout>
  )
}

export default VerifyPage

const getPageServerSideProps = async (context: NextPageContext) => {
  const flow = context.query.flow as string
  const email = context.query.email as string

  const session = await obtainSessionFromRequest(context.req)
  if (session && userVerified(session.identity)) {
    return redirectTo(ROUTE_SETTINGS)
  }

  const { cookie } = context.req.headers
  const kratosRes = flow
    ? await kratos.getVerificationFlow({
        id: flow,
        cookie,
      })
    : await kratos.createBrowserVerificationFlow()

  forwardCookie(context, kratosRes)

  return {
    props: {
      email: email ?? session?.identity?.traits?.email ?? null,
      flow: kratosRes.data,
      recaptchaSiteKey: captchaDisabled() ? null : process.env.RECAPTCHA_SITE_KEY,
    },
  }
}

export const getServerSideProps = withContextErrorHandling(getPageServerSideProps)<|MERGE_RESOLUTION|>--- conflicted
+++ resolved
@@ -114,16 +114,10 @@
 
   return (
     <SingleFormLayout title={t('verification')}>
-<<<<<<< HEAD
       <DyoCard className="text-bright p-8 m-auto">
         <DyoSingleFormHeading className="max-w-xs">{t('verification')}</DyoSingleFormHeading>
-=======
-      <DyoCard className="p-8 m-auto">
+
         <DyoForm className="flex flex-col" onSubmit={formik.handleSubmit} onReset={formik.handleReset}>
-          <DyoSingleFormHeading className="max-w-xs">{t('verification')}</DyoSingleFormHeading>
->>>>>>> 56ae5f9d
-
-        <form className="flex flex-col" onSubmit={formik.handleSubmit} onReset={formik.handleReset}>
           <DyoInput
             hidden={sent}
             label={t('common:email')}
@@ -168,7 +162,7 @@
               {`${t('common:resend')} ${countdown > 0 ? countdown : ''}`.trim()}
             </DyoButton>
           )}
-        </form>
+        </DyoForm>
 
         {uiMessage ? <DyoMessage message={uiMessage} messageType="error" /> : null}
 
@@ -181,12 +175,7 @@
           messageType="error"
         />
 
-<<<<<<< HEAD
         {recaptchaSiteKey ? <ReCAPTCHA ref={recaptcha} size="invisible" sitekey={recaptchaSiteKey} /> : null}
-=======
-          {recaptchaSiteKey ? <ReCAPTCHA ref={recaptcha} size="invisible" sitekey={recaptchaSiteKey} /> : null}
-        </DyoForm>
->>>>>>> 56ae5f9d
       </DyoCard>
     </SingleFormLayout>
   )
