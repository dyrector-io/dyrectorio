import { SingleFormLayout } from '@app/components/layout'
import { ATTRIB_CSRF } from '@app/const'
import { DyoButton } from '@app/elements/dyo-button'
import { DyoCard } from '@app/elements/dyo-card'
import { DyoInput } from '@app/elements/dyo-input'
import { DyoMessage } from '@app/elements/dyo-message'
import DyoSingleFormHeading from '@app/elements/dyo-single-form-heading'
import DyoSingleFormLogo from '@app/elements/dyo-single-form-logo'
import { DyoErrorDto, Register } from '@app/models'
import { API_AUTH_REGISTER, ROUTE_LOGIN, ROUTE_SETTINGS, ROUTE_VERIFICATION } from '@app/routes'
import {
  findAttributes,
  findError,
  findMessage,
  isDyoError,
  redirectTo,
  removeError,
  upsertDyoError,
  upsertError,
} from '@app/utils'
import { SelfServiceRegistrationFlow } from '@ory/kratos-client'
import kratos, { forwardCookie, obtainKratosSession } from '@server/kratos'
import { useFormik } from 'formik'
import { NextPageContext } from 'next'
import useTranslation from 'next-translate/useTranslation'
import { useRouter } from 'next/dist/client/router'
import Link from 'next/link'
import { useRef, useState } from 'react'
import ReCAPTCHA from 'react-google-recaptcha'
import toast from 'react-hot-toast'

interface RegisterPageProps {
  flow: SelfServiceRegistrationFlow
  recaptchaSiteKey: string
}

const RegisterPage = (props: RegisterPageProps) => {
  const { t } = useTranslation('register')
  const router = useRouter()

  const { flow } = props

  const [ui, setUi] = useState(flow.ui)
  const [errors, setErrors] = useState<DyoErrorDto[]>([])

  const recaptcha = useRef<ReCAPTCHA>()
  const formik = useFormik({
    initialValues: {
      email: '',
      password: '',
      confirmPassword: '',
    },
    onSubmit: async values => {
      if (values.password !== values.confirmPassword) {
        setErrors(upsertError(errors, 'confirmPassword', 'confirmPassMismatch'))
        return
      }

      setErrors(removeError(errors, 'confirmPassword'))

      const captcha = await recaptcha.current.executeAsync()

      const data: Register = {
        flow: flow.id,
        csrfToken: findAttributes(ui, ATTRIB_CSRF)?.value,
        captcha,
        email: values.email,
        password: values.password,
      }

      const res = await fetch(API_AUTH_REGISTER, {
        method: 'POST',
        headers: {
          'Content-Type': 'application/json',
        },
        body: JSON.stringify(data),
      })

      if (res.ok) {
        router.replace(`${ROUTE_VERIFICATION}/?email=${values.email}`)
      } else {
        recaptcha.current.reset()

        const data = await res.json()

        if (isDyoError(data)) {
          setErrors(upsertDyoError(errors, data as DyoErrorDto))
        } else if (data?.ui) {
          setUi(data.ui)
        } else {
          toast(t('errors:internalError'))
        }
      }
    },
  })

  return (
<<<<<<< HEAD
    <SingleFormLayout title={t('signUp')}>
      <DyoSingleFormLogo />

      <DyoCard className="p-8 mx-auto">
        <form className="flex flex-col" onSubmit={formik.handleSubmit} onReset={formik.handleReset}>
          <DyoSingleFormHeading>{t('signUp')}</DyoSingleFormHeading>

          <DyoInput
            label={t('common:email')}
            name="email"
            type="email"
            onChange={formik.handleChange}
            value={formik.values.email}
            message={findMessage(ui, 'traits.email')}
          />

          <DyoInput
            label={t('common:password')}
            name="password"
            type="password"
            onChange={formik.handleChange}
            value={formik.values.password}
            message={findMessage(ui, 'password')}
          />

          <DyoInput
            label={t('common:confirmPass')}
            name="confirmPassword"
            type="password"
            onChange={formik.handleChange}
            value={formik.values.confirmPassword}
            message={findError(errors, 'confirmPassword', it => t(`errors:${it.error}`))}
            messageType="error"
          />

          {ui.messages?.map((it, index) => (
            <DyoMessage key={`error-${index}`} message={it.text} />
          ))}

          <DyoMessage
            message={findError(errors, 'captcha', it =>
              t(`errors:${it.error}`, {
                name: it.value,
              }),
            )}
            messageType="error"
          />

          <DyoButton className="mt-8" type="submit">
            {t('createAcc')}
          </DyoButton>

          <ReCAPTCHA ref={recaptcha} size="invisible" sitekey={process.env.NEXT_PUBLIC_RECAPTCHA_SITE_KEY} />
        </form>
      </DyoCard>

      <div className="flex justify-center text-bright mt-8 mb-auto">
        <p className="mr-2">{t('alreadyUser')}</p>

        <Link href={ROUTE_LOGIN}>
          <a className="font-bold underline">{t('common:logIn')}</a>
        </Link>
      </div>
    </SingleFormLayout>
=======
    <>
      <PageHead title={t('title')} />
      <SingleFormLayout>
        <DyoSingleFormLogo />

        <DyoCard className="p-8 mx-auto">
          <form className="flex flex-col" onSubmit={formik.handleSubmit} onReset={formik.handleReset}>
            <DyoSingleFormHeading>{t('signUp')}</DyoSingleFormHeading>

            <DyoInput
              label={t('common:email')}
              name="email"
              type="email"
              onChange={formik.handleChange}
              value={formik.values.email}
              message={findMessage(ui, 'traits.email')}
            />

            <DyoInput
              label={t('common:password')}
              name="password"
              type="password"
              onChange={formik.handleChange}
              value={formik.values.password}
              message={findMessage(ui, 'password')}
            />

            <DyoInput
              label={t('common:confirmPass')}
              name="confirmPassword"
              type="password"
              onChange={formik.handleChange}
              value={formik.values.confirmPassword}
              message={findError(errors, 'confirmPassword', it => t(`errors:${it.error}`))}
              messageType="error"
            />

            {ui.messages?.map((it, index) => (
              <DyoMessage key={`error-${index}`} message={it.text} />
            ))}

            <DyoMessage
              message={findError(errors, 'captcha', it =>
                t(`errors:${it.error}`, {
                  name: it.value,
                }),
              )}
              messageType="error"
            />

            <DyoButton className="mt-8" type="submit">
              {t('createAcc')}
            </DyoButton>

            <ReCAPTCHA ref={recaptcha} size="invisible" sitekey={props.recaptchaSiteKey} />
          </form>
        </DyoCard>

        <div className="flex justify-center text-bright mt-8 mb-auto">
          <p className="mr-2">{t('alreadyUser')}</p>

          <Link href={ROUTE_LOGIN}>
            <a className="font-bold underline">{t('common:logIn')}</a>
          </Link>
        </div>
      </SingleFormLayout>
    </>
>>>>>>> 595b1d8d
  )
}

export default RegisterPage

const getPageServerSideProps = async (context: NextPageContext) => {
  const session = await obtainKratosSession(context.req)
  if (session) {
    return redirectTo(ROUTE_SETTINGS)
  }

  const flow = await kratos.initializeSelfServiceRegistrationFlowForBrowsers()
  forwardCookie(context, flow)

  return {
    props: {
      flow: flow.data,
      recaptchaSiteKey: process.env.RECAPTCHA_SITE_KEY,
    },
  }
}

export const getServerSideProps = getPageServerSideProps<|MERGE_RESOLUTION|>--- conflicted
+++ resolved
@@ -95,7 +95,6 @@
   })
 
   return (
-<<<<<<< HEAD
     <SingleFormLayout title={t('signUp')}>
       <DyoSingleFormLogo />
 
@@ -148,7 +147,7 @@
             {t('createAcc')}
           </DyoButton>
 
-          <ReCAPTCHA ref={recaptcha} size="invisible" sitekey={process.env.NEXT_PUBLIC_RECAPTCHA_SITE_KEY} />
+          <ReCAPTCHA ref={recaptcha} size="invisible" sitekey={props.recaptchaSiteKey} />
         </form>
       </DyoCard>
 
@@ -160,75 +159,6 @@
         </Link>
       </div>
     </SingleFormLayout>
-=======
-    <>
-      <PageHead title={t('title')} />
-      <SingleFormLayout>
-        <DyoSingleFormLogo />
-
-        <DyoCard className="p-8 mx-auto">
-          <form className="flex flex-col" onSubmit={formik.handleSubmit} onReset={formik.handleReset}>
-            <DyoSingleFormHeading>{t('signUp')}</DyoSingleFormHeading>
-
-            <DyoInput
-              label={t('common:email')}
-              name="email"
-              type="email"
-              onChange={formik.handleChange}
-              value={formik.values.email}
-              message={findMessage(ui, 'traits.email')}
-            />
-
-            <DyoInput
-              label={t('common:password')}
-              name="password"
-              type="password"
-              onChange={formik.handleChange}
-              value={formik.values.password}
-              message={findMessage(ui, 'password')}
-            />
-
-            <DyoInput
-              label={t('common:confirmPass')}
-              name="confirmPassword"
-              type="password"
-              onChange={formik.handleChange}
-              value={formik.values.confirmPassword}
-              message={findError(errors, 'confirmPassword', it => t(`errors:${it.error}`))}
-              messageType="error"
-            />
-
-            {ui.messages?.map((it, index) => (
-              <DyoMessage key={`error-${index}`} message={it.text} />
-            ))}
-
-            <DyoMessage
-              message={findError(errors, 'captcha', it =>
-                t(`errors:${it.error}`, {
-                  name: it.value,
-                }),
-              )}
-              messageType="error"
-            />
-
-            <DyoButton className="mt-8" type="submit">
-              {t('createAcc')}
-            </DyoButton>
-
-            <ReCAPTCHA ref={recaptcha} size="invisible" sitekey={props.recaptchaSiteKey} />
-          </form>
-        </DyoCard>
-
-        <div className="flex justify-center text-bright mt-8 mb-auto">
-          <p className="mr-2">{t('alreadyUser')}</p>
-
-          <Link href={ROUTE_LOGIN}>
-            <a className="font-bold underline">{t('common:logIn')}</a>
-          </Link>
-        </div>
-      </SingleFormLayout>
-    </>
->>>>>>> 595b1d8d
   )
 }
 
