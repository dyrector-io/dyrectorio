import { Layout } from '@app/components/layout'
import { BreadcrumbLink } from '@app/components/shared/breadcrumb'
import PageHeading from '@app/components/shared/page-heading'
import { DetailsPageMenu, DetailsPageTexts } from '@app/components/shared/page-menu'
import EditTeamCard from '@app/components/team/edit-team-card'
import InviteUserCard from '@app/components/team/invite-user-card'
import UserRoleAction from '@app/components/team/user-role-action'
import UserStatusTag from '@app/components/team/user-status-tag'
import { AUTH_RESEND_DELAY } from '@app/const'
import { DyoCard } from '@app/elements/dyo-card'
import { DyoList } from '@app/elements/dyo-list'
import { DyoConfirmationModal } from '@app/elements/dyo-modal'
import { defaultApiErrorHandler } from '@app/errors'
import useConfirmation from '@app/hooks/use-confirmation'
<<<<<<< HEAD
import useTimer from '@app/hooks/use-timer'
import {
  roleToText,
  Team,
  TeamDetails,
  User,
  userIsAdmin,
  userIsOwner,
  UserRole,
  userStatusReinvitable,
} from '@app/models'
import { ROUTE_TEAMS, teamApiUrl, teamReinviteUrl, teamUrl, userApiUrl } from '@app/routes'
=======
import { roleToText, Team, TeamDetails, User, userIsAdmin, userIsOwner, UserRole } from '@app/models'
import { API_WHOAMI, ROUTE_TEAMS, teamApiUrl, teamUrl, userApiUrl } from '@app/routes'
>>>>>>> 4302e764
import { redirectTo, utcDateToLocale, withContextAuthorization } from '@app/utils'
import { Identity } from '@ory/kratos-client'
import { cruxFromContext } from '@server/crux/crux'
import { sessionOfContext } from '@server/kratos'
import clsx from 'clsx'
import { NextPageContext } from 'next'
import useTranslation from 'next-translate/useTranslation'
import Image from 'next/image'
import { useRouter } from 'next/router'
import { useRef, useState } from 'react'
<<<<<<< HEAD
import toast from 'react-hot-toast'
=======
import { useSWRConfig } from 'swr'
>>>>>>> 4302e764

interface TeamDetailsPageProps {
  me: Identity
  team: TeamDetails
}

const TeamDetailsPage = (props: TeamDetailsPageProps) => {
  const { t } = useTranslation('teams')

  const router = useRouter()

  const { me, team: propsTeam } = props

  const [countdown, startCountdown] = useTimer(-1)

  const [team, setTeam] = useState(propsTeam)
  const { mutate } = useSWRConfig()
  const [detailsState, setDetailsState] = useState<TeamDetailsState>('none')
  const [deleteModalConfig, confirmDelete] = useConfirmation()

  const actor = team.users.find(it => it.id === me.id)
  const canEdit = userIsAdmin(actor)
  const canDelete = userIsOwner(actor)

  const submitRef = useRef<() => Promise<any>>()

  const handleApiError = defaultApiErrorHandler(t)

  const sendDeleteUserRequest = async (user: User) => {
    const res = await fetch(userApiUrl(team.id, user.id), {
      method: 'DELETE',
    })

    if (res.ok) {
      setTeam({
        ...team,
        users: team.users.filter(it => it.id !== user.id),
      })
    } else {
      handleApiError(res)
    }
  }

  const onTeamEdited = (newTeam: Team) => {
    setDetailsState('none')
    setTeam({
      ...team,
      ...newTeam,
    })
    mutate(API_WHOAMI)
  }

  const onDeleteTeam = async () => {
    const res = await fetch(teamApiUrl(team.id), {
      method: 'DELETE',
    })

    if (res.ok) {
      router.replace(ROUTE_TEAMS)
    } else {
      handleApiError(res)
    }
  }

  const onInviteUser = () => setDetailsState('inviting')

  const onReinviteUser = async (user: User) => {
    startCountdown(AUTH_RESEND_DELAY)

    const res = await fetch(teamReinviteUrl(team.id, user.id), {
      method: 'POST',
    })

    if (res.ok) {
      const users = [...team.users]
      const index = users.indexOf(user)
      users[index] = {
        ...user,
        status: 'pending',
      }

      setTeam({
        ...team,
        users,
      })
    } else if (res.status === 412) {
      toast.error(t('invitationNotExpired'))
    } else {
      handleApiError(res)
    }
  }

  const onUserInvited = (user: User) => {
    setDetailsState('none')
    setTeam({
      ...team,
      users: [...team.users, user],
    })
  }

  const onDeleteUser = (user: User) =>
    confirmDelete(() => sendDeleteUserRequest(user), {
      title: t('common:confirmDelete', { name: user.name }),
    })

  const onUserRoleUpdated = (userId: string, role: UserRole) => {
    const index = team.users.findIndex(it => it.id === userId)
    if (index < 0) {
      return
    }

    const newUsers = [...team.users]
    newUsers[index].role = role
    setTeam({
      ...team,
      users: newUsers,
    })
  }

  const selfLink: BreadcrumbLink = {
    name: t('common:teams'),
    url: ROUTE_TEAMS,
  }

  const sublinks: BreadcrumbLink[] = [
    {
      name: team.name,
      url: teamUrl(team.id),
    },
  ]

  const listHeaders = [...['common:name', 'common:email', 'role', 'lastLogin', 'common:status'].map(it => t(it)), '']
  const defaultHeaderClass = 'uppercase text-bright text-sm font-bold bg-medium-eased pl-2 py-3 h-11'
  const headerClassNames = [
    clsx(defaultHeaderClass, 'rounded-tl-lg pl-16'),
    ...Array.from({ length: listHeaders.length - 2 }).map(() => defaultHeaderClass),
    clsx(defaultHeaderClass, 'rounded-tr-lg pr-16'),
  ]

  const pageMenuTexts: DetailsPageTexts = {
    addDetailsItem: t('invite'),
    save: detailsState === 'inviting' ? t('send') : null,
  }

  /* eslint-disable react/jsx-key */
  const itemTemplate = (it: User) => [
    <div className="font-semibold ml-14 py-1 h-8">{it.name}</div>,
    <div>{it.email}</div>,
    <div className="flex flex-row">
      <span>{t(roleToText(it.role))}</span>
      {!canEdit || it.status !== 'verified' ? null : (
        <UserRoleAction
          className="flex ml-2"
          teamId={team.id}
          user={it}
          onRoleUpdated={role => onUserRoleUpdated(it.id, role)}
        />
      )}
    </div>,
    <div>{it.lastLogin ? utcDateToLocale(it.lastLogin) : t('never')}</div>,
    <UserStatusTag className="my-auto w-fit" status={it.status} />,
    <div>
      {!userStatusReinvitable(it.status) || countdown > 0 ? null : (
        <Image
          className="cursor-pointer mr-16"
          src="/restart.svg"
          alt={t('common:delete')}
          width={24}
          height={24}
          layout="fixed"
          onClick={() => onReinviteUser(it)}
        />
      )}

      {detailsState !== 'none' || !canEdit || it.role === 'owner' ? null : (
        <Image
          className="cursor-pointer mr-16"
          src="/trash-can.svg"
          alt={t('common:delete')}
          width={24}
          height={24}
          layout="fixed"
          onClick={() => onDeleteUser(it)}
        />
      )}
    </div>,
  ]
  /* eslint-enable react/jsx-key */

  return (
    <Layout title={t('teamsName', team)}>
      <PageHeading pageLink={selfLink} sublinks={sublinks}>
        {!canEdit ? null : (
          <DetailsPageMenu
            texts={pageMenuTexts}
            editing={detailsState !== 'none'}
            setEditing={it => setDetailsState(it ? 'editing' : 'none')}
            deleteModalTitle={t('common:confirmDelete', { name: team.name })}
            onDelete={canDelete ? onDeleteTeam : null}
            submitRef={submitRef}
            onAdd={canEdit ? onInviteUser : null}
          />
        )}
      </PageHeading>

      {detailsState === 'editing' ? (
        <EditTeamCard className="mb-8 px-8 py-6" team={team} submitRef={submitRef} onTeamEdited={onTeamEdited} />
      ) : detailsState === 'inviting' ? (
        <InviteUserCard className="mb-8 px-8 py-6" team={team} submitRef={submitRef} onUserInvited={onUserInvited} />
      ) : null}

      <DyoCard className="relative">
        <DyoList
          className=""
          noSeparator
          headerClassName={headerClassNames}
          headers={listHeaders}
          data={team.users}
          itemBuilder={itemTemplate}
        />

        <DyoConfirmationModal
          config={deleteModalConfig}
          title={t('common:confirmDelete')}
          confirmText={t('common:delete')}
          className="w-1/4"
          confirmColor="bg-error-red"
        />
      </DyoCard>
    </Layout>
  )
}

export default TeamDetailsPage

const getPageServerSideProps = async (context: NextPageContext) => {
  const teamId = context.query.teamId as string

  const team = await cruxFromContext(context).teams.getTeamById(teamId)
  if (!team) {
    return redirectTo(ROUTE_TEAMS)
  }

  return {
    props: {
      me: sessionOfContext(context).identity,
      team,
    },
  }
}

export const getServerSideProps = withContextAuthorization(getPageServerSideProps)

type TeamDetailsState = 'none' | 'editing' | 'inviting'<|MERGE_RESOLUTION|>--- conflicted
+++ resolved
@@ -12,7 +12,6 @@
 import { DyoConfirmationModal } from '@app/elements/dyo-modal'
 import { defaultApiErrorHandler } from '@app/errors'
 import useConfirmation from '@app/hooks/use-confirmation'
-<<<<<<< HEAD
 import useTimer from '@app/hooks/use-timer'
 import {
   roleToText,
@@ -24,11 +23,7 @@
   UserRole,
   userStatusReinvitable,
 } from '@app/models'
-import { ROUTE_TEAMS, teamApiUrl, teamReinviteUrl, teamUrl, userApiUrl } from '@app/routes'
-=======
-import { roleToText, Team, TeamDetails, User, userIsAdmin, userIsOwner, UserRole } from '@app/models'
-import { API_WHOAMI, ROUTE_TEAMS, teamApiUrl, teamUrl, userApiUrl } from '@app/routes'
->>>>>>> 4302e764
+import { API_WHOAMI, ROUTE_TEAMS, teamApiUrl, teamReinviteUrl, teamUrl, userApiUrl } from '@app/routes'
 import { redirectTo, utcDateToLocale, withContextAuthorization } from '@app/utils'
 import { Identity } from '@ory/kratos-client'
 import { cruxFromContext } from '@server/crux/crux'
@@ -39,11 +34,8 @@
 import Image from 'next/image'
 import { useRouter } from 'next/router'
 import { useRef, useState } from 'react'
-<<<<<<< HEAD
 import toast from 'react-hot-toast'
-=======
 import { useSWRConfig } from 'swr'
->>>>>>> 4302e764
 
 interface TeamDetailsPageProps {
   me: Identity
@@ -57,10 +49,11 @@
 
   const { me, team: propsTeam } = props
 
+  const { mutate } = useSWRConfig()
+
   const [countdown, startCountdown] = useTimer(-1)
 
   const [team, setTeam] = useState(propsTeam)
-  const { mutate } = useSWRConfig()
   const [detailsState, setDetailsState] = useState<TeamDetailsState>('none')
   const [deleteModalConfig, confirmDelete] = useConfirmation()
 
