--- conflicted
+++ resolved
@@ -6,12 +6,8 @@
 import InviteUserCard from '@app/components/team/invite-user-card'
 import UserRoleAction from '@app/components/team/user-role-action'
 import UserStatusTag from '@app/components/team/user-status-tag'
-<<<<<<< HEAD
 import { AUTH_RESEND_DELAY, COOKIE_TEAM_SLUG } from '@app/const'
-=======
-import { AUTH_RESEND_DELAY } from '@app/const'
 import DyoButton from '@app/elements/dyo-button'
->>>>>>> ea18566b
 import { DyoCard } from '@app/elements/dyo-card'
 import DyoIcon from '@app/elements/dyo-icon'
 import { DyoList } from '@app/elements/dyo-list'
@@ -29,10 +25,7 @@
   UserRole,
   userStatusReinvitable,
 } from '@app/models'
-<<<<<<< HEAD
 import { appendTeamSlug } from '@app/providers/team-routes'
-import { API_USERS_ME, ROUTE_TEAMS, teamApiUrl, teamUrl, teamUserApiUrl, teamUserReinviteUrl } from '@app/routes'
-=======
 import {
   API_USERS_ME,
   ROUTE_TEAMS,
@@ -42,7 +35,6 @@
   teamUserLeaveApiUrl,
   teamUserReinviteUrl,
 } from '@app/routes'
->>>>>>> ea18566b
 import { redirectTo, utcDateToLocale, withContextAuthorization } from '@app/utils'
 import { Identity } from '@ory/kratos-client'
 import { captchaDisabled } from '@server/captcha'
@@ -64,11 +56,10 @@
 }
 
 const TeamDetailsPage = (props: TeamDetailsPageProps) => {
+  const { me, team: propsTeam, recaptchaSiteKey } = props
+
   const { t } = useTranslation('teams')
-
   const router = useRouter()
-
-  const { me, team: propsTeam, recaptchaSiteKey } = props
 
   const { mutate } = useSWRConfig()
 
