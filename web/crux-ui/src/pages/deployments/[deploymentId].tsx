import EditorBadge from '@app/components/editor/editor-badge'
import { Layout } from '@app/components/layout'
import NodeConnectionCard from '@app/components/nodes/node-connection-card'
import CopyDeploymentCard from '@app/components/projects/versions/deployments/copy-deployment-card'
import CreateDeploymentTokenCard from '@app/components/projects/versions/deployments/create-deployment-token-card'
import DeploymentDetailsSection from '@app/components/projects/versions/deployments/deployment-details-section'
import DeploymentTokenCard from '@app/components/projects/versions/deployments/deployment-token-card'
import EditDeploymentCard from '@app/components/projects/versions/deployments/edit-deployment-card'
import EditDeploymentInstances from '@app/components/projects/versions/deployments/edit-deployment-instances'
import useDeploymentState from '@app/components/projects/versions/deployments/use-deployment-state'
import { startDeployment } from '@app/components/projects/versions/version-deployments-section'
import { BreadcrumbLink } from '@app/components/shared/breadcrumb'
import PageHeading from '@app/components/shared/page-heading'
import { DetailsPageMenu } from '@app/components/shared/page-menu'
import DyoButton from '@app/elements/dyo-button'
import { DyoConfirmationModal } from '@app/elements/dyo-modal'
import LoadingIndicator from '@app/elements/loading-indicator'
import { defaultApiErrorHandler } from '@app/errors'
import useWebsocketTranslate from '@app/hooks/use-websocket-translation'
import {
  DeploymentDetails,
  DeploymentInvalidatedSecrets,
  DeploymentRoot,
  mergeConfigs,
  NodeDetails,
  ProjectDetails,
  VersionDetails,
} from '@app/models'
import {
  deploymentApiUrl,
  deploymentDeployUrl,
  deploymentUrl,
  nodeApiUrl,
  projectApiUrl,
  projectUrl,
  ROUTE_PROJECTS,
  versionApiUrl,
  versionUrl,
} from '@app/routes'
import { withContextAuthorization } from '@app/utils'
import { containerConfigSchema, getValidationError } from '@app/validations'
import { getCruxFromContext } from '@server/crux-api'
import { NextPageContext } from 'next'
import useTranslation from 'next-translate/useTranslation'
import { useRouter } from 'next/dist/client/router'
import { useRef } from 'react'
import toast from 'react-hot-toast'
import { ValidationError } from 'yup'

interface DeploymentDetailsPageProps {
  deployment: DeploymentRoot
}

const DeploymentDetailsPage = (props: DeploymentDetailsPageProps) => {
  const { deployment: propsDeployment } = props

  const { t } = useTranslation('deployments')

  const router = useRouter()
  const submitRef = useRef<() => Promise<any>>()

  const handleApiError = defaultApiErrorHandler(t)

  const onWsError = (error: Error) => {
    // eslint-disable-next-line
    console.error('ws', 'edit-deployment', error)
    toast(t('errors:connectionLost'))
  }

  const [state, actions] = useDeploymentState({
    deployment: propsDeployment,
    onWsError,
    onApiError: handleApiError,
  })

  const { project, version, deployment, node } = state

  const onDeploymentCopied = async (deploymentId: string) => {
    await router.push(deploymentUrl(deploymentId))
    router.reload()
  }

  const onDeploy = async () => {
    if (node.status !== 'connected') {
      toast.error(t('errors.preconditionFailed'))
      return
    }

<<<<<<< HEAD
    if (state.deployInstances.length === 0) {
=======
    if (state.deployInstances.length < 1) {
>>>>>>> d551cc7a
      toast.error(t('noInstancesSelected'))
      return
    }

    let error: ValidationError

    let i = 0

    while (!error && i < deployment.instances.length) {
      const instance = deployment.instances[i]
      const mergedConfig = mergeConfigs(instance.image.config, instance.config)
      error = getValidationError(containerConfigSchema, mergedConfig)
      i++
    }

    if (error) {
      console.error(error)
      toast.error(t('errors:invalid'))
      return
    }

    const result = await startDeployment(router, handleApiError, deployment.id, state.deployInstances)
    if (result?.property === 'secrets') {
      const invalidSecrets = result.value as DeploymentInvalidatedSecrets[]

      actions.onInvalidateSecrets(invalidSecrets)
    }
  }

  useWebsocketTranslate(t)

  const pageLink: BreadcrumbLink = {
    name: t('common:deployments'),
    url: ROUTE_PROJECTS,
  }

  const sublinks: BreadcrumbLink[] = [
    {
      name: project.name,
      url: projectUrl(project.id),
    },
    {
      name: version.name,
      url: versionUrl(project.id, version.id),
    },
    {
      name: t('common:deployment'),
      url: deploymentUrl(deployment.id),
    },
  ]

  const onDelete = async () => {
    const res = await fetch(deploymentApiUrl(deployment.id), {
      method: 'DELETE',
    })

    if (res.ok) {
      router.replace(projectUrl(project.id, { section: 'deployments' }))
    } else {
      toast(t('errors:oops'))
    }
  }

  const editing = state.editState === 'edit'

  const onDiscard = () => actions.setEditState('details')

  return (
    <Layout
      title={t('deploysName', {
        project: project.name,
        version: version.name,
        name: node.name,
      })}
      topBarContent={
        <>
          {state.editor.editors.map((it, index) => (
            <EditorBadge key={index} className="mr-2" editor={it} />
          ))}
        </>
      }
    >
      <PageHeading pageLink={pageLink} sublinks={sublinks}>
        {state.saving ? <LoadingIndicator className="flex ml-4 my-auto" /> : null}

        {!state.deletable ? null : (
          <DetailsPageMenu
            onDelete={onDelete}
            editing={editing}
            setEditing={it => actions.setEditState(it ? 'edit' : 'details')}
            disableEditing={!state.mutable}
            submitRef={submitRef}
            deleteModalTitle={t('common:areYouSureDeleteName', {
              name: t('common:deployment'),
            })}
            deleteModalDescription={
              node.status === 'connected' && state.deployment.status === 'successful'
                ? t('proceedYouDeletePrefix', state.deployment)
                : t('common:proceedYouLoseAllDataToName', {
                    name: state.deployment.prefix,
                  })
            }
          />
        )}

        {state.editState !== 'details' ? null : (
          <>
            {state.copiable ? (
              <DyoButton className="px-6 ml-4" onClick={() => actions.setEditState('copy')}>
                {t('common:copy')}
              </DyoButton>
            ) : null}

            {state.showDeploymentLog ? (
              <DyoButton className="px-6 ml-4" href={deploymentDeployUrl(deployment.id)}>
                {t('log')}
              </DyoButton>
            ) : null}

            {state.deployable ? (
              <DyoButton className="px-6 ml-4" onClick={onDeploy} disabled={node.status !== 'connected'}>
                {t('common:deploy')}
              </DyoButton>
            ) : null}
          </>
        )}
      </PageHeading>

      {editing ? (
        <EditDeploymentCard
          deployment={state.deployment}
          submitRef={submitRef}
          onDeploymentEdited={actions.onDeploymentEdited}
        />
      ) : state.editState === 'copy' ? (
        <CopyDeploymentCard
          deployment={state.deployment}
          submitRef={submitRef}
          onDeplyomentCopied={onDeploymentCopied}
          onDiscard={onDiscard}
        />
      ) : state.editState === 'create-token' ? (
        <CreateDeploymentTokenCard
          deployment={state.deployment}
          submitRef={submitRef}
          onTokenCreated={actions.onDeploymentTokenCreated}
          onDiscard={onDiscard}
        />
      ) : (
        <>
          <div className="flex flex-row">
            <div className="flex flex-col gap-2 w-1/3">
              <NodeConnectionCard node={state.node} showName />

              <DeploymentTokenCard
                className="h-full p-6"
                token={state.deployment.token}
                onCreate={() => actions.setEditState('create-token')}
                onRevoke={actions.onRevokeDeploymentToken}
              />
            </div>

            <DeploymentDetailsSection state={state} actions={actions} className="w-2/3 p-6 ml-2" />
          </div>

          <EditDeploymentInstances state={state} actions={actions} />
        </>
      )}

      <DyoConfirmationModal
        config={state.confirmationModal}
        title={t('confirmRevoke')}
        confirmText={t('tokens:revoke')}
        className="w-1/4"
        confirmColor="bg-error-red"
      />
    </Layout>
  )
}

export default DeploymentDetailsPage

export const getDeploymentRoot = async (context: NextPageContext) => {
  const deploymentId = context.query.deploymentId as string

  const deployment = await getCruxFromContext<DeploymentDetails>(context, deploymentApiUrl(deploymentId))
  const project = await getCruxFromContext<ProjectDetails>(context, projectApiUrl(deployment.project.id))
  const node = await getCruxFromContext<NodeDetails>(context, nodeApiUrl(deployment.node.id))
  const version = await getCruxFromContext<VersionDetails>(
    context,
    versionApiUrl(deployment.project.id, deployment.version.id),
  )

  return {
    ...deployment,
    project,
    version,
    node: await node,
  } as DeploymentRoot
}

const getPageServerSideProps = async (context: NextPageContext) => ({
  props: {
    deployment: await getDeploymentRoot(context),
  },
})

export const getServerSideProps = withContextAuthorization(getPageServerSideProps)<|MERGE_RESOLUTION|>--- conflicted
+++ resolved
@@ -86,11 +86,7 @@
       return
     }
 
-<<<<<<< HEAD
-    if (state.deployInstances.length === 0) {
-=======
     if (state.deployInstances.length < 1) {
->>>>>>> d551cc7a
       toast.error(t('noInstancesSelected'))
       return
     }
