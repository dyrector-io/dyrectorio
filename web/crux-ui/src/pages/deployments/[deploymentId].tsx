import EditorBadge from '@app/components/editor/editor-badge'
import { Layout } from '@app/components/layout'
import NodeConnectionCard from '@app/components/nodes/node-connection-card'
import DeploymentDetailsSection from '@app/components/products/versions/deployments/deployment-details-section'
import EditDeploymentCard from '@app/components/products/versions/deployments/edit-deployment-card'
import EditDeploymentInstances from '@app/components/products/versions/deployments/edit-deployment-instances'
import useDeploymentState from '@app/components/products/versions/deployments/use-deployment-state'
import { startDeployment } from '@app/components/products/versions/version-deployments-section'
import { BreadcrumbLink } from '@app/components/shared/breadcrumb'
import PageHeading from '@app/components/shared/page-heading'
import { DetailsPageMenu } from '@app/components/shared/page-menu'
import DyoButton from '@app/elements/dyo-button'
import { DyoConfirmationModal } from '@app/elements/dyo-modal'
import LoadingIndicator from '@app/elements/loading-indicator'
import { defaultApiErrorHandler } from '@app/errors'
import useWebsocketTranslate from '@app/hooks/use-websocket-translation'
import {
  DeploymentDetails,
  DeploymentInvalidatedSecrets,
  DeploymentRoot,
  mergeConfigs,
<<<<<<< HEAD
  NodeDetails,
=======
>>>>>>> bf630393
  ProductDetails,
  VersionDetails,
} from '@app/models'
import {
  deploymentApiUrl,
  deploymentDeployUrl,
  deploymentUrl,
  nodeApiUrl,
  productApiUrl,
  productUrl,
  ROUTE_PRODUCTS,
  versionApiUrl,
  versionUrl,
} from '@app/routes'
<<<<<<< HEAD
import { getCruxFromContext, withContextAuthorization } from '@app/utils'
import { containerConfigSchema, getValidationError } from '@app/validations'
=======
import { withContextAuthorization } from '@app/utils'
import { containerConfigSchema, getValidationError } from '@app/validations'
import { getCruxFromContext } from '@server/crux-api'
import { Crux, cruxFromContext } from '@server/crux/crux'
>>>>>>> bf630393
import { NextPageContext } from 'next'
import useTranslation from 'next-translate/useTranslation'
import { useRouter } from 'next/dist/client/router'
import { useRef } from 'react'
import toast from 'react-hot-toast'
import { ValidationError } from 'yup'

interface DeploymentDetailsPageProps {
  deployment: DeploymentRoot
}

const DeploymentDetailsPage = (props: DeploymentDetailsPageProps) => {
  const { deployment: propsDeployment } = props

  const { t } = useTranslation('deployments')

  const router = useRouter()
  const submitRef = useRef<() => Promise<any>>()

  const onApiError = defaultApiErrorHandler(t)
  const onWsError = (error: Error) => {
    // eslint-disable-next-line
    console.error('ws', 'edit-deployment', error)
    toast(t('errors:connectionLost'))
  }

  const [state, actions] = useDeploymentState({
    deployment: propsDeployment,
    onApiError,
    onWsError,
  })

  const { product, version, deployment, node } = state

  const onCopyDeployment = async () => {
    const url = await actions.onCopyDeployment()
    if (!url) {
      return
    }

    await router.push(url)
    router.reload()
  }

  const onDeploy = async () => {
    if (node.status !== 'connected') {
      toast.error(t('errors.preconditionFailed'))
      return
    }

    let error: ValidationError

    let i = 0

    while (!error && i < deployment.instances.length) {
      const instance = deployment.instances[i]
      const mergedConfig = mergeConfigs(instance.image.config, instance.config)
      error = getValidationError(containerConfigSchema, mergedConfig)
      i++
    }

    if (error) {
      console.error(error)
      toast.error(t('errors:invalid'))
      return
    }

    const result = await startDeployment(router, product.id, version.id, deployment.id)
    if (result?.property === 'secrets') {
      const invalidSecrets = result.value as DeploymentInvalidatedSecrets[]

      actions.onInvalidateSecrets(invalidSecrets)
    }
  }

  useWebsocketTranslate(t)

  const pageLink: BreadcrumbLink = {
    name: t('common:deployments'),
    url: ROUTE_PRODUCTS,
  }

  const sublinks: BreadcrumbLink[] = [
    {
      name: product.name,
      url: productUrl(product.id),
    },
    {
      name: version.name,
      url: versionUrl(product.id, version.id),
    },
    {
      name: t('common:deployment'),
      url: deploymentUrl(deployment.id),
    },
  ]

  const onDelete = async () => {
    const res = await fetch(deploymentApiUrl(deployment.id), {
      method: 'DELETE',
    })

    if (res.ok) {
      router.replace(productUrl(product.id, { section: 'deployments' }))
    } else {
      toast(t('errors:oops'))
    }
  }

  return (
    <Layout
      title={t('deploysName', {
        product: product.name,
        version: version.name,
        name: node.name,
      })}
      topBarContent={
        <>
          {state.editor.editors.map((it, index) => (
            <EditorBadge key={index} className="mr-2" editor={it} />
          ))}
        </>
      }
    >
      <PageHeading pageLink={pageLink} sublinks={sublinks}>
        {state.saving ? <LoadingIndicator className="flex ml-4 my-auto" /> : null}

        {!state.deletable ? null : (
          <DetailsPageMenu
            onDelete={onDelete}
            editing={state.editing}
            setEditing={actions.setEditing}
            disableEditing={!state.mutable}
            submitRef={submitRef}
            deleteModalTitle={t('common:areYouSureDeleteName', {
              name: t('common:deployment'),
            })}
            deleteModalDescription={
              node.status === 'connected' && state.deployment.status === 'successful'
                ? t('proceedYouDeletePrefix', state.deployment)
                : t('common:proceedYouLoseAllDataToName', {
                    name: state.deployment.prefix,
                  })
            }
          />
        )}

        {!state.copiable ? null : (
          <DyoButton className="px-6 ml-4" onClick={onCopyDeployment}>
            {t('common:copy')}
          </DyoButton>
        )}

        {state.showDeploymentLog ? (
          <DyoButton className="px-6 ml-4" href={deploymentDeployUrl(deployment.id)}>
            {t('log')}
          </DyoButton>
        ) : null}

        {state.deployable && !state.editing ? (
          <DyoButton className="px-6 ml-4" onClick={onDeploy} disabled={node.status !== 'connected'}>
            {t('common:deploy')}
          </DyoButton>
        ) : null}
      </PageHeading>

      {state.editing ? (
        <EditDeploymentCard
          deployment={state.deployment}
          submitRef={submitRef}
          onDeploymentEdited={actions.onDeploymentEdited}
        />
      ) : (
        <>
          <div className="flex flex-row">
            <NodeConnectionCard className="w-1/3 p-6" node={state.node} showName />

            <DeploymentDetailsSection state={state} className="w-2/3 p-6 ml-2" />
          </div>

          <EditDeploymentInstances state={state} actions={actions} />
        </>
      )}

      <DyoConfirmationModal config={state.confirmationModal} className="w-1/4" confirmColor="bg-error-red" />
    </Layout>
  )
}

export default DeploymentDetailsPage

export const getDeploymentRoot = async (context: NextPageContext) => {
  const deploymentId = context.query.deploymentId as string

  const deployment = await getCruxFromContext<DeploymentDetails>(context, deploymentApiUrl(deploymentId))
  const product = await getCruxFromContext<ProductDetails>(context, productApiUrl(deployment.product.id))
<<<<<<< HEAD
  const node = await getCruxFromContext<NodeDetails>(context, nodeApiUrl(deployment.node.id))
=======
  const node = crux.nodes.getNodeDetails(deployment.node.id)
>>>>>>> bf630393

  const version = await getCruxFromContext<VersionDetails>(
    context,
    versionApiUrl(deployment.product.id, deployment.version.id),
  )

  return {
    ...deployment,
    product,
    version,
    node: await node,
  } as DeploymentRoot
}

const getPageServerSideProps = async (context: NextPageContext) => ({
  props: {
    deployment: await getDeploymentRoot(context),
  },
})

export const getServerSideProps = withContextAuthorization(getPageServerSideProps)<|MERGE_RESOLUTION|>--- conflicted
+++ resolved
@@ -19,10 +19,7 @@
   DeploymentInvalidatedSecrets,
   DeploymentRoot,
   mergeConfigs,
-<<<<<<< HEAD
   NodeDetails,
-=======
->>>>>>> bf630393
   ProductDetails,
   VersionDetails,
 } from '@app/models'
@@ -37,15 +34,9 @@
   versionApiUrl,
   versionUrl,
 } from '@app/routes'
-<<<<<<< HEAD
-import { getCruxFromContext, withContextAuthorization } from '@app/utils'
-import { containerConfigSchema, getValidationError } from '@app/validations'
-=======
 import { withContextAuthorization } from '@app/utils'
 import { containerConfigSchema, getValidationError } from '@app/validations'
 import { getCruxFromContext } from '@server/crux-api'
-import { Crux, cruxFromContext } from '@server/crux/crux'
->>>>>>> bf630393
 import { NextPageContext } from 'next'
 import useTranslation from 'next-translate/useTranslation'
 import { useRouter } from 'next/dist/client/router'
@@ -242,12 +233,7 @@
 
   const deployment = await getCruxFromContext<DeploymentDetails>(context, deploymentApiUrl(deploymentId))
   const product = await getCruxFromContext<ProductDetails>(context, productApiUrl(deployment.product.id))
-<<<<<<< HEAD
   const node = await getCruxFromContext<NodeDetails>(context, nodeApiUrl(deployment.node.id))
-=======
-  const node = crux.nodes.getNodeDetails(deployment.node.id)
->>>>>>> bf630393
-
   const version = await getCruxFromContext<VersionDetails>(
     context,
     versionApiUrl(deployment.product.id, deployment.version.id),
