--- conflicted
+++ resolved
@@ -71,13 +71,9 @@
     toast(t('errors:connectionLost'))
   }
 
-<<<<<<< HEAD
+  const onApiError = defaultApiErrorHandler(t)
+
   const [deploymentState, deploymentActions] = useDeploymentState({
-=======
-  const onApiError = defaultApiErrorHandler(t)
-
-  const [deploymentState] = useDeploymentState({
->>>>>>> af8118d0
     deployment,
     onWsError,
     onApiError,
