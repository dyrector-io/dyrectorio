import EditorBadge from '@app/components/editor/editor-badge'
import useEditorState from '@app/components/editor/use-editor-state'
import useItemEditorState from '@app/components/editor/use-item-editor-state'
import { Layout } from '@app/components/layout'
import useInstanceState from '@app/components/products/versions/deployments/instances/use-instance-state'
import useDeploymentState from '@app/components/products/versions/deployments/use-deployment-state'
import CommonConfigSection from '@app/components/products/versions/images/config/common-config-section'
import CraneConfigSection from '@app/components/products/versions/images/config/crane-config-section'
import DagentConfigSection from '@app/components/products/versions/images/config/dagent-config-section'
import EditImageJson from '@app/components/products/versions/images/edit-image-json'
import ImageConfigFilters from '@app/components/products/versions/images/image-config-filters'
import { BreadcrumbLink } from '@app/components/shared/breadcrumb'
import PageHeading from '@app/components/shared/page-heading'
import { INSTANCE_WS_REQUEST_DELAY } from '@app/const'
import DyoButton from '@app/elements/dyo-button'
import { DyoCard } from '@app/elements/dyo-card'
import { DyoHeading } from '@app/elements/dyo-heading'
import DyoMessage from '@app/elements/dyo-message'
import { defaultApiErrorHandler } from '@app/errors'
import { useThrottling } from '@app/hooks/use-throttleing'
import {
  BaseImageConfigFilterType,
  DeploymentDetails,
  DeploymentRoot,
  ImageConfigProperty,
  instanceConfigToJsonInstanceConfig,
  InstanceContainerConfigData,
  InstanceJsonContainerConfig,
  mergeConfigs,
  mergeJsonConfigToInstanceContainerConfig,
  NodeDetails,
  ProductDetails,
  VersionDetails,
  ViewState,
} from '@app/models'
import {
  deploymentApiUrl,
  deploymentUrl,
  instanceConfigUrl,
  nodeApiUrl,
  productApiUrl,
  productUrl,
  ROUTE_PRODUCTS,
  versionApiUrl,
  versionUrl,
} from '@app/routes'
<<<<<<< HEAD
import { getCruxFromContext, withContextAuthorization } from '@app/utils'
import { jsonErrorOf } from '@app/validations/image'
import { getMergedContainerConfigFieldErrors } from '@app/validations/instance'
=======
import { withContextAuthorization } from '@app/utils'
import { jsonErrorOf } from '@app/validations/image'
import { getMergedContainerConfigFieldErrors } from '@app/validations/instance'
import { getCruxFromContext } from '@server/crux-api'
import { cruxFromContext } from '@server/crux/crux'
>>>>>>> bf630393
import { NextPageContext } from 'next'
import useTranslation from 'next-translate/useTranslation'
import { useEffect, useRef, useState } from 'react'
import toast from 'react-hot-toast'
import { ValidationError } from 'yup'

interface InstanceDetailsPageProps {
  deployment: DeploymentRoot
  instanceId: string
}

const InstanceDetailsPage = (props: InstanceDetailsPageProps) => {
  const { t } = useTranslation('images')
  const { deployment, instanceId } = props
  const { product, version } = deployment

  const onApiError = defaultApiErrorHandler(t)
  const onWsError = (error: Error) => {
    // eslint-disable-next-line
    console.error('ws', 'edit-deployment', error)
    toast(t('errors:connectionLost'))
  }

  const [deploymentState] = useDeploymentState({
    deployment,
    onApiError,
    onWsError,
  })

  const instance = deploymentState.instances.find(it => it.id === instanceId)

  const [state, actions] = useInstanceState({
    instance,
    deploymentState,
  })

  const patch = useRef<Partial<InstanceContainerConfigData>>({})
  const [filters, setFilters] = useState<ImageConfigProperty[]>([])
  const [viewState, setViewState] = useState<ViewState>('editor')
  const [fieldErrors, setFieldErrors] = useState<ValidationError[]>(() =>
    getMergedContainerConfigFieldErrors(mergeConfigs(instance.image.config, state.config)),
  )
  const [jsonError, setJsonError] = useState(jsonErrorOf(fieldErrors))
  const [topBarContent, setTopBarContent] = useState<React.ReactNode>(null)

  const throttle = useThrottling(INSTANCE_WS_REQUEST_DELAY)

  const editor = useEditorState(deploymentState.sock)
  const editorState = useItemEditorState(editor, deploymentState.sock, instance.id)

  const baseFilter: BaseImageConfigFilterType | BaseImageConfigFilterType[] =
    deployment.node.type === 'docker'
      ? ['common', 'dagent']
      : deployment.node.type === 'k8s'
      ? ['common', 'crane']
      : 'all'

  useEffect(() => {
    const reactNode = (
      <>
        {editorState.editors.map((it, index) => (
          <EditorBadge key={index} className="mr-2" editor={it} />
        ))}
      </>
    )

    setTopBarContent(reactNode)
  }, [editorState.editors])

  const onChange = (newConfig: Partial<InstanceContainerConfigData>) => {
    actions.updateConfig(newConfig)

    const newPatch = {
      ...patch.current,
      ...newConfig,
    }
    patch.current = newPatch

    const applied: InstanceContainerConfigData = {
      ...state.config,
      ...newPatch,
    }

    const merged = mergeConfigs(instance.image.config, applied)
    const errors = getMergedContainerConfigFieldErrors(merged)
    setFieldErrors(errors)
    setJsonError(jsonErrorOf(errors))

    throttle(() => {
      actions.onPatch(instance.id, patch.current)
      patch.current = {}
    })
  }

  const onResetSection = (section: ImageConfigProperty) => {
    const newConfig = actions.resetSection(section)

    const merged = mergeConfigs(instance.image.config, newConfig)
    const errors = getMergedContainerConfigFieldErrors(merged)
    setFieldErrors(errors)
    setJsonError(jsonErrorOf(errors))
  }

  const pageLink: BreadcrumbLink = {
    name: t('common:container'),
    url: ROUTE_PRODUCTS,
  }

  const sublinks: BreadcrumbLink[] = [
    {
      name: product.name,
      url: productUrl(product.id),
    },
    {
      name: version.name,
      url: versionUrl(product.id, version.id),
    },
    {
      name: t('common:deployment'),
      url: deploymentUrl(deployment.id),
    },
    {
      name: instance.image.name,
      url: instanceConfigUrl(deployment.id, instance.id),
    },
  ]

  const getViewStateButtons = () => (
    <div className="flex">
      <DyoButton
        text
        thin
        textColor="text-bright"
        underlined={viewState === 'editor'}
        onClick={() => setViewState('editor')}
        heightClassName="pb-2"
        className="mx-8"
      >
        {t('editor')}
      </DyoButton>

      <DyoButton
        text
        thin
        textColor="text-bright"
        underlined={viewState === 'json'}
        onClick={() => setViewState('json')}
        className="mx-8"
        heightClassName="pb-2"
      >
        {t('json')}
      </DyoButton>
    </div>
  )

  return (
    <Layout title={t('instancesName', state.config ?? instance.image)} topBarContent={topBarContent}>
      <PageHeading pageLink={pageLink} sublinks={sublinks}>
        <DyoButton href={deploymentUrl(deployment.id)}>{t('common:back')}</DyoButton>
      </PageHeading>

      <DyoCard className="p-4">
        <div className="flex mb-4 justify-between items-start">
          <DyoHeading element="h4" className="text-xl text-bright">
            {instance.image.name}
            {instance.image.name !== state.config?.name ? ` (${state.config?.name})` : null}
          </DyoHeading>

          {getViewStateButtons()}
        </div>
        {viewState === 'editor' && <ImageConfigFilters onChange={setFilters} initialBaseFilter={baseFilter} />}
      </DyoCard>

      {viewState === 'editor' && (
        <DyoCard className="flex flex-col mt-4 px-4 w-full">
          <CommonConfigSection
            disabled={!deploymentState.mutable}
            selectedFilters={filters}
            config={state.config}
            onChange={onChange}
            onResetSection={onResetSection}
            editorOptions={editorState}
            fieldErrors={fieldErrors}
            configType="instance"
            imageConfig={instance.image.config}
            definedSecrets={state.definedSecrets}
            publicKey={deployment.publicKey}
          />

          <CraneConfigSection
            disabled={!deploymentState.mutable}
            selectedFilters={filters}
            config={state.config}
            onChange={onChange}
            onResetSection={onResetSection}
            editorOptions={editorState}
            configType="instance"
            imageConfig={instance.image.config}
          />

          <DagentConfigSection
            disabled={!deploymentState.mutable}
            selectedFilters={filters}
            config={state.config}
            onChange={onChange}
            onResetSection={onResetSection}
            editorOptions={editorState}
            configType="instance"
            imageConfig={instance.image.config}
          />
        </DyoCard>
      )}

      {viewState === 'json' && (
        <DyoCard className="flex flex-col mt-4 p-4 w-full">
          {jsonError ? (
            <DyoMessage message={jsonError} className="text-xs italic w-full mb-2" messageType="error" />
          ) : null}

          <EditImageJson
            config={state.config}
            editorOptions={editorState}
            onPatch={(it: InstanceJsonContainerConfig) =>
              onChange(mergeJsonConfigToInstanceContainerConfig(state.config, it))
            }
            onParseError={err => setJsonError(err?.message)}
            convertConfigToJson={instanceConfigToJsonInstanceConfig}
          />
        </DyoCard>
      )}
    </Layout>
  )
}

export default InstanceDetailsPage

const getPageServerSideProps = async (context: NextPageContext) => {
  const productId = context.query.productId as string
  const versionId = context.query.versionId as string
  const deploymentId = context.query.deploymentId as string
  const instanceId = context.query.instanceId as string

<<<<<<< HEAD
  const product = await getCruxFromContext<ProductDetails>(context, productApiUrl(productId))
  const deploymentDetails = await getCruxFromContext<DeploymentDetails>(context, deploymentApiUrl(deploymentId))
  const node = await getCruxFromContext<NodeDetails>(context, nodeApiUrl(deploymentDetails.node.id))
=======
  const crux = cruxFromContext(context)
  const product = await getCruxFromContext<ProductDetails>(context, productApiUrl(productId))
  const deploymentDetails = await getCruxFromContext<DeploymentDetails>(context, deploymentApiUrl(deploymentId))
  const node = await crux.nodes.getNodeDetails(deploymentDetails.node.id)

>>>>>>> bf630393
  const version = await getCruxFromContext<VersionDetails>(context, versionApiUrl(productId, versionId))

  const deployment: DeploymentRoot = {
    ...deploymentDetails,
    product,
    version,
    node,
  }

  return {
    props: {
      deployment,
      instanceId,
    },
  }
}

export const getServerSideProps = withContextAuthorization(getPageServerSideProps)<|MERGE_RESOLUTION|>--- conflicted
+++ resolved
@@ -37,24 +37,16 @@
   deploymentApiUrl,
   deploymentUrl,
   instanceConfigUrl,
-  nodeApiUrl,
   productApiUrl,
   productUrl,
   ROUTE_PRODUCTS,
   versionApiUrl,
   versionUrl,
 } from '@app/routes'
-<<<<<<< HEAD
-import { getCruxFromContext, withContextAuthorization } from '@app/utils'
-import { jsonErrorOf } from '@app/validations/image'
-import { getMergedContainerConfigFieldErrors } from '@app/validations/instance'
-=======
 import { withContextAuthorization } from '@app/utils'
 import { jsonErrorOf } from '@app/validations/image'
 import { getMergedContainerConfigFieldErrors } from '@app/validations/instance'
 import { getCruxFromContext } from '@server/crux-api'
-import { cruxFromContext } from '@server/crux/crux'
->>>>>>> bf630393
 import { NextPageContext } from 'next'
 import useTranslation from 'next-translate/useTranslation'
 import { useEffect, useRef, useState } from 'react'
@@ -297,17 +289,10 @@
   const deploymentId = context.query.deploymentId as string
   const instanceId = context.query.instanceId as string
 
-<<<<<<< HEAD
   const product = await getCruxFromContext<ProductDetails>(context, productApiUrl(productId))
   const deploymentDetails = await getCruxFromContext<DeploymentDetails>(context, deploymentApiUrl(deploymentId))
-  const node = await getCruxFromContext<NodeDetails>(context, nodeApiUrl(deploymentDetails.node.id))
-=======
-  const crux = cruxFromContext(context)
-  const product = await getCruxFromContext<ProductDetails>(context, productApiUrl(productId))
-  const deploymentDetails = await getCruxFromContext<DeploymentDetails>(context, deploymentApiUrl(deploymentId))
-  const node = await crux.nodes.getNodeDetails(deploymentDetails.node.id)
-
->>>>>>> bf630393
+  const node = await getCruxFromContext<NodeDetails>(context, deploymentDetails.node.id)
+
   const version = await getCruxFromContext<VersionDetails>(context, versionApiUrl(productId, versionId))
 
   const deployment: DeploymentRoot = {
