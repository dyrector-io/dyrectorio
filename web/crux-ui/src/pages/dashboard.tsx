--- conflicted
+++ resolved
@@ -9,12 +9,8 @@
 import { DyoList } from '@app/elements/dyo-list'
 import { AuditLog, beautifyAuditLogEvent, Dashboard } from '@app/models'
 import { API_DASHBOARD, deploymentUrl, ROUTE_DASHBOARD } from '@app/routes'
-<<<<<<< HEAD
-import { fetcher, getCruxFromContext, utcDateToLocale, withContextAuthorization } from '@app/utils'
-=======
 import { fetcher, utcDateToLocale, withContextAuthorization } from '@app/utils'
 import { getCruxFromContext } from '@server/crux-api'
->>>>>>> bf630393
 import clsx from 'clsx'
 import { NextPageContext } from 'next'
 import useTranslation from 'next-translate/useTranslation'
