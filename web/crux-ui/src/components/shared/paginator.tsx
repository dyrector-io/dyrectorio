--- conflicted
+++ resolved
@@ -97,28 +97,13 @@
             src="/carets_left.svg"
             width={24}
             height={24}
-<<<<<<< HEAD
-            layout={'fixed'}
-=======
             layout="fixed"
->>>>>>> 1422808e
             className="h-6 m-auto"
             alt="carets left"
           />
         </DyoButton>
         <DyoButton className="w-8 text-xl" onClick={() => changePage({ type: 'previous' })} text thin>
-<<<<<<< HEAD
-          <Image
-            src="/caret_left.svg"
-            width={24}
-            height={24}
-            layout={'fixed'}
-            className="h-6 m-auto"
-            alt="caret left"
-          />
-=======
           <Image src="/caret_left.svg" width={24} height={24} layout="fixed" className="h-6 m-auto" alt="caret left" />
->>>>>>> 1422808e
         </DyoButton>
         {pagination.pageData.currentPage - 2 >= 0 && (
           <DyoButton
@@ -161,11 +146,7 @@
             src="/caret_right.svg"
             width={24}
             height={24}
-<<<<<<< HEAD
-            layout={'fixed'}
-=======
             layout="fixed"
->>>>>>> 1422808e
             className="h-6 m-auto"
             alt="caret right"
           />
@@ -175,11 +156,7 @@
             src="/carets_right.svg"
             width={24}
             height={24}
-<<<<<<< HEAD
-            layout={'fixed'}
-=======
             layout="fixed"
->>>>>>> 1422808e
             className="h-6 m-auto"
             alt="carets right"
           />
