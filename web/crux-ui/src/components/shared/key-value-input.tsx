<<<<<<< HEAD
import { DyoInput } from '@app/elements/dyo-input'
import { DyoLabel } from '@app/elements/dyo-label'
=======
import { DyoHeading } from '@app/elements/dyo-heading'
import { MessageType } from '@app/elements/dyo-input'
import useRepatch from '@app/hooks/use-repatch'
>>>>>>> 1dc41b15
import { UniqueKeyValue } from '@app/models'
import { getValidationError } from '@app/validations'
import clsx from 'clsx'
import useTranslation from 'next-translate/useTranslation'
import { useEffect } from 'react'
import { v4 as uuid } from 'uuid'
import BaseSchema from 'yup/lib/schema'
import MultiInput from '../editor/multi-input'
import { EditorStateOptions } from '../editor/use-editor-state'

const EMPTY_KEY_VALUE_PAIR = {
  id: uuid(),
  key: '',
  value: '',
} as UniqueKeyValue

type KeyValueElement = UniqueKeyValue & {
  message?: string
  messageType: MessageType
}

const isCompletelyEmpty = (it: UniqueKeyValue) => it.key.trim().length < 1 && it.value.trim().length < 1

const generateEmptyLine = () => ({
  ...EMPTY_KEY_VALUE_PAIR,
  id: uuid(),
})

const setItems = (items: UniqueKeyValue[]) => (): UniqueKeyValue[] => items

const mergeItems =
  (updatedItems: UniqueKeyValue[]) =>
  (state: UniqueKeyValue[]): UniqueKeyValue[] => {
    const lastLine = state.length > 0 ? state[state.length - 1] : null
    const emptyLine = !!lastLine && isCompletelyEmpty(lastLine) ? lastLine : generateEmptyLine()

    const result = [
      ...state.filter(old => !isCompletelyEmpty(old) && updatedItems.filter(it => old.id === it.id).length > 0),
    ]

    updatedItems.forEach(newItem => {
      const index = result.findIndex(it => it.id === newItem.id)

      if (index < 0) {
        result.push(newItem)
      } else {
        result[index] = newItem
      }
    })

    result.push(emptyLine)

    return result
  }

interface KeyValueInputProps {
  disabled?: boolean
  valueDisabled?: boolean
  className?: string
  label?: string
  labelClassName?: string
  items: UniqueKeyValue[]
<<<<<<< HEAD
  keyPlaceholder?: string
  valuePlaceholder?: string
  onChange: (items: UniqueKeyValue[]) => void
  type?: 'string' | 'number'
}

const KeyValueInput = (props: KeyValueInputProps) => {
  const {
    label,
    labelClassName,
    disabled,
    className,
    items,
    valueDisabled,
    onChange: propOnChange,
    keyPlaceholder,
    valuePlaceholder,
    type,
  } = props
=======
  editorOptions: EditorStateOptions
  onChange: (items: UniqueKeyValue[]) => void
  hint?: { hintValidation: BaseSchema; hintText: string }
}

const KeyValueInput = (props: KeyValueInputProps) => {
  const { heading, disabled, className, items, valueDisabled, hint, editorOptions, onChange: propsOnChange } = props
>>>>>>> 1dc41b15

  const { t } = useTranslation('common')

  const [state, dispatch] = useRepatch(items)

  const stateToElements = (keyValues: UniqueKeyValue[]) => {
    const result = []

    keyValues.forEach(item => {
      const keyUniqueErr = result.find(it => it.key === item.key) ? t('keyMustUnique') : null
      const hintErr = !keyUniqueErr && hint ? getValidationError(hint.hintValidation, item.key) : null
      result.push({
        ...item,
        message: keyUniqueErr ?? (hintErr ? hint.hintText : null),
        messageType: (keyUniqueErr ? 'error' : 'info') as MessageType,
      })
    })

    return result as KeyValueElement[]
  }

  useEffect(() => dispatch(mergeItems(items)), [items, dispatch])

  const onChange = (index: number, key: string, value: string) => {
    const newItems = [...state]

    const item = {
      id: state[index].id,
      key,
      value,
    }

    newItems[index] = item

    const updatedItems = newItems.filter(it => !isCompletelyEmpty(it))

    propsOnChange(updatedItems)
    dispatch(setItems(newItems))
  }

  const elements = stateToElements(state)

  const renderItem = (entry: KeyValueElement, index: number) => {
    const { key, value, message, messageType } = entry

    const keyId = `${entry.id}-key`
    const valueId = `${entry.id}-value`

    return (
      <div key={entry.id} className="flex flex-row flex-grow p-1">
<<<<<<< HEAD
        <div className="w-5/12 ml-2">
          <DyoInput
            key={`${entry.id}-key`}
=======
        <div className="w-5/12">
          <MultiInput
            key={keyId}
            id={keyId}
>>>>>>> 1dc41b15
            disabled={disabled}
            editorOptions={editorOptions}
            className="w-full mr-2"
            grow
            placeholder={keyPlaceholder ?? t('key')}
            value={key}
            message={message}
<<<<<<< HEAD
            onChange={e => onChange(index, e.target.value, value)}
            type={type ?? 'string'}
=======
            messageType={messageType}
            onPatch={it => onChange(index, it, value)}
>>>>>>> 1dc41b15
          />
        </div>

        <div className="w-7/12 ml-2">
          <MultiInput
            key={valueId}
            id={valueId}
            disabled={disabled || valueDisabled}
            editorOptions={editorOptions}
            className="w-full"
            grow
            placeholder={valuePlaceholder ?? t('value')}
            value={value}
<<<<<<< HEAD
            onChange={e => onChange(index, key, e.target.value)}
            type={type ?? 'string'}
=======
            onPatch={it => onChange(index, key, it)}
>>>>>>> 1dc41b15
          />
        </div>
      </div>
    )
  }

  return (
    <div className={clsx(className, 'flex flex-col max-h-128 overflow-y-auto')}>
      {!label ? null : (
        <DyoLabel className={clsx(labelClassName ?? 'text-bright mb-2 whitespace-nowrap')}>{label}</DyoLabel>
      )}

      {elements.map((it, index) => renderItem(it, index))}
    </div>
  )
}

export default KeyValueInput<|MERGE_RESOLUTION|>--- conflicted
+++ resolved
@@ -1,18 +1,14 @@
-<<<<<<< HEAD
-import { DyoInput } from '@app/elements/dyo-input'
+import { MessageType } from '@app/elements/dyo-input'
 import { DyoLabel } from '@app/elements/dyo-label'
-=======
-import { DyoHeading } from '@app/elements/dyo-heading'
-import { MessageType } from '@app/elements/dyo-input'
 import useRepatch from '@app/hooks/use-repatch'
->>>>>>> 1dc41b15
+
 import { UniqueKeyValue } from '@app/models'
 import { getValidationError } from '@app/validations'
 import clsx from 'clsx'
 import useTranslation from 'next-translate/useTranslation'
-import { useEffect } from 'react'
+import { HTMLInputTypeAttribute, useEffect } from 'react'
 import { v4 as uuid } from 'uuid'
-import BaseSchema from 'yup/lib/schema'
+import yup from 'yup'
 import MultiInput from '../editor/multi-input'
 import { EditorStateOptions } from '../editor/use-editor-state'
 
@@ -68,11 +64,12 @@
   label?: string
   labelClassName?: string
   items: UniqueKeyValue[]
-<<<<<<< HEAD
   keyPlaceholder?: string
   valuePlaceholder?: string
   onChange: (items: UniqueKeyValue[]) => void
-  type?: 'string' | 'number'
+  type?: HTMLInputTypeAttribute | undefined
+  editorOptions: EditorStateOptions
+  hint?: { hintValidation: yup.BaseSchema; hintText: string }
 }
 
 const KeyValueInput = (props: KeyValueInputProps) => {
@@ -83,20 +80,13 @@
     className,
     items,
     valueDisabled,
-    onChange: propOnChange,
+    hint,
+    editorOptions,
+    onChange: propsOnChange,
     keyPlaceholder,
     valuePlaceholder,
     type,
   } = props
-=======
-  editorOptions: EditorStateOptions
-  onChange: (items: UniqueKeyValue[]) => void
-  hint?: { hintValidation: BaseSchema; hintText: string }
-}
-
-const KeyValueInput = (props: KeyValueInputProps) => {
-  const { heading, disabled, className, items, valueDisabled, hint, editorOptions, onChange: propsOnChange } = props
->>>>>>> 1dc41b15
 
   const { t } = useTranslation('common')
 
@@ -147,16 +137,10 @@
 
     return (
       <div key={entry.id} className="flex flex-row flex-grow p-1">
-<<<<<<< HEAD
         <div className="w-5/12 ml-2">
-          <DyoInput
-            key={`${entry.id}-key`}
-=======
-        <div className="w-5/12">
           <MultiInput
             key={keyId}
             id={keyId}
->>>>>>> 1dc41b15
             disabled={disabled}
             editorOptions={editorOptions}
             className="w-full mr-2"
@@ -164,13 +148,9 @@
             placeholder={keyPlaceholder ?? t('key')}
             value={key}
             message={message}
-<<<<<<< HEAD
-            onChange={e => onChange(index, e.target.value, value)}
-            type={type ?? 'string'}
-=======
+            type={type}
             messageType={messageType}
             onPatch={it => onChange(index, it, value)}
->>>>>>> 1dc41b15
           />
         </div>
 
@@ -184,12 +164,8 @@
             grow
             placeholder={valuePlaceholder ?? t('value')}
             value={value}
-<<<<<<< HEAD
-            onChange={e => onChange(index, key, e.target.value)}
-            type={type ?? 'string'}
-=======
+            type={type}
             onPatch={it => onChange(index, key, it)}
->>>>>>> 1dc41b15
           />
         </div>
       </div>
