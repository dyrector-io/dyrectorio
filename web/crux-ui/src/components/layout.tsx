import { UserMeta } from '@app/models'
import { API_USERS_ME, ROUTE_LOGIN } from '@app/routes'
import { configuredFetcher } from '@app/utils'
import clsx from 'clsx'
import useTranslation from 'next-translate/useTranslation'
import { useRouter } from 'next/dist/client/router'
import Head from 'next/head'
<<<<<<< HEAD
import React, { useEffect } from 'react'
=======
import React, { useContext, useEffect } from 'react'
>>>>>>> 2059ab01
import useSWR from 'swr'
import Footer from './main/footer'
import { Sidebar } from './main/sidebar'
import Topbar from './main/top-bar'
import { WebSocketContext } from '@app/providers/websocket'

const sidebarWidth = 'w-[17rem]'
const mainWidth = 'w-[calc(100vw-17rem)]' // ViewWidth - sidebar

interface PageHeadProps {
  title: string
}

const PageHead = (props: PageHeadProps) => {
  const { title } = props

  const { t } = useTranslation('head')

  return (
    <Head>
      <title>{t('title', { page: title })}</title>
    </Head>
  )
}

export interface LayoutProps {
  title: string
  // TODO(@m8vago): check after eslint update if this is still necessary
  // eslint-disable-next-line react/no-unused-prop-types
  topBarContent?: React.ReactNode
  children: React.ReactNode
}

export const Layout = (props: LayoutProps) => {
  const { title, children, topBarContent } = props

  const webSocketContext = useContext(WebSocketContext)
  const { data: meta, error } = useSWR<UserMeta>(
    API_USERS_ME,
    configuredFetcher({
      method: 'POST',
    }),
  )

  useEffect(() => {
    if (meta) {
      webSocketContext.client?.reset()
    }
  }, [meta, webSocketContext.client])

  const router = useRouter()

  useEffect(() => {
    if (error) {
      // eslint-disable-next-line @typescript-eslint/no-floating-promises
      router.replace(ROUTE_LOGIN)
    }
  }, [error, router])

  return (
    <>
      <PageHead title={title} />

      <main className="flex flex-row h-full bg-dark w-full">
        <Sidebar className={clsx('flex flex-col bg-medium h-screen sticky top-0', sidebarWidth)} />

        <div className={clsx('flex flex-col px-7 pt-4', mainWidth)}>
          <Topbar className="flex flex-row mb-4" meta={meta}>
            {topBarContent}
          </Topbar>

          <div className="flex flex-col h-full">{children}</div>

          <Footer className="mt-auto" />
        </div>
      </main>
    </>
  )
}

export const SingleFormLayout = (props: LayoutProps) => {
  const { title, children } = props

  return (
    <>
      <PageHead title={title} />

      <main className="flex flex-col w-screen h-screen bg-dark">
        <div className="flex flex-col h-full justify-center items-center">{children}</div>

        <Footer className="mx-7" />
      </main>
    </>
  )
}<|MERGE_RESOLUTION|>--- conflicted
+++ resolved
@@ -1,20 +1,16 @@
 import { UserMeta } from '@app/models'
+import { WebSocketContext } from '@app/providers/websocket'
 import { API_USERS_ME, ROUTE_LOGIN } from '@app/routes'
 import { configuredFetcher } from '@app/utils'
 import clsx from 'clsx'
 import useTranslation from 'next-translate/useTranslation'
 import { useRouter } from 'next/dist/client/router'
 import Head from 'next/head'
-<<<<<<< HEAD
-import React, { useEffect } from 'react'
-=======
 import React, { useContext, useEffect } from 'react'
->>>>>>> 2059ab01
 import useSWR from 'swr'
 import Footer from './main/footer'
 import { Sidebar } from './main/sidebar'
 import Topbar from './main/top-bar'
-import { WebSocketContext } from '@app/providers/websocket'
 
 const sidebarWidth = 'w-[17rem]'
 const mainWidth = 'w-[calc(100vw-17rem)]' // ViewWidth - sidebar
