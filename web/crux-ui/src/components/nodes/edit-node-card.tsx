import DyoButton from '@app/elements/dyo-button'
import { DyoCard } from '@app/elements/dyo-card'
import DyoForm from '@app/elements/dyo-form'
import { DyoHeading } from '@app/elements/dyo-heading'
import DyoIconPicker from '@app/elements/dyo-icon-picker'
import { DyoInput } from '@app/elements/dyo-input'
import { DyoLabel } from '@app/elements/dyo-label'
import DyoMessage from '@app/elements/dyo-message'
import DyoTextArea from '@app/elements/dyo-text-area'
import { defaultApiErrorHandler } from '@app/errors'
import useDyoFormik from '@app/hooks/use-dyo-formik'
import useTeamRoutes from '@app/hooks/use-team-routes'
import { CreateNode, NodeDetails, UpdateNode } from '@app/models'
import { sendForm } from '@app/utils'
import { nodeSchema } from '@app/validations'
import clsx from 'clsx'
import useTranslation from 'next-translate/useTranslation'
<<<<<<< HEAD
import { MutableRefObject, useEffect } from 'react'
import toast from 'react-hot-toast'
import DyoNodeSetup from './dyo-node-setup'
import NodeConnectionCard from './node-connection-card'
import useNodeState from './use-node-state'
=======
import { MutableRefObject } from 'react'
>>>>>>> e129d59f

type EditNodeCardProps = {
  className?: string
  node: NodeDetails
  onNodeEdited: (node: NodeDetails, shouldClose?: boolean) => void
  submitRef?: MutableRefObject<() => Promise<any>>
}

const EditNodeCard = (props: EditNodeCardProps) => {
  const { className, node, onNodeEdited, submitRef } = props

  const { t } = useTranslation('nodes')
  const routes = useTeamRoutes()

  const handleApiError = defaultApiErrorHandler(t)

  const editing = !!node.id

  const formik = useDyoFormik(
    {
      initialValues: node,
      validationSchema: nodeSchema,
      onSubmit: async (values, { setSubmitting, setFieldError }) => {
        setSubmitting(true)

        const body: CreateNode | UpdateNode = {
          ...values,
        }

<<<<<<< HEAD
        const res = await (!editing
          ? sendForm('POST', routes.node.api.list(), body as CreateNode)
          : sendForm('PUT', routes.node.api.details(node.id), body as UpdateNode))

        if (res.ok) {
          let result: NodeDetails
          if (res.status !== 204) {
            const json = await res.json()
            result = {
              ...json,
              status: node.status,
            } as NodeDetails
          } else {
            result = {
              ...values,
              id: node.id,
              status: node.status,
              type: node.type,
            } as NodeDetails
          }

          setNode(result)
          setSubmitting(false)
          onNodeEdited(result, editing)
        } else {
          setSubmitting(false)
          handleApiError(res, setFieldError)
        }
      },
=======
        setSubmitting(false)
        onNodeEdited(result, editing)
      } else {
        setSubmitting(false)
        handleApiError(res, setFieldError)
      }
>>>>>>> e129d59f
    },
    submitRef,
  )

  const inputClassName = 'my-2 w-full'

  return (
    <DyoCard className={className}>
      <DyoHeading element="h4" className="text-lg text-bright">
        {editing ? t('common:editName', { name: node.name }) : t('new')}
      </DyoHeading>

      <DyoLabel textColor="text-bright-muted">{t('tips')}</DyoLabel>

      {formik.values.inUse && (
        <DyoMessage className="text-xs italic" message={t('nodeAlreadyInUse')} messageType="info" />
      )}

      <DyoForm className="flex flex-col" onSubmit={formik.handleSubmit} onReset={formik.handleReset}>
        <DyoInput
          name="name"
          label={t('common:name')}
          onChange={formik.handleChange}
          value={formik.values.name}
          required
          grow
          message={formik.errors.name}
        />

        <div className={inputClassName}>
          <DyoLabel>{t('common:icon')}</DyoLabel>

          <DyoIconPicker name="icon" value={formik.values.icon} setFieldValue={formik.setFieldValue} />
        </div>

        <DyoTextArea
          className={clsx(inputClassName, 'h-48')}
          name="description"
          label={t('common:description')}
          onChange={formik.handleChange}
          value={formik.values.description}
          grow
        />

        <DyoButton className="hidden" type="submit" />
      </DyoForm>
    </DyoCard>
  )
}

export default EditNodeCard<|MERGE_RESOLUTION|>--- conflicted
+++ resolved
@@ -15,15 +15,7 @@
 import { nodeSchema } from '@app/validations'
 import clsx from 'clsx'
 import useTranslation from 'next-translate/useTranslation'
-<<<<<<< HEAD
-import { MutableRefObject, useEffect } from 'react'
-import toast from 'react-hot-toast'
-import DyoNodeSetup from './dyo-node-setup'
-import NodeConnectionCard from './node-connection-card'
-import useNodeState from './use-node-state'
-=======
 import { MutableRefObject } from 'react'
->>>>>>> e129d59f
 
 type EditNodeCardProps = {
   className?: string
@@ -53,7 +45,6 @@
           ...values,
         }
 
-<<<<<<< HEAD
         const res = await (!editing
           ? sendForm('POST', routes.node.api.list(), body as CreateNode)
           : sendForm('PUT', routes.node.api.details(node.id), body as UpdateNode))
@@ -75,7 +66,6 @@
             } as NodeDetails
           }
 
-          setNode(result)
           setSubmitting(false)
           onNodeEdited(result, editing)
         } else {
@@ -83,14 +73,6 @@
           handleApiError(res, setFieldError)
         }
       },
-=======
-        setSubmitting(false)
-        onNodeEdited(result, editing)
-      } else {
-        setSubmitting(false)
-        handleApiError(res, setFieldError)
-      }
->>>>>>> e129d59f
     },
     submitRef,
   )
