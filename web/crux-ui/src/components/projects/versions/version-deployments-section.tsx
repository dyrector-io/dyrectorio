import NodeStatusIndicator from '@app/components/nodes/node-status-indicator'
import Filters from '@app/components/shared/filters'
import { DyoCard } from '@app/elements/dyo-card'
import DyoFilterChips from '@app/elements/dyo-filter-chips'
import { DyoHeading } from '@app/elements/dyo-heading'
import DyoIcon from '@app/elements/dyo-icon'
import { DyoList } from '@app/elements/dyo-list'
import DyoModal, { DyoConfirmationModal } from '@app/elements/dyo-modal'
import { defaultApiErrorHandler } from '@app/errors'
import useConfirmation from '@app/hooks/use-confirmation'
import { EnumFilter, enumFilterFor, TextFilter, textFilterFor, useFilters } from '@app/hooks/use-filters'
import useWebSocket from '@app/hooks/use-websocket'
import {
  DeploymentByVersion,
  deploymentIsCopiable,
  deploymentIsDeletable,
  deploymentIsDeployable,
  DeploymentStatus,
  DEPLOYMENT_STATUS_VALUES,
  NodeEventMessage,
  NodeStatus,
  StartDeployment,
  VersionDetails,
  WS_TYPE_NODE_EVENT,
} from '@app/models'
<<<<<<< HEAD
import { deploymentApiUrl, deploymentDeployUrl, deploymentStartApiUrl, deploymentUrl, WS_NODES } from '@app/routes'
import { utcDateToLocale } from '@app/utils'
=======
import { deploymentDeployUrl, deploymentStartApiUrl, deploymentUrl, WS_NODES } from '@app/routes'
import { sendForm, utcDateToLocale } from '@app/utils'
>>>>>>> d551cc7a
import clsx from 'clsx'
import useTranslation from 'next-translate/useTranslation'
import { NextRouter, useRouter } from 'next/dist/client/router'
import Image from 'next/image'
import Link from 'next/link'
import { useEffect, useState } from 'react'
import DeploymentStatusTag from './deployments/deployment-status-tag'
import { VersionActions } from './use-version-state'

export const startDeployment = async (
  router: NextRouter,
  onApiError: (response: Response) => void,
  deploymentId: string,
  deployInstances?: string[],
) => {
  const res = await sendForm(
    'POST',
    deploymentStartApiUrl(deploymentId),
    deployInstances
      ? ({
          instances: deployInstances,
        } as StartDeployment)
      : null,
  )

  if (!res.ok) {
    onApiError(res)
    return null
  }

  await router.push(deploymentDeployUrl(deploymentId))

  return null
}

interface VersionDeploymentsSectionProps {
  version: VersionDetails
  actions: VersionActions
}

type DeploymentFilter = TextFilter & EnumFilter<DeploymentStatus>

const VersionDeploymentsSection = (props: VersionDeploymentsSectionProps) => {
  const { version, actions } = props

  const { t } = useTranslation('versions')

  const router = useRouter()

  const handleApiError = defaultApiErrorHandler(t)

  const [showInfo, setShowInfo] = useState<DeploymentByVersion>(null)
  const [confirmModalConfig, confirm] = useConfirmation()

  const onDeploy = async (deployment: DeploymentByVersion) => {
    const confirmed = await confirm(null, {
      title: t('common:areYouSure'),
      description: t('deployments:areYouSureDeployNodePrefix', {
        node: deployment.node.name,
        prefix: deployment.prefix,
      }),
      confirmText: t('common:deploy'),
    })

    if (!confirmed) {
      return
    }

    await startDeployment(router, handleApiError, deployment.id)
  }

  const onDeleteDeployment = async (deployment: DeploymentByVersion) => {
    const confirmed = await confirm(null, {
      title: t('common:areYouSure'),
      description:
        deployment.status === 'successful'
          ? t('deployments:proceedYouDeletePrefix', {
              node: deployment.node.name,
              prefix: deployment.prefix,
            })
          : null,
      confirmText: t('common:delete'),
      confirmColor: 'bg-error-red',
    })

    if (!confirmed) {
      return
    }

    const res = await fetch(deploymentApiUrl(deployment.id), { method: 'DELETE' })
    if (!res.ok) {
      handleApiError(res)
      return
    }

    actions.onDeploymentDeleted(deployment.id)
  }

  const filters = useFilters<DeploymentByVersion, DeploymentFilter>({
    filters: [
      textFilterFor<DeploymentByVersion>(it => [it.node.name, it.prefix, it.updatedAt]),
      enumFilterFor<DeploymentByVersion, DeploymentStatus>(it => [it.status]),
    ],
    initialData: version.deployments,
  })

  useEffect(() => filters.setItems(version.deployments), [filters, version.deployments])

  const [nodeStatuses, setNodeStatuses] = useState<Record<string, NodeStatus>>({})

  const nodeSock = useWebSocket(WS_NODES)

  nodeSock.on(WS_TYPE_NODE_EVENT, (message: NodeEventMessage) => {
    const statuses = {
      ...nodeStatuses,
    }

    statuses[message.id] = message.status

    setNodeStatuses(statuses)
  })

  const headers = [
    ...['common:node', 'common:prefix', 'common:status', 'common:date', 'common:actions'].map(it => t(it)),
  ]
  const defaultHeaderClass = 'h-11 uppercase text-bright text-sm bg-medium-eased px-2 py-3 font-semibold'
  const headerClasses = [
    clsx('rounded-tl-lg pl-6', defaultHeaderClass),
    defaultHeaderClass,
    clsx('text-center', defaultHeaderClass),
    defaultHeaderClass,
    clsx('rounded-tr-lg pr-6 text-center', defaultHeaderClass),
  ]

  const defaultItemClass = 'h-11 min-h-min text-light-eased p-2 w-fit'
  const itemClasses = [
    clsx('pl-6', defaultItemClass),
    ...Array.from({ length: 1 }).map(() => defaultItemClass),
    clsx('text-center', defaultItemClass),
    ...Array.from({ length: headerClasses.length - 4 }).map(() => defaultItemClass),
    clsx('pr-6 text-center', defaultItemClass),
  ]

  const itemTemplate = (item: DeploymentByVersion) => {
    const deployable = deploymentIsDeployable(item.status, version.type)

    /* eslint-disable react/jsx-key */
    return [
      <Link className="flex place-items-center cursor-pointer" href={deploymentUrl(item.id)} passHref>
        <NodeStatusIndicator className="mr-2" status={item.node.status} />
        {item.node.name}
      </Link>,
      item.prefix,
      <DeploymentStatusTag className="w-fit m-auto" status={item.status} />,
      <>{utcDateToLocale(item.updatedAt)}</>,
      <div className="flex justify-center">
        <Link className="mr-2 inline-block cursor-pointer" href={deploymentUrl(item.id)} passHref>
          <DyoIcon src="/eye.svg" alt={t('common:deploy')} size="md" />
        </Link>
        {deployable && (
          <div
            className={clsx(
              'mr-2 inline-block',
              item.node.status === 'connected' ? 'cursor-pointer' : 'cursor-not-allowed opacity-30',
            )}
          >
            <Image
              src="/deploy.svg"
              alt={t('common:deploy')}
              className={item.node.status === 'connected' ? 'cursor-pointer' : 'cursor-not-allowed opacity-30'}
              width={24}
              height={24}
              onClick={() => item.node.status === 'connected' && onDeploy(item)}
            />
          </div>
        )}

        <div className="mr-2 inline-block">
          <Image
            src="/note.svg"
            alt={t('common:note')}
            width={24}
            height={24}
            className={!!item.note && item.note.length > 0 ? 'cursor-pointer' : 'cursor-not-allowed opacity-30'}
            onClick={() => !!item.note && item.note.length > 0 && setShowInfo(item)}
          />
        </div>

        {deploymentIsCopiable(item.status) ? (
          <Image
            src="/copy.svg"
            alt={t('common:copy')}
            width={24}
            height={24}
            className={deploymentIsCopiable(item.status) ? 'cursor-pointer' : 'cursor-not-allowed opacity-30'}
            onClick={() => actions.copyDeployment(item.id)}
          />
        ) : null}

        {deploymentIsDeletable(item.status) ? (
          <DyoIcon
            className="aspect-square cursor-pointer"
            src="/trash-can.svg"
            alt={t('common:delete')}
            size="md"
            onClick={() => onDeleteDeployment(item)}
          />
        ) : null}
      </div>,
    ]
    /* eslint-enable react/jsx-key */
  }

  return (
    <>
      {filters.items.length ? (
        <>
          <Filters setTextFilter={it => filters.setFilter({ text: it })}>
            <DyoFilterChips
              className="pl-6"
              selection={filters.filter?.enum}
              choices={DEPLOYMENT_STATUS_VALUES}
              converter={it => t(`common:deploymentStatuses.${it}`)}
              onSelectionChange={type => {
                filters.setFilter({
                  enum: type,
                })
              }}
            />
          </Filters>

          <DyoCard className="mt-4">
            <DyoList
              headerClassName={headerClasses}
              headers={headers}
              itemClassName={itemClasses}
              noSeparator
              data={filters.filtered}
              itemBuilder={itemTemplate}
            />
          </DyoCard>
        </>
      ) : (
        <DyoHeading element="h3" className="text-md text-center text-light-eased pt-32">
          {t('noDeployments')}
        </DyoHeading>
      )}
      {!showInfo ? null : (
        <DyoModal
          className="w-1/2 h-1/2"
          titleClassName="pl-4 font-medium text-xl text-bright mb-3"
          title={t('common:note')}
          open={!!showInfo}
          onClose={() => setShowInfo(null)}
        >
          <p className="text-bright mt-8 break-all overflow-y-auto">{showInfo.note}</p>
        </DyoModal>
      )}

      <DyoConfirmationModal config={confirmModalConfig} />
    </>
  )
}

export default VersionDeploymentsSection<|MERGE_RESOLUTION|>--- conflicted
+++ resolved
@@ -23,13 +23,8 @@
   VersionDetails,
   WS_TYPE_NODE_EVENT,
 } from '@app/models'
-<<<<<<< HEAD
 import { deploymentApiUrl, deploymentDeployUrl, deploymentStartApiUrl, deploymentUrl, WS_NODES } from '@app/routes'
-import { utcDateToLocale } from '@app/utils'
-=======
-import { deploymentDeployUrl, deploymentStartApiUrl, deploymentUrl, WS_NODES } from '@app/routes'
 import { sendForm, utcDateToLocale } from '@app/utils'
->>>>>>> d551cc7a
 import clsx from 'clsx'
 import useTranslation from 'next-translate/useTranslation'
 import { NextRouter, useRouter } from 'next/dist/client/router'
