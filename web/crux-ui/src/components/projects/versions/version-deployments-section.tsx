import NodeStatusIndicator from '@app/components/nodes/node-status-indicator'
import Filters from '@app/components/shared/filters'
import { DyoCard } from '@app/elements/dyo-card'
import DyoFilterChips from '@app/elements/dyo-filter-chips'
import { DyoHeading } from '@app/elements/dyo-heading'
import DyoIcon from '@app/elements/dyo-icon'
import { DyoList } from '@app/elements/dyo-list'
import DyoModal, { DyoConfirmationModal } from '@app/elements/dyo-modal'
import { defaultApiErrorHandler } from '@app/errors'
import useConfirmation from '@app/hooks/use-confirmation'
import { EnumFilter, enumFilterFor, TextFilter, textFilterFor, useFilters } from '@app/hooks/use-filters'
import { dateSort, SortFunctions, sortHeaderBuilder, stringSort, useSorting } from '@app/hooks/use-sorting'
import useWebSocket from '@app/hooks/use-websocket'
import {
  DeploymentByVersion,
  deploymentIsCopiable,
  deploymentIsDeletable,
  deploymentIsDeployable,
  DeploymentStartRequest,
  DeploymentStatus,
  DEPLOYMENT_STATUS_VALUES,
  NodeEventMessage,
  NodeStatus,
  StartDeployment,
  VersionDetails,
  WS_TYPE_NODE_EVENT,
} from '@app/models'
import { deploymentApiUrl, deploymentDeployUrl, deploymentStartApiUrl, deploymentUrl, WS_NODES } from '@app/routes'
import { sendForm, utcDateToLocale } from '@app/utils'
import clsx from 'clsx'
import useTranslation from 'next-translate/useTranslation'
import { NextRouter, useRouter } from 'next/dist/client/router'
import Image from 'next/image'
import Link from 'next/link'
import { useEffect, useState } from 'react'
import DeploymentStatusTag from './deployments/deployment-status-tag'
import { VersionActions } from './use-version-state'

export const startDeployment = async (
  router: NextRouter,
  onApiError: (response: Response) => void,
  deploymentId: string,
  deployInstances?: string[],
) => {
  const res = await sendForm(
    'POST',
    deploymentStartApiUrl(deploymentId),
    deployInstances
      ? ({
          instances: deployInstances,
        } as StartDeployment)
      : null,
  )

  if (!res.ok) {
    onApiError(res)
    return null
  }

  await router.push(deploymentDeployUrl(deploymentId))

  return null
}

interface VersionDeploymentsSectionProps {
  version: VersionDetails
  actions: VersionActions
}

type DeploymentFilter = TextFilter & EnumFilter<DeploymentStatus>

type DeploymentSorting = 'prefix' | 'updatedAt' | 'status'
const sortHeaders: DeploymentSorting[] = [null, 'prefix', 'status', 'updatedAt', null]

const statusSort = (field: string, a: DeploymentByVersion, b: DeploymentByVersion) =>
  DEPLOYMENT_STATUS_VALUES.indexOf(a.status) - DEPLOYMENT_STATUS_VALUES.indexOf(b.status)

const VersionDeploymentsSection = (props: VersionDeploymentsSectionProps) => {
  const { version, actions } = props

  const { t } = useTranslation('versions')

  const router = useRouter()

  const handleApiError = defaultApiErrorHandler(t)

  const [showInfo, setShowInfo] = useState<DeploymentByVersion>(null)
  const [confirmModalConfig, confirm] = useConfirmation()

  const onDeploy = async (deployment: DeploymentByVersion) => {
    const confirmed = await confirm(null, {
      title: t('common:areYouSure'),
      description: t('deployments:areYouSureDeployNodePrefix', {
        node: deployment.node.name,
        prefix: deployment.prefix,
      }),
      confirmText: t('common:deploy'),
    })

    if (!confirmed) {
      return
    }

    await startDeployment(router, handleApiError, deployment.id)
  }

  const onDeleteDeployment = async (deployment: DeploymentByVersion) => {
    const confirmed = await confirm(null, {
      title: t('common:areYouSure'),
      description:
        deployment.status === 'successful'
          ? t('deployments:proceedYouDeletePrefix', {
              node: deployment.node.name,
              prefix: deployment.prefix,
            })
          : null,
      confirmText: t('common:delete'),
      confirmColor: 'bg-error-red',
    })

    if (!confirmed) {
      return
    }

    const res = await fetch(deploymentApiUrl(deployment.id), { method: 'DELETE' })
    if (!res.ok) {
      handleApiError(res)
      return
    }

    actions.onDeploymentDeleted(deployment.id)
  }

  const filters = useFilters<DeploymentByVersion, DeploymentFilter>({
    filters: [
      textFilterFor<DeploymentByVersion>(it => [it.node.name, it.prefix, it.updatedAt]),
      enumFilterFor<DeploymentByVersion, DeploymentStatus>(it => [it.status]),
    ],
    initialData: version.deployments,
  })

<<<<<<< HEAD
  const sortFunctions: SortFunctions<DeploymentByVersion> = {
    prefix: stringSort,
    status: statusSort,
    updatedAt: dateSort,
  }
  const sorting = useSorting<DeploymentByVersion, DeploymentSorting>(filters.filtered, {
    sortFunctions,
  })
=======
  useEffect(() => filters.setItems(version.deployments), [filters, version.deployments])
>>>>>>> adceabff

  const [nodeStatuses, setNodeStatuses] = useState<Record<string, NodeStatus>>({})

  const nodeSock = useWebSocket(WS_NODES)

  nodeSock.on(WS_TYPE_NODE_EVENT, (message: NodeEventMessage) => {
    const statuses = {
      ...nodeStatuses,
    }

    statuses[message.id] = message.status

    setNodeStatuses(statuses)
  })

  const headers = [
    ...['common:node', 'common:prefix', 'common:status', 'common:date', 'common:actions'].map(it => t(it)),
  ]
  const defaultHeaderClass = 'h-11 uppercase text-bright text-sm bg-medium-eased px-2 py-3 font-semibold'
  const headerClasses = [
    clsx('rounded-tl-lg pl-6', defaultHeaderClass),
    defaultHeaderClass,
    clsx('text-center', defaultHeaderClass),
    defaultHeaderClass,
    clsx('rounded-tr-lg pr-6 text-center', defaultHeaderClass),
  ]

  const defaultItemClass = 'h-11 min-h-min text-light-eased p-2 w-fit'
  const itemClasses = [
    clsx('pl-6', defaultItemClass),
    ...Array.from({ length: 1 }).map(() => defaultItemClass),
    clsx('text-center', defaultItemClass),
    ...Array.from({ length: headerClasses.length - 4 }).map(() => defaultItemClass),
    clsx('pr-6 text-center', defaultItemClass),
  ]

  const itemTemplate = (item: DeploymentByVersion) => {
    const deployable = deploymentIsDeployable(item.status, version.type)

    /* eslint-disable react/jsx-key */
    return [
      <Link className="flex place-items-center cursor-pointer" href={deploymentUrl(item.id)} passHref>
        <NodeStatusIndicator className="mr-2" status={item.node.status} />
        {item.node.name}
      </Link>,
      item.prefix,
      <DeploymentStatusTag className="w-fit m-auto" status={item.status} />,
      <>{utcDateToLocale(item.updatedAt)}</>,
      <div className="flex justify-center">
        <Link className="mr-2 inline-block cursor-pointer" href={deploymentUrl(item.id)} passHref>
          <DyoIcon src="/eye.svg" alt={t('common:deploy')} size="md" />
        </Link>
        {deployable && (
          <div
            className={clsx(
              'mr-2 inline-block',
              item.node.status === 'connected' ? 'cursor-pointer' : 'cursor-not-allowed opacity-30',
            )}
          >
            <Image
              src="/deploy.svg"
              alt={t('common:deploy')}
              className={item.node.status === 'connected' ? 'cursor-pointer' : 'cursor-not-allowed opacity-30'}
              width={24}
              height={24}
              onClick={() => item.node.status === 'connected' && onDeploy(item)}
            />
          </div>
        )}

        <div className="mr-2 inline-block">
          <Image
            src="/note.svg"
            alt={t('common:note')}
            width={24}
            height={24}
            className={!!item.note && item.note.length > 0 ? 'cursor-pointer' : 'cursor-not-allowed opacity-30'}
            onClick={() => !!item.note && item.note.length > 0 && setShowInfo(item)}
          />
        </div>

        {deploymentIsCopiable(item.status) ? (
          <Image
            src="/copy.svg"
            alt={t('common:copy')}
            width={24}
            height={24}
            className={deploymentIsCopiable(item.status) ? 'cursor-pointer' : 'cursor-not-allowed opacity-30'}
            onClick={() => actions.copyDeployment(item.id)}
          />
        ) : null}

        {deploymentIsDeletable(item.status) ? (
          <DyoIcon
            className="aspect-square cursor-pointer"
            src="/trash-can.svg"
            alt={t('common:delete')}
            size="md"
            onClick={() => onDeleteDeployment(item)}
          />
        ) : null}
      </div>,
    ]
    /* eslint-enable react/jsx-key */
  }

  return (
    <>
      {sorting.items.length ? (
        <>
          <Filters setTextFilter={it => filters.setFilter({ text: it })}>
            <DyoFilterChips
              className="pl-6"
              selection={filters.filter?.enum}
              choices={DEPLOYMENT_STATUS_VALUES}
              converter={it => t(`common:deploymentStatuses.${it}`)}
              onSelectionChange={type => {
                filters.setFilter({
                  enum: type,
                })
              }}
            />
          </Filters>

          <DyoCard className="mt-4">
            <DyoList
              headerClassName={headerClasses}
              headers={headers}
              itemClassName={itemClasses}
              noSeparator
              data={sorting.items}
              itemBuilder={itemTemplate}
              headerBuilder={sortHeaderBuilder<DeploymentByVersion, DeploymentSorting>(sorting, sortHeaders)}
            />
          </DyoCard>
        </>
      ) : (
        <DyoHeading element="h3" className="text-md text-center text-light-eased pt-32">
          {t('noDeployments')}
        </DyoHeading>
      )}
      {!showInfo ? null : (
        <DyoModal
          className="w-1/2 h-1/2"
          titleClassName="pl-4 font-medium text-xl text-bright mb-3"
          title={t('common:note')}
          open={!!showInfo}
          onClose={() => setShowInfo(null)}
        >
          <p className="text-bright mt-8 break-all overflow-y-auto">{showInfo.note}</p>
        </DyoModal>
      )}

      <DyoConfirmationModal config={confirmModalConfig} />
    </>
  )
}

export default VersionDeploymentsSection<|MERGE_RESOLUTION|>--- conflicted
+++ resolved
@@ -139,7 +139,6 @@
     initialData: version.deployments,
   })
 
-<<<<<<< HEAD
   const sortFunctions: SortFunctions<DeploymentByVersion> = {
     prefix: stringSort,
     status: statusSort,
@@ -148,9 +147,8 @@
   const sorting = useSorting<DeploymentByVersion, DeploymentSorting>(filters.filtered, {
     sortFunctions,
   })
-=======
+
   useEffect(() => filters.setItems(version.deployments), [filters, version.deployments])
->>>>>>> adceabff
 
   const [nodeStatuses, setNodeStatuses] = useState<Record<string, NodeStatus>>({})
 
