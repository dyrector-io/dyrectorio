--- conflicted
+++ resolved
@@ -39,27 +39,6 @@
   deploymentId: string,
   deployInstances?: string[],
 ) => {
-<<<<<<< HEAD
-  const request = deployInstances
-    ? ({
-        instances: deployInstances,
-      } as DeploymentStartRequest)
-    : null
-
-  const requestInit: RequestInit = request
-    ? {
-        headers: {
-          'Content-Type': 'application/json',
-        },
-        body: JSON.stringify(request),
-      }
-    : null
-
-  const res = await fetch(deploymentStartApiUrl(deploymentId), {
-    method: 'POST',
-    ...requestInit,
-  })
-=======
   const res = await sendForm(
     'POST',
     deploymentStartApiUrl(deploymentId),
@@ -69,7 +48,6 @@
         } as StartDeployment)
       : null,
   )
->>>>>>> d551cc7a
 
   if (!res.ok) {
     onApiError(res)
@@ -141,11 +119,7 @@
   const headers = [
     ...['common:node', 'common:prefix', 'common:status', 'common:date', 'common:actions'].map(it => t(it)),
   ]
-<<<<<<< HEAD
-  const defaultHeaderClass = 'h-11 uppercase text-bright text-sm bg-medium-eased p-2 py-3 font-semibold'
-=======
   const defaultHeaderClass = 'h-11 uppercase text-bright text-sm bg-medium-eased px-2 py-3 font-semibold'
->>>>>>> d551cc7a
   const headerClasses = [
     clsx('rounded-tl-lg pl-6', defaultHeaderClass),
     defaultHeaderClass,
