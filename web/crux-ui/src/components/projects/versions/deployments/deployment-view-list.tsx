--- conflicted
+++ resolved
@@ -23,11 +23,7 @@
 
   const columnWidths = ['w-12', 'w-4/12', 'w-2/12', 'w-2/12', 'w-4/12', 'w-28']
   const headers = ['', 'containerName', 'common:registry', 'imageTag', 'common:createdAt', 'common:actions']
-<<<<<<< HEAD
-  const defaultHeaderClass = 'uppercase text-bright text-sm font-semibold bg-medium-eased p-2 py-3 h-11'
-=======
   const defaultHeaderClass = 'uppercase text-bright text-sm font-semibold bg-medium-eased px-2 py-3 h-11'
->>>>>>> d551cc7a
   const headerClasses = [
     clsx('rounded-tl-lg pl-6', defaultHeaderClass),
     ...Array.from({ length: headers.length - 2 }).map(() => defaultHeaderClass),
@@ -43,11 +39,7 @@
   const itemTemplate = (item: Instance) => [
     <DyoCheckbox
       checked={deployInstances.includes(item.id)}
-<<<<<<< HEAD
-      onCheckedChange={it => actions.onDeployInstanceEdited(it, item.id)}
-=======
       onCheckedChange={it => actions.onInstanceSelected(item.id, it)}
->>>>>>> d551cc7a
     />,
     item.config?.name ?? item.image.config.name,
     item.image.registry.name,
@@ -70,11 +62,7 @@
       <DyoCheckbox
         className="border-bright-muted"
         checked={state.instances.length === state.deployInstances.length}
-<<<<<<< HEAD
-        onCheckedChange={it => actions.onDeployInstanceEdited(it)}
-=======
         onCheckedChange={it => actions.onAllInstancesToggled(it)}
->>>>>>> d551cc7a
       />
     ) : (
       header
