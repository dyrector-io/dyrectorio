--- conflicted
+++ resolved
@@ -80,12 +80,8 @@
   onInvalidateSecrets: (secrets: DeploymentInvalidatedSecrets[]) => void
   onDeploymentTokenCreated: (token: DeploymentToken) => void
   onRevokeDeploymentToken: VoidFunction
-<<<<<<< HEAD
-  onDeployInstanceEdited: (deploy: boolean, id?: string) => void
-=======
   onInstanceSelected: (id: string, deploy: boolean) => void
   onAllInstancesToggled: (deploy: boolean) => void
->>>>>>> d551cc7a
 }
 
 const mergeInstancePatch = (instance: Instance, message: InstanceUpdatedMessage): Instance => ({
@@ -258,18 +254,6 @@
     })
   }
 
-<<<<<<< HEAD
-  const onDeployInstanceEdited = (deploy: boolean, id?: string) => {
-    if (id) {
-      if ((deploy && deployInstances.includes(id)) || (!deploy && !deployInstances.includes(id))) {
-        return
-      }
-
-      setDeployInstances(deploy ? [...deployInstances, id] : [...deployInstances.filter(it => it !== id)])
-    } else {
-      setDeployInstances(deploy ? instances.map(it => it.id) : [])
-    }
-=======
   const onInstanceSelected = (id: string, deploy: boolean) => {
     if ((deploy && deployInstances.includes(id)) || (!deploy && !deployInstances.includes(id))) {
       return
@@ -280,7 +264,6 @@
 
   const onAllInstancesToggled = (deploy: boolean) => {
     setDeployInstances(deploy ? instances.map(it => it.id) : [])
->>>>>>> d551cc7a
   }
 
   return [
@@ -311,12 +294,8 @@
       onInvalidateSecrets,
       onDeploymentTokenCreated,
       onRevokeDeploymentToken,
-<<<<<<< HEAD
-      onDeployInstanceEdited,
-=======
       onInstanceSelected,
       onAllInstancesToggled,
->>>>>>> d551cc7a
     },
   ]
 }
