import ShEditor from '@app/components/shared/sh-editor'
import DyoButton from '@app/elements/dyo-button'
import { DyoCard } from '@app/elements/dyo-card'
import DyoChips from '@app/elements/dyo-chips'
import DyoForm from '@app/elements/dyo-form'
import { DyoHeading } from '@app/elements/dyo-heading'
import DyoIcon from '@app/elements/dyo-icon'
import { DyoInput } from '@app/elements/dyo-input'
import { DyoLabel } from '@app/elements/dyo-label'
import { defaultApiErrorHandler } from '@app/errors'
import { CreateDeploymentToken, DeploymentDetails, DeploymentToken, DeploymentTokenCreated } from '@app/models'
import { apiDocsUrl, deploymentStartApiUrl, deploymentTokenApiUrl } from '@app/routes'
import { sendForm, writeToClipboard } from '@app/utils'
import { createDeploymentTokenSchema } from '@app/validations'
import { useFormik } from 'formik'
import useTranslation from 'next-translate/useTranslation'
import { MutableRefObject, useState } from 'react'

const EXPIRATION_VALUES = [30, 60, 90, null]

type CreateDeploymentTokenCardProps = {
  className?: string
  submitRef?: MutableRefObject<() => Promise<any>>
  deployment: DeploymentDetails
  onTokenCreated: (token: DeploymentToken) => void
  onDiscard: VoidFunction
}

const CreateDeploymentTokenCard = (props: CreateDeploymentTokenCardProps) => {
  const { className, submitRef, deployment, onTokenCreated, onDiscard } = props

  const { t } = useTranslation('deployments')

  const [token, setToken] = useState<DeploymentTokenCreated>(null)

  const onClose = () => {
    delete token.curl
    delete token.token

    onTokenCreated(token)
  }

  const onCopyCurl = () => writeToClipboard(t, token.curl)

  const handleApiError = defaultApiErrorHandler(t)

  const formik = useFormik({
    validationSchema: createDeploymentTokenSchema,
    initialValues: {
      expirationInDays: EXPIRATION_VALUES[0],
    } as CreateDeploymentToken,
    onSubmit: async (values, { setSubmitting, setFieldError }) => {
      setSubmitting(true)

      const res = await sendForm('PUT', deploymentTokenApiUrl(deployment.id), values as CreateDeploymentToken)

      if (res.ok) {
        const json = await res.json()
        const result = json as DeploymentTokenCreated

        setSubmitting(false)
        setToken(result)
      } else {
        setSubmitting(false)
        handleApiError(res, setFieldError)
      }
    },
  })

  if (submitRef) {
    submitRef.current = formik.submitForm
  }

  return (
    <DyoCard className={className}>
      <div className="flex flex-row">
        <DyoHeading element="h4" className="text-xl text-bright">
          {t('tokens:newToken')}
        </DyoHeading>

        {!token ? (
          <>
            <DyoButton outlined secondary className="ml-auto mr-2 px-10" onClick={onDiscard}>
              {t('common:discard')}
            </DyoButton>

            <DyoButton outlined className="ml-2 px-10" onClick={() => formik.submitForm()}>
              {t('common:create')}
            </DyoButton>
          </>
        ) : (
          <DyoButton outlined secondary className="ml-auto mb-2 mr-2 px-10" onClick={onClose}>
            {t('common:close')}
          </DyoButton>
        )}
      </div>

      {!token ? (
        <DyoForm className="flex flex-col" onSubmit={formik.handleSubmit} onReset={formik.handleReset}>
          <DyoLabel textColor="mt-8 mb-2.5 text-light-eased">{t('tokens:expirationIn')}</DyoLabel>

          <DyoChips
            className="text-bright"
            choices={EXPIRATION_VALUES}
            selection={formik.values.expirationInDays}
            converter={it => (it ? t('common:days', { days: it }) : t('common:never'))}
            onSelectionChange={it => {
              formik.setFieldValue('expirationInDays', it, false)
            }}
          />

          <DyoButton className="hidden" type="submit" />
        </DyoForm>
      ) : (
        <>
          <p className="text-bright mb-4">{t('deployTokenIsReady')}</p>

          <div className="flex flex-row gap-2 mb-4 mt-2">
            <DyoInput
              containerClassName="flex-1"
              className="overflow-x-auto"
              grow
              readOnly
              defaultValue={token.curl}
              onFocus={ev => ev.target.select()}
            />

            <DyoIcon
              className="cursor-pointer self-center"
              size="md"
              src="/copy-alt.svg"
              alt={t('common:copy')}
              onClick={onCopyCurl}
            />
          </div>

          <DyoHeading element="h4" className="text-xl text-bright mt-8">
<<<<<<< HEAD
            {t('tokens:jwtToken')}
=======
            {t('jwtToken')}
>>>>>>> d551cc7a
          </DyoHeading>

          <div className="flex flex-wrap gap-2 text-bright items-center">
            <span>{t('toTriggerTheDeploy')}</span>

            <span className="ring-2 ring-light-grey-muted rounded-md focus:outline-none align-middle p-1">
              {deploymentStartApiUrl(deployment.id)}
            </span>

            <span>{t('youMustPutTheBearer')}</span>

            <span>
              {t('youCanSelectSpecificInstances')}
              <a
                className="pl-1 underline"
                target="_blank"
                rel="noreferrer"
                href={apiDocsUrl({ anchor: 'api-deployments-deploymentid-start' })}
              >
                {t('clickHereForMoreInfo')}
              </a>
            </span>
          </div>

          <ShEditor className="h-26 p-2 mb-4 mt-2 w-full overflow-x-auto" readOnly value={token.token} />
        </>
      )}
    </DyoCard>
  )
}

export default CreateDeploymentTokenCard<|MERGE_RESOLUTION|>--- conflicted
+++ resolved
@@ -135,11 +135,7 @@
           </div>
 
           <DyoHeading element="h4" className="text-xl text-bright mt-8">
-<<<<<<< HEAD
             {t('tokens:jwtToken')}
-=======
-            {t('jwtToken')}
->>>>>>> d551cc7a
           </DyoHeading>
 
           <div className="flex flex-wrap gap-2 text-bright items-center">
