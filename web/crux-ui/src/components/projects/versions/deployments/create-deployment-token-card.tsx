--- conflicted
+++ resolved
@@ -47,10 +47,7 @@
   const handleApiError = defaultApiErrorHandler(t)
 
   const formik = useDyoFormik({
-<<<<<<< HEAD
-=======
     submitRef,
->>>>>>> 88e6fbf3
     validationSchema: createDeploymentTokenSchema,
     t,
     initialValues: {
