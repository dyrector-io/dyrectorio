import ShEditor from '@app/components/shared/sh-editor'
import DyoButton from '@app/elements/dyo-button'
import { DyoCard } from '@app/elements/dyo-card'
import DyoChips from '@app/elements/dyo-chips'
import DyoForm from '@app/elements/dyo-form'
import { DyoHeading } from '@app/elements/dyo-heading'
import DyoIcon from '@app/elements/dyo-icon'
import { DyoInput } from '@app/elements/dyo-input'
import { DyoLabel } from '@app/elements/dyo-label'
import { defaultApiErrorHandler } from '@app/errors'
import { CreateDeploymentToken, DeploymentDetails, DeploymentToken, DeploymentTokenCreated } from '@app/models'
import { apiDocsUrl, deploymentStartApiUrl, deploymentTokenApiUrl } from '@app/routes'
import { sendForm, writeToClipboard } from '@app/utils'
import { createDeploymentTokenSchema } from '@app/validations'
import { useFormik } from 'formik'
import useTranslation from 'next-translate/useTranslation'
import { MutableRefObject, useState } from 'react'

const EXPIRATION_VALUES = [30, 60, 90, null]

type CreateDeploymentTokenCardProps = {
  className?: string
  submitRef?: MutableRefObject<() => Promise<any>>
  deployment: DeploymentDetails
  onTokenCreated: (token: DeploymentToken) => void
  onDiscard: VoidFunction
}

const CreateDeploymentTokenCard = (props: CreateDeploymentTokenCardProps) => {
  const { className, submitRef, deployment, onTokenCreated, onDiscard } = props

  const { t } = useTranslation('deployments')

  const [token, setToken] = useState<DeploymentTokenCreated>(null)

  const onClose = () => {
    delete token.curl
    delete token.token

    onTokenCreated(token)
  }

  const onCopyCurl = () => writeToClipboard(t, token.curl)

  const handleApiError = defaultApiErrorHandler(t)

  const formik = useFormik({
    validationSchema: createDeploymentTokenSchema,
    initialValues: {
      expirationInDays: EXPIRATION_VALUES[0],
    } as CreateDeploymentToken,
    onSubmit: async (values, { setSubmitting, setFieldError }) => {
      setSubmitting(true)

      const res = await sendForm('PUT', deploymentTokenApiUrl(deployment.id), values as CreateDeploymentToken)

      if (res.ok) {
        const json = await res.json()
        const result = json as DeploymentTokenCreated

        setSubmitting(false)
        setToken(result)
      } else {
        setSubmitting(false)
        handleApiError(res, setFieldError)
      }
    },
  })

  if (submitRef) {
    submitRef.current = formik.submitForm
  }

  return (
    <DyoCard className={className}>
      <div className="flex flex-row">
        <DyoHeading element="h4" className="text-xl text-bright">
          {t('tokens:newToken')}
        </DyoHeading>

        {!token ? (
          <>
            <DyoButton outlined secondary className="ml-auto mr-2 px-10" onClick={onDiscard}>
              {t('common:discard')}
            </DyoButton>

            <DyoButton outlined className="ml-2 px-10" onClick={() => formik.submitForm()}>
              {t('common:create')}
            </DyoButton>
          </>
        ) : (
          <DyoButton outlined secondary className="ml-auto mb-2 mr-2 px-10" onClick={onClose}>
            {t('common:close')}
          </DyoButton>
        )}
      </div>

      {!token ? (
        <DyoForm className="flex flex-col" onSubmit={formik.handleSubmit} onReset={formik.handleReset}>
          <DyoLabel textColor="mt-8 mb-2.5 text-light-eased">{t('tokens:expirationIn')}</DyoLabel>

          <DyoChips
            className="text-bright"
            choices={EXPIRATION_VALUES}
            selection={formik.values.expirationInDays}
            converter={it => (it ? t('common:days', { days: it }) : t('common:never'))}
            onSelectionChange={it => {
              formik.setFieldValue('expirationInDays', it, false)
            }}
          />

          <DyoButton className="hidden" type="submit" />
        </DyoForm>
      ) : (
        <>
          <p className="text-bright mb-4">{t('deployTokenIsReady')}</p>

          <div className="flex flex-row gap-2 mb-4 mt-2">
            <DyoInput
              containerClassName="flex-1"
              className="overflow-x-auto"
              grow
              readOnly
              defaultValue={token.curl}
              onFocus={ev => ev.target.select()}
            />

            <DyoIcon
              className="cursor-pointer self-center"
              size="md"
              src="/copy-alt.svg"
              alt={t('common:copy')}
              onClick={onCopyCurl}
            />
          </div>

          <DyoHeading element="h4" className="text-xl text-bright mt-8">
            {t('jwtToken')}
          </DyoHeading>

          <div className="flex flex-wrap gap-2 text-bright items-center">
            <span>{t('toTriggerTheDeploy')}</span>

            <span className="ring-2 ring-light-grey-muted rounded-md focus:outline-none align-middle p-1">
              {deploymentStartApiUrl(deployment.id)}
            </span>

            <span>{t('youMustPutTheBearer')}</span>

<<<<<<< HEAD
            <span>{t('youCanSelectSpecificInstances')}</span>
=======
            <span>
              {t('youCanSelectSpecificInstances')}
              <a
                className="pl-1 underline"
                target="_blank"
                rel="noreferrer"
                href={apiDocsUrl({ anchor: 'api-deployments-deploymentid-start' })}
              >
                {t('clickHereForMoreInfo')}
              </a>
            </span>
>>>>>>> d551cc7a
          </div>

          <ShEditor className="h-26 p-2 mb-4 mt-2 w-full overflow-x-auto" readOnly value={token.token} />
        </>
      )}
    </DyoCard>
  )
}

export default CreateDeploymentTokenCard<|MERGE_RESOLUTION|>--- conflicted
+++ resolved
@@ -147,9 +147,6 @@
 
             <span>{t('youMustPutTheBearer')}</span>
 
-<<<<<<< HEAD
-            <span>{t('youCanSelectSpecificInstances')}</span>
-=======
             <span>
               {t('youCanSelectSpecificInstances')}
               <a
@@ -161,7 +158,6 @@
                 {t('clickHereForMoreInfo')}
               </a>
             </span>
->>>>>>> d551cc7a
           </div>
 
           <ShEditor className="h-26 p-2 mb-4 mt-2 w-full overflow-x-auto" readOnly value={token.token} />
