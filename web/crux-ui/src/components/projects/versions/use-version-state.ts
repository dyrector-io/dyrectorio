--- conflicted
+++ resolved
@@ -28,10 +28,6 @@
   WS_TYPE_GET_IMAGE,
   WS_TYPE_IMAGE,
   WS_TYPE_IMAGE_DELETED,
-<<<<<<< HEAD
-  WS_TYPE_SET_IMAGE_TAG,
-=======
->>>>>>> a5788c87
   WS_TYPE_IMAGE_TAG_UPDATED,
   WS_TYPE_IMAGES_ADDED,
   WS_TYPE_IMAGES_WERE_REORDERED,
@@ -40,11 +36,7 @@
   WS_TYPE_PATCH_RECEIVED,
   WS_TYPE_REGISTRY_FETCH_IMAGE_TAGS,
   WS_TYPE_REGISTRY_IMAGE_TAGS,
-<<<<<<< HEAD
-  RegistryImageTag,
-=======
   WS_TYPE_SET_IMAGE_TAG,
->>>>>>> a5788c87
 } from '@app/models'
 import WebSocketClientEndpoint from '@app/websockets/websocket-client-endpoint'
 import useTranslation from 'next-translate/useTranslation'
@@ -133,17 +125,6 @@
   })
 }
 
-<<<<<<< HEAD
-export const selectTagsOfImage = (state: VerionState, image: VersionImage): Record<string, RegistryImageTag> => {
-  const regImgTags = state.tags[imageTagKey(image.registry.id, image.name)]
-  return regImgTags
-    ? regImgTags.tags
-    : image.tag
-    ? {
-        [image.tag]: null,
-      }
-    : {}
-=======
 export const selectTagsOfImage = (state: VerionState, image: VersionImage): RegistryImageTag[] | null => {
   const images = state.tags[image.registry.id]
   if (!images) {
@@ -152,7 +133,6 @@
 
   const tags = images[image.name]
   return tags ?? null
->>>>>>> a5788c87
 }
 
 export const useVersionState = (options: VersionStateOptions): [VerionState, VersionActions] => {
