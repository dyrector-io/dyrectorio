--- conflicted
+++ resolved
@@ -55,14 +55,6 @@
       <DyoCard className="relative mt-4">
         <DyoTable data={state.version.images} dataKey="id" initialSortColumn={0} initialSortDirection="asc">
           <DyoColumn
-<<<<<<< HEAD
-            header={t('containerName')}
-            sortField={containerNameOfImage}
-            body={containerNameOfImage}
-            sortable
-            sort={sortString}
-          />
-=======
             className="w-1/12"
             header={t('order')}
             sortField="order"
@@ -70,8 +62,12 @@
             sort={sortNumber}
             body={data => `#${data.order + 1}`}
           />
-          <DyoColumn header={t('containerName')} field="config.name" sortable sort={sortString} />
->>>>>>> 4badf495
+          <DyoColumn
+            header={t('containerName')}
+            sortField={containerNameOfImage}
+            body={containerNameOfImage}
+            sortable
+            sort={sortString} />
           <DyoColumn
             header={t('common:registry')}
             field="registry.name"
