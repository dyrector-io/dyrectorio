import EditorBadge from '@app/components/editor/editor-badge'
import { ProjectDetails, VERSION_SECTIONS_STATE_VALUES } from '@app/models'
import { deploymentUrl } from '@app/routes'
import { parseStringUnionType } from '@app/utils'
import { useRouter } from 'next/dist/client/router'
import React, { useEffect, useRef } from 'react'
import AddDeploymentCard from './deployments/add-deployment-card'
import CopyDeploymentCard from './deployments/copy-deployment-card'
import SelectImagesCard from './images/select-images-card'
import { VerionState, VersionActions, VersionSection } from './use-version-state'
import VersionDeploymentsSection from './version-deployments-section'
import VersionImagesSection from './version-images-section'
import VersionReorderImagesSection from './version-reorder-images-section'
import VersionSectionsHeading from './version-sections-heading'

export const parseVersionSectionState = (section: string, fallback: VersionSection) =>
  parseStringUnionType(section, fallback, VERSION_SECTIONS_STATE_VALUES)

interface VersionSectionsProps {
  project: ProjectDetails
<<<<<<< HEAD
  state: ImagesState
  actions: ImagesActions
=======
  state: VerionState
  actions: VersionActions
  setSaving: (saving: boolean) => void
>>>>>>> 1b77f7ae
  setTopBarContent: (node: React.ReactNode) => void
}

const VersionSections = (props: VersionSectionsProps) => {
  const { state, actions, setTopBarContent, project } = props

  const router = useRouter()

  const { editors } = state.editor

  useEffect(() => {
    const reactNode = (
      <>
        {editors.map((it, index) => (
          <EditorBadge key={index} className="mr-2" editor={it} />
        ))}
      </>
    )

    setTopBarContent(reactNode)
  }, [editors, setTopBarContent])

  const saveImageOrderRef = useRef<VoidFunction>()

  const onDeploymentCreated = async (deploymentId: string) => await router.push(deploymentUrl(deploymentId))

  return (
    <>
      {state.addSection === 'none' ? (
        <VersionSectionsHeading
          versionMutable={!state.version.mutable}
          state={state}
          actions={actions}
          saveImageOrderRef={saveImageOrderRef}
        />
      ) : state.addSection === 'image' ? (
        <SelectImagesCard onImagesSelected={actions.addImages} onDiscard={actions.discardAddSection} />
      ) : state.addSection === 'deployment' ? (
        <AddDeploymentCard
          className="mb-4 p-8"
          projectName={project.name}
          versionId={state.version.id}
          onAdd={onDeploymentCreated}
          onDiscard={actions.discardAddSection}
        />
      ) : (
        <CopyDeploymentCard
          className="mb-4 p-8"
          deployment={state.copyDeploymentTarget}
          onDeplyomentCopied={onDeploymentCreated}
          onDiscard={actions.discardAddSection}
        />
      )}

      {state.section === 'images' ? (
        <VersionImagesSection disabled={!state.version.mutable} state={state} actions={actions} />
      ) : state.section === 'deployments' ? (
        <VersionDeploymentsSection version={state.version} actions={actions} />
      ) : (
        <VersionReorderImagesSection
          images={state.version.images}
          saveRef={saveImageOrderRef}
          onSave={actions.orderImages}
        />
      )}
    </>
  )
}

export default VersionSections<|MERGE_RESOLUTION|>--- conflicted
+++ resolved
@@ -18,14 +18,8 @@
 
 interface VersionSectionsProps {
   project: ProjectDetails
-<<<<<<< HEAD
-  state: ImagesState
-  actions: ImagesActions
-=======
   state: VerionState
   actions: VersionActions
-  setSaving: (saving: boolean) => void
->>>>>>> 1b77f7ae
   setTopBarContent: (node: React.ReactNode) => void
 }
 
