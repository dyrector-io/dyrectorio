--- conflicted
+++ resolved
@@ -74,11 +74,7 @@
 
   const errorMessage =
     state.parseError ??
-<<<<<<< HEAD
-    getValidationError(createConfigSchema('image', image?.labels ?? {}), state.config, null, t)?.message
-=======
     getValidationError(createContainerConfigSchema(image?.labels ?? {}), state.config, null, t)?.message
->>>>>>> 3d3afac4
 
   return (
     <>
