--- conflicted
+++ resolved
@@ -87,13 +87,12 @@
   }
 
   return (
-<<<<<<< HEAD
     <DyoCard className={props.className}>
       <DyoHeading element="h4" className="text-lg text-bright">
         {editing ? t('common:editName', { name: product.name }) : t('new')}
       </DyoHeading>
 
-      <DyoLabel className="text-light">{t('tips')}</DyoLabel>
+      <DyoLabel textColor="text-bright-muted">{t('tips')}</DyoLabel>
 
       <form className="flex flex-col" onSubmit={formik.handleSubmit} onReset={formik.handleReset}>
         <DyoInput
@@ -129,28 +128,6 @@
             />
           </div>
         )}
-=======
-    <>
-      <DyoCard className={props.className}>
-        <DyoHeading element="h4" className="text-lg text-bright">
-          {editing ? t('common:editName', { name: product.name }) : t('new')}
-        </DyoHeading>
-
-        <DyoLabel textColor="text-bright-muted">{t('tips')}</DyoLabel>
-
-        <form className="flex flex-col" onSubmit={formik.handleSubmit} onReset={formik.handleReset}>
-          <DyoInput
-            className="max-w-lg"
-            grow
-            name="name"
-            type="name"
-            required
-            label={t('name')}
-            onChange={formik.handleChange}
-            value={formik.values.name}
-            message={formik.errors.name}
-          />
->>>>>>> e7b7a303
 
         {!changelogVisible ? null : (
           <DyoTextArea
