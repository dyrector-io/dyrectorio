import { DyoCard } from '@app/elements/dyo-card'
import { DyoExpandableText } from '@app/elements/dyo-expandable-text'
import { DyoHeading } from '@app/elements/dyo-heading'
import { ProductDetails } from '@app/models'
import { utcDateToLocale } from '@app/utils'
import clsx from 'clsx'
import useTranslation from 'next-translate/useTranslation'
import Image from 'next/image'
import ProductTypeTag from './product-type-tag'

interface ProductDetailsCardProps {
  className?: string
  product: ProductDetails
}

const ProductDetailsCard = (props: ProductDetailsCardProps) => {
  const { t } = useTranslation('products')

  const { product } = props

  const version = product.type === 'simple' ? product.versions[0] : null

  return (
<<<<<<< HEAD
    <DyoCard className={clsx(props.className ?? 'p-6', 'flex flex-col')}>
      <div className="flex flex-row">
        <div>
          <Image
            src="/product_default.svg"
            alt={t('altPicture', { name: product.name })}
            width={100}
            height={100}
            layout="fixed"
          />
        </div>

        <div className="flex flex-col flex-grow ml-6">
          <div className="flex flex-row">
            <DyoHeading element="h5" className="text-xl text-bright leading-none">
              {product.name}
            </DyoHeading>

            <div className="flex flex-col ml-auto">
              <span className="text-bright whitespace-nowrap">{utcDateToLocale(product.createdAt)}</span>

              <ProductTypeTag className="mt-2 ml-auto" type={product.type} />
            </div>
          </div>
=======
    <>
      <DyoCard className={clsx(props.className ?? 'p-6')}>
        <div className="flex">
          <div className="float-left">
            <Image
              src="/product_default.svg"
              alt={t('altPicture', { name: product.name })}
              width={100}
              height={100}
              layout="fixed"
            />
          </div>
          <div className="flex flex-col flex-grow">
            <DyoHeading element="h5" className="text-xl text-bright ml-6 mb-1">
              {product.name}
            </DyoHeading>

            <div className="flex flex-row flex-grow">
              <div className="mx-6 overflow-hidden">
                <DyoExpandableText
                  text={product.description}
                  lineClamp={2}
                  className="text-md text-light"
                  modalTitle={product.name}
                />
              </div>

              <div className="flex flex-col flex-grow">
                <span className="self-end text-bright whitespace-nowrap ml-2">
                  {utcDateToLocale(product.createdAt)}
                </span>

                <DyoTag className="ml-auto">{t(product.type).toUpperCase()}</DyoTag>
              </div>
            </div>
          </div>
        </div>

        {!version ? null : (
          <>
            <p className="text-bright font-bold mt-2">{t('versions:changelog')}</p>
>>>>>>> e7b7a303

          <div className="overflow-hidden">
            <DyoExpandableText
              text={product.description}
              lineClamp={2}
              className="text-md text-light"
              modalTitle={product.name}
            />
          </div>
        </div>
      </div>

      {!version ? null : (
        <>
          <span className="text-bright font-bold mt-2">{t('versions:changelog')}</span>

          <DyoExpandableText
            text={version.changelog}
            lineClamp={6}
            className="text-md text-bright mt-2 max-h-44"
            buttonClassName="ml-auto my-2"
            modalTitle={t('changelogName', { name: version.name })}
          />
        </>
      )}
    </DyoCard>
  )
}

export default ProductDetailsCard<|MERGE_RESOLUTION|>--- conflicted
+++ resolved
@@ -21,7 +21,6 @@
   const version = product.type === 'simple' ? product.versions[0] : null
 
   return (
-<<<<<<< HEAD
     <DyoCard className={clsx(props.className ?? 'p-6', 'flex flex-col')}>
       <div className="flex flex-row">
         <div>
@@ -34,7 +33,7 @@
           />
         </div>
 
-        <div className="flex flex-col flex-grow ml-6">
+        <div className="flex flex-col ml-6">
           <div className="flex flex-row">
             <DyoHeading element="h5" className="text-xl text-bright leading-none">
               {product.name}
@@ -46,51 +45,8 @@
               <ProductTypeTag className="mt-2 ml-auto" type={product.type} />
             </div>
           </div>
-=======
-    <>
-      <DyoCard className={clsx(props.className ?? 'p-6')}>
-        <div className="flex">
-          <div className="float-left">
-            <Image
-              src="/product_default.svg"
-              alt={t('altPicture', { name: product.name })}
-              width={100}
-              height={100}
-              layout="fixed"
-            />
-          </div>
-          <div className="flex flex-col flex-grow">
-            <DyoHeading element="h5" className="text-xl text-bright ml-6 mb-1">
-              {product.name}
-            </DyoHeading>
 
-            <div className="flex flex-row flex-grow">
-              <div className="mx-6 overflow-hidden">
-                <DyoExpandableText
-                  text={product.description}
-                  lineClamp={2}
-                  className="text-md text-light"
-                  modalTitle={product.name}
-                />
-              </div>
-
-              <div className="flex flex-col flex-grow">
-                <span className="self-end text-bright whitespace-nowrap ml-2">
-                  {utcDateToLocale(product.createdAt)}
-                </span>
-
-                <DyoTag className="ml-auto">{t(product.type).toUpperCase()}</DyoTag>
-              </div>
-            </div>
-          </div>
-        </div>
-
-        {!version ? null : (
-          <>
-            <p className="text-bright font-bold mt-2">{t('versions:changelog')}</p>
->>>>>>> e7b7a303
-
-          <div className="overflow-hidden">
+          <div className="overflow-hidden mt-2">
             <DyoExpandableText
               text={product.description}
               lineClamp={2}
