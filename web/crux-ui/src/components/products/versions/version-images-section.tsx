import DyoWrap from '@app/elements/dyo-wrap'
import { PatchVersionImage, VersionImage } from '@app/models'
import { WebSocketEndpoint } from '@app/websockets/client'
import EditImageCard from './images/edit-image-card'
import { imageTagKey, ImageTagsMap } from './use-images-websocket'

interface VersionImagesSectionProps {
  disabled?: boolean
  productId: string
  versionId: string
  images: VersionImage[]
  imageTags: ImageTagsMap
  versionSock: WebSocketEndpoint
  onTagSelected: (image: VersionImage, tag: string) => void
}

const VersionImagesSection = (props: VersionImagesSectionProps) => {
<<<<<<< HEAD
  const [images, setImages] = useState(props.images ?? [])
  const [imageTags, setImageTags] = useState<ImageTagsMap>({})

  const registriesSock = useWebSocket(WS_REGISTRIES, {
    onOpen: () => {
      const fetchTags = fold(images, new Map<string, Set<string>>(), (map, it) => {
        let names = map.get(it.registryId)
        if (!names) {
          names = new Set()
          map.set(it.registryId, names)
        }

        names.add(it.name)
        return map
      })

      fetchTags.forEach((names, registryId) => {
        registriesSock.send(WS_TYPE_REGISTRY_FETCH_IMAGE_TAGS, {
          registryId,
          images: Array.from(names),
        } as FetchImageTagsMessage)
      })
    },
  })

  registriesSock.on(WS_TYPE_REGISTRY_IMAGE_TAGS, (message: RegistryImageTagsMessage) => {
    if (message.images.length < 1) {
      return
    }

    const tags = { ...imageTags }
    message.images.forEach(it => {
      const key = imageTagKey(message.registryId, it.name)
      tags[key] = it
    })
    setImageTags(tags)
  })

  const versionSock = useWebSocket(versionWsUrl(props.productId, props.versionId))

  versionSock.on(WS_TYPE_IMAGES_ADDED, (message: ImagesAddedMessage) => {
    setImages([...images, ...message.images])
  })

  versionSock.on(WS_TYPE_IMAGE, (message: ImageMessage) => {
    setImages([...images, message])
  })

  versionSock.on(WS_TYPE_IMAGE_UPDATED, (message: ImageUpdateMessage) => {
    const index = images.findIndex(it => it.id === message.id)
    if (index < 0) {
      versionSock.send(WS_TYPE_GET_IMAGE, {
        id: message.id,
      } as GetImageMessage)
      return
    }

    const oldImage = images[index]
    const image = mergeImagePatch(oldImage, message)

    const newImages = [...images]
    newImages[index] = image

    setImages(newImages)
  })

  versionSock.on(WS_TYPE_IMAGE_DELETED, (message: DeleteImageMessage) => {
    setImages(images.filter(it => it.id !== message.imageId))
  })

  const onTagSelected = (image: VersionImage, tag: string) => {
    const index = images.indexOf(image)
    const newImages = [...images]
    newImages[index] = {
      ...image,
      tag,
    }
    setImages(newImages)

    versionSock.send(WS_TYPE_PATCH_IMAGE, {
      id: image.id,
      tag,
    } as PatchImageMessage)
  }
=======
  const { images, imageTags, versionSock, onTagSelected } = props
>>>>>>> d8eb054e

  return (
    <DyoWrap>
      {images
        .sort((one, other) => one.order - other.order)
        .map(it => {
          const key = imageTagKey(it.registryId, it.name)
          const details = imageTags[key]

          return (
            <EditImageCard
              disabled={props.disabled}
              versionSock={versionSock}
              key={it.order}
              image={it}
              tags={details?.tags ?? []}
              onTagSelected={tag => onTagSelected(it, tag)}
            />
          )
        })}
    </DyoWrap>
  )
}

export default VersionImagesSection

export const mergeImagePatch = (oldImage: VersionImage, newImage: PatchVersionImage): VersionImage => {
  return {
    ...oldImage,
    ...newImage,
    config: {
      name: newImage.config?.name ?? oldImage.config.name,
      environment: newImage.config?.environment ?? oldImage.config.environment,
      capabilities: newImage.config?.capabilities ?? oldImage.config.capabilities,
      config: newImage.config?.config ?? oldImage.config.config,
    },
  }
}<|MERGE_RESOLUTION|>--- conflicted
+++ resolved
@@ -15,94 +15,7 @@
 }
 
 const VersionImagesSection = (props: VersionImagesSectionProps) => {
-<<<<<<< HEAD
-  const [images, setImages] = useState(props.images ?? [])
-  const [imageTags, setImageTags] = useState<ImageTagsMap>({})
-
-  const registriesSock = useWebSocket(WS_REGISTRIES, {
-    onOpen: () => {
-      const fetchTags = fold(images, new Map<string, Set<string>>(), (map, it) => {
-        let names = map.get(it.registryId)
-        if (!names) {
-          names = new Set()
-          map.set(it.registryId, names)
-        }
-
-        names.add(it.name)
-        return map
-      })
-
-      fetchTags.forEach((names, registryId) => {
-        registriesSock.send(WS_TYPE_REGISTRY_FETCH_IMAGE_TAGS, {
-          registryId,
-          images: Array.from(names),
-        } as FetchImageTagsMessage)
-      })
-    },
-  })
-
-  registriesSock.on(WS_TYPE_REGISTRY_IMAGE_TAGS, (message: RegistryImageTagsMessage) => {
-    if (message.images.length < 1) {
-      return
-    }
-
-    const tags = { ...imageTags }
-    message.images.forEach(it => {
-      const key = imageTagKey(message.registryId, it.name)
-      tags[key] = it
-    })
-    setImageTags(tags)
-  })
-
-  const versionSock = useWebSocket(versionWsUrl(props.productId, props.versionId))
-
-  versionSock.on(WS_TYPE_IMAGES_ADDED, (message: ImagesAddedMessage) => {
-    setImages([...images, ...message.images])
-  })
-
-  versionSock.on(WS_TYPE_IMAGE, (message: ImageMessage) => {
-    setImages([...images, message])
-  })
-
-  versionSock.on(WS_TYPE_IMAGE_UPDATED, (message: ImageUpdateMessage) => {
-    const index = images.findIndex(it => it.id === message.id)
-    if (index < 0) {
-      versionSock.send(WS_TYPE_GET_IMAGE, {
-        id: message.id,
-      } as GetImageMessage)
-      return
-    }
-
-    const oldImage = images[index]
-    const image = mergeImagePatch(oldImage, message)
-
-    const newImages = [...images]
-    newImages[index] = image
-
-    setImages(newImages)
-  })
-
-  versionSock.on(WS_TYPE_IMAGE_DELETED, (message: DeleteImageMessage) => {
-    setImages(images.filter(it => it.id !== message.imageId))
-  })
-
-  const onTagSelected = (image: VersionImage, tag: string) => {
-    const index = images.indexOf(image)
-    const newImages = [...images]
-    newImages[index] = {
-      ...image,
-      tag,
-    }
-    setImages(newImages)
-
-    versionSock.send(WS_TYPE_PATCH_IMAGE, {
-      id: image.id,
-      tag,
-    } as PatchImageMessage)
-  }
-=======
   const { images, imageTags, versionSock, onTagSelected } = props
->>>>>>> d8eb054e
 
   return (
     <DyoWrap>
