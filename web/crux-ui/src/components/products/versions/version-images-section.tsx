--- conflicted
+++ resolved
@@ -6,26 +6,14 @@
 import VersionViewTile from './version-view-tile'
 
 interface VersionImagesSectionProps {
-  productId: string
-  versionId: string
-  disabled?: boolean
-  state: ImagesState
-  actions: ImagesActions
-}
-
-interface VersionImagesSectionProps {
   disabled?: boolean
   state: ImagesState
   actions: ImagesActions
 }
 
 const VersionImagesSection = (props: VersionImagesSectionProps) => {
-<<<<<<< HEAD
-  const { images, imageTags, versionSock, viewMode, onTagSelected, onFetchTags, disabled, productId, versionId } = props
-=======
   const { state, actions, disabled } = props
   const { images, viewMode } = state
->>>>>>> 1dc41b15
 
   const { t } = useTranslation('images')
 
@@ -33,19 +21,7 @@
     viewMode === 'tile' ? (
       <VersionViewTile disabled={disabled} state={state} actions={actions} />
     ) : (
-<<<<<<< HEAD
-      <VersionViewList
-        productId={productId}
-        versionId={versionId}
-        images={images}
-        imageTags={imageTags}
-        versionSock={versionSock}
-        onFetchTags={onFetchTags}
-        onTagSelected={onTagSelected}
-      />
-=======
       <VersionViewList state={state} actions={actions} />
->>>>>>> 1dc41b15
     )
   ) : (
     <DyoHeading element="h3" className="text-md text-center text-light-eased pt-32">
