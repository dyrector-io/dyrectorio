--- conflicted
+++ resolved
@@ -20,7 +20,7 @@
 }
 
 const EditDeploymentCard = (props: EditDeploymentCardProps) => {
-  const { deployment, className, submitRef, onDeploymentEdited } = props
+  const { deployment, className, onDeploymentEdited, submitRef } = props
 
   const { t } = useTranslation('deployments')
 
@@ -88,7 +88,6 @@
           message={formik.errors.prefix}
         />
 
-<<<<<<< HEAD
         <DyoTextArea
           className="h-48"
           grow
@@ -98,10 +97,7 @@
           value={formik.values.description}
         />
 
-        <DyoButton className="hidden" type="submit"></DyoButton>
-=======
         <DyoButton className="hidden" type="submit" />
->>>>>>> 1422808e
       </form>
     </DyoCard>
   )
