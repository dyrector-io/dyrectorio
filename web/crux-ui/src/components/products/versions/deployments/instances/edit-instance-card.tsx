import useItemEditorState from '@app/components/editor/use-item-editor-state'
import DyoButton from '@app/elements/dyo-button'
import { DyoCard } from '@app/elements/dyo-card'
import DyoMessage from '@app/elements/dyo-message'
<<<<<<< HEAD
import { ContainerConfig, Instance, mergeConfigs, PatchInstanceMessage, WS_TYPE_PATCH_INSTANCE } from '@app/models'
import { getValidationError, instanceConfigSchema } from '@app/validations'
import WebSocketClientEndpoint from '@app/websockets/websocket-client-endpoint'
=======
import { Instance } from '@app/models'
>>>>>>> 1dc41b15
import useTranslation from 'next-translate/useTranslation'
import EditImageHeading from '../../images/edit-image-heading'
import EditImageJson from '../../images/edit-image-json'
import { DeploymentState } from '../use-deployment-state'
import EditInstanceConfig from './edit-instance-config'
import useInstanceState from './use-instance-state'

interface EditInstanceCardProps {
  instance: Instance
  deploymentState: DeploymentState
}

const EditInstanceCard = (props: EditInstanceCardProps) => {
  const { t } = useTranslation('images')
  const { instance, deploymentState } = props
  const { editor, sock } = deploymentState

<<<<<<< HEAD
  const { disabled, instance, deploymentSock: sock, publicKey } = props

  const [selection, setSelection] = useState<EditInstanceCardSelection>('config')
  const [mergedConfig, setMergedConfig] = useState(mergeConfigs(instance.image.config, instance.overriddenConfig))
  const [parseError, setParseError] = useState<string>(null)

  useEffect(
    () => setMergedConfig(mergeConfigs(instance.image.config, instance.overriddenConfig)),
    [instance.image.config, instance.overriddenConfig],
  )

  const onPatch = (id: string, config: Partial<ContainerConfig>) => {
    setParseError(null)
=======
  const [state, actions] = useInstanceState({
    instance,
    deploymentState,
  })
>>>>>>> 1dc41b15

  const { config } = state

  const editorState = useItemEditorState(editor, sock, instance.id)

  const { selection, errorMessage } = state

  return (
    <DyoCard className="flex flex-col flex-grow px-6 pb-6 pt-4">
      <div className="flex mb-2 flex-row items-center">
        <EditImageHeading
          imageName={instance.image.name}
          imageTag={instance.image.tag}
          containerName={instance.image.config.name}
        />

        <DyoButton
          text
          thin
          textColor="text-bright"
          underlined={selection === 'config'}
          onClick={() => actions.selectTab('config')}
          className="ml-auto mr-8"
        >
          {t('config')}
        </DyoButton>

        <DyoButton
          text
          thin
          textColor="text-bright"
          underlined={selection === 'json'}
          onClick={() => actions.selectTab('json')}
          className="mr-0"
        >
          {t('json')}
        </DyoButton>
      </div>

      {errorMessage ? (
        <DyoMessage message={errorMessage} className="text-xs italic w-full" messageType="error" />
      ) : null}

      <div className="flex flex-col mt-2 h-128">
        {selection === 'config' ? (
          <EditInstanceConfig
            config={config}
            publicKey={deploymentState.deployment.publicKey}
            definedSecrets={state.definedSecrets}
            editorOptions={editorState}
            onPatch={it => actions.onPatch(instance.id, it)}
          />
        ) : (
          <EditImageJson
            disabled={!deploymentState.mutable}
            config={config}
            editorOptions={editorState}
            onPatch={it => actions.onPatch(instance.id, it)}
          />
        )}
      </div>
    </DyoCard>
  )
}

export default EditInstanceCard<|MERGE_RESOLUTION|>--- conflicted
+++ resolved
@@ -2,13 +2,7 @@
 import DyoButton from '@app/elements/dyo-button'
 import { DyoCard } from '@app/elements/dyo-card'
 import DyoMessage from '@app/elements/dyo-message'
-<<<<<<< HEAD
-import { ContainerConfig, Instance, mergeConfigs, PatchInstanceMessage, WS_TYPE_PATCH_INSTANCE } from '@app/models'
-import { getValidationError, instanceConfigSchema } from '@app/validations'
-import WebSocketClientEndpoint from '@app/websockets/websocket-client-endpoint'
-=======
 import { Instance } from '@app/models'
->>>>>>> 1dc41b15
 import useTranslation from 'next-translate/useTranslation'
 import EditImageHeading from '../../images/edit-image-heading'
 import EditImageJson from '../../images/edit-image-json'
@@ -26,32 +20,15 @@
   const { instance, deploymentState } = props
   const { editor, sock } = deploymentState
 
-<<<<<<< HEAD
-  const { disabled, instance, deploymentSock: sock, publicKey } = props
-
-  const [selection, setSelection] = useState<EditInstanceCardSelection>('config')
-  const [mergedConfig, setMergedConfig] = useState(mergeConfigs(instance.image.config, instance.overriddenConfig))
-  const [parseError, setParseError] = useState<string>(null)
-
-  useEffect(
-    () => setMergedConfig(mergeConfigs(instance.image.config, instance.overriddenConfig)),
-    [instance.image.config, instance.overriddenConfig],
-  )
-
-  const onPatch = (id: string, config: Partial<ContainerConfig>) => {
-    setParseError(null)
-=======
   const [state, actions] = useInstanceState({
     instance,
     deploymentState,
   })
->>>>>>> 1dc41b15
 
   const { config } = state
+  const { selection, errorMessage } = state
 
   const editorState = useItemEditorState(editor, sock, instance.id)
-
-  const { selection, errorMessage } = state
 
   return (
     <DyoCard className="flex flex-col flex-grow px-6 pb-6 pt-4">
