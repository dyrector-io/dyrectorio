import { IMAGE_WS_REQUEST_DELAY } from '@app/const'
import { useThrottling } from '@app/hooks/use-throttleing'
import { ContainerConfig, UniqueKeyValue } from '@app/models'

import MultiInput from '@app/components/editor/multi-input'
import { EditorStateOptions } from '@app/components/editor/use-editor-state'
import KeyValueInput from '@app/components/shared/key-value-input'
import SecretKeyValInput from '@app/components/shared/secret-key-value-input'
import { sensitiveKeyRule } from '@app/validations/container'
import useTranslation from 'next-translate/useTranslation'
import { useRef } from 'react'

interface EditInstanceProps {
  disabled?: boolean
<<<<<<< HEAD
  disabledContainerNameEditing?: boolean
  publicKey?: string
  config: ContainerConfig
  onPatch: (config: Partial<ContainerConfig>) => void
=======
  publicKey: string
  config: InstanceContainerConfig
  definedSecrets?: string[]
  editorOptions: EditorStateOptions
  onPatch: (config: Partial<InstanceContainerConfig>) => void
>>>>>>> 1dc41b15
}

const EditInstanceConfig = (props: EditInstanceProps) => {
  const { config, disabled, publicKey, definedSecrets, editorOptions, onPatch } = props

  const { t } = useTranslation('images')

<<<<<<< HEAD
  const patch = useRef<Partial<ContainerConfig>>({})
  const [containerName, setContainerName] = useState(config?.name)

  const throttle = useThrottling(IMAGE_WS_REQUEST_DELAY)

  const sendPatch = (configPartial: Partial<ContainerConfig>, immediate?: boolean) => {
=======
  const patch = useRef<Partial<InstanceContainerConfig>>({})

  const throttle = useThrottling(IMAGE_WS_REQUEST_DELAY)

  const sendPatchImmediately = (newConfig: Partial<InstanceContainerConfig>) => {
    onPatch({
      ...patch.current,
      ...newConfig,
    })
    patch.current = {}
  }

  const sendPatch = (newConfig: Partial<InstanceContainerConfig>) => {
>>>>>>> 1dc41b15
    const newPatch = {
      ...patch.current,
      ...newConfig,
    }
    patch.current = newPatch

    throttle(() => {
      onPatch(patch.current)
      patch.current = {}
    })
  }

  const onEnvChange = (environments: UniqueKeyValue[]) =>
    sendPatch({
      environments: environments,
    })

<<<<<<< HEAD
  const onSecretSubmit = (secrets: UniqueKeyValue[]) => {
    sendPatch(
      {
        secrets: secrets,
      },
      true,
    )
  }

  const onContainerNameChange = (name: string) => {
    setContainerName(name)
=======
  const onSecretSubmit = (secrets: UniqueKeyValue[]) =>
    sendPatchImmediately({
      secrets,
    })
>>>>>>> 1dc41b15

  const onContainerNameChange = (name: string) =>
    sendPatch({
      ...patch.current,
      name: name,
    })

  return (
    <>
      <MultiInput
        id="name"
        disabled={disabled}
        label={t('containerName').toUpperCase()}
        labelClassName="mt-2 mb-2.5"
        className="mb-4"
        editorOptions={editorOptions}
        value={config?.name}
        onPatch={onContainerNameChange}
      />

      <KeyValueInput
        disabled={disabled}
<<<<<<< HEAD
        label={t('environment').toUpperCase()}
        items={config.environments ?? []}
=======
        heading={t('environment').toUpperCase()}
        items={config?.environment ?? []}
        editorOptions={editorOptions}
>>>>>>> 1dc41b15
        onChange={onEnvChange}
        hint={{ hintValidation: sensitiveKeyRule, hintText: t('sensitiveKey') }}
      />

      <SecretKeyValInput
        disabled={disabled || !publicKey}
        heading={t('secrets').toUpperCase()}
        publicKey={publicKey}
<<<<<<< HEAD
        items={(config.secrets as UniqueKeyValue[]) ?? []}
=======
        items={config.secrets ?? []}
        definedSecrets={definedSecrets}
>>>>>>> 1dc41b15
        onSubmit={onSecretSubmit}
      />
    </>
  )
}

export default EditInstanceConfig<|MERGE_RESOLUTION|>--- conflicted
+++ resolved
@@ -12,18 +12,11 @@
 
 interface EditInstanceProps {
   disabled?: boolean
-<<<<<<< HEAD
-  disabledContainerNameEditing?: boolean
-  publicKey?: string
+  publicKey: string
+  definedSecrets: string[]
   config: ContainerConfig
   onPatch: (config: Partial<ContainerConfig>) => void
-=======
-  publicKey: string
-  config: InstanceContainerConfig
-  definedSecrets?: string[]
   editorOptions: EditorStateOptions
-  onPatch: (config: Partial<InstanceContainerConfig>) => void
->>>>>>> 1dc41b15
 }
 
 const EditInstanceConfig = (props: EditInstanceProps) => {
@@ -31,19 +24,11 @@
 
   const { t } = useTranslation('images')
 
-<<<<<<< HEAD
   const patch = useRef<Partial<ContainerConfig>>({})
-  const [containerName, setContainerName] = useState(config?.name)
 
   const throttle = useThrottling(IMAGE_WS_REQUEST_DELAY)
 
-  const sendPatch = (configPartial: Partial<ContainerConfig>, immediate?: boolean) => {
-=======
-  const patch = useRef<Partial<InstanceContainerConfig>>({})
-
-  const throttle = useThrottling(IMAGE_WS_REQUEST_DELAY)
-
-  const sendPatchImmediately = (newConfig: Partial<InstanceContainerConfig>) => {
+  const sendPatchImmediately = (newConfig: Partial<ContainerConfig>) => {
     onPatch({
       ...patch.current,
       ...newConfig,
@@ -51,8 +36,7 @@
     patch.current = {}
   }
 
-  const sendPatch = (newConfig: Partial<InstanceContainerConfig>) => {
->>>>>>> 1dc41b15
+  const sendPatch = (newConfig: Partial<ContainerConfig>) => {
     const newPatch = {
       ...patch.current,
       ...newConfig,
@@ -67,32 +51,18 @@
 
   const onEnvChange = (environments: UniqueKeyValue[]) =>
     sendPatch({
-      environments: environments,
+      environments,
     })
 
-<<<<<<< HEAD
-  const onSecretSubmit = (secrets: UniqueKeyValue[]) => {
-    sendPatch(
-      {
-        secrets: secrets,
-      },
-      true,
-    )
-  }
-
-  const onContainerNameChange = (name: string) => {
-    setContainerName(name)
-=======
   const onSecretSubmit = (secrets: UniqueKeyValue[]) =>
     sendPatchImmediately({
       secrets,
     })
->>>>>>> 1dc41b15
 
   const onContainerNameChange = (name: string) =>
     sendPatch({
       ...patch.current,
-      name: name,
+      name,
     })
 
   return (
@@ -110,14 +80,9 @@
 
       <KeyValueInput
         disabled={disabled}
-<<<<<<< HEAD
         label={t('environment').toUpperCase()}
         items={config.environments ?? []}
-=======
-        heading={t('environment').toUpperCase()}
-        items={config?.environment ?? []}
         editorOptions={editorOptions}
->>>>>>> 1dc41b15
         onChange={onEnvChange}
         hint={{ hintValidation: sensitiveKeyRule, hintText: t('sensitiveKey') }}
       />
@@ -126,12 +91,8 @@
         disabled={disabled || !publicKey}
         heading={t('secrets').toUpperCase()}
         publicKey={publicKey}
-<<<<<<< HEAD
         items={(config.secrets as UniqueKeyValue[]) ?? []}
-=======
-        items={config.secrets ?? []}
         definedSecrets={definedSecrets}
->>>>>>> 1dc41b15
         onSubmit={onSecretSubmit}
       />
     </>
