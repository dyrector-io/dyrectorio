--- conflicted
+++ resolved
@@ -2,13 +2,7 @@
 import KeyValueInput from '@app/components/shared/key-value-input'
 import { DEPLOYMENT_EDIT_WS_REQUEST_DELAY } from '@app/const'
 import { useThrottling } from '@app/hooks/use-throttleing'
-<<<<<<< HEAD
-import { deploymentIsMutable, DeploymentRoot, WS_TYPE_PATCH_DEPLOYMENT_ENV } from '@app/models'
-import { UniqueKeyValue } from '@app/models/grpc/protobuf/proto/crux'
-import WebSocketClientEndpoint from '@app/websockets/websocket-client-endpoint'
-=======
-import { Environment, WS_TYPE_PATCH_DEPLOYMENT_ENV } from '@app/models'
->>>>>>> 1dc41b15
+import { UniqueKeyValue, WS_TYPE_PATCH_DEPLOYMENT_ENV } from '@app/models'
 import useTranslation from 'next-translate/useTranslation'
 import DeploymentDetailsCard from './deployment-details-card'
 import { DeploymentState } from './use-deployment-state'
@@ -29,22 +23,14 @@
 
   const throttle = useThrottling(DEPLOYMENT_EDIT_WS_REQUEST_DELAY)
 
-<<<<<<< HEAD
   const onEnvChange = (env: UniqueKeyValue[]) => throttle(() => sock.send(WS_TYPE_PATCH_DEPLOYMENT_ENV, env))
-=======
-  const onEnvChange = (env: Environment) => throttle(() => sock.send(WS_TYPE_PATCH_DEPLOYMENT_ENV, env))
 
->>>>>>> 1dc41b15
   return (
     <DeploymentDetailsCard deployment={deployment} node={node}>
       <KeyValueInput
         disabled={!mutable}
-<<<<<<< HEAD
+        editorOptions={editorState}
         label={t('images:environment').toUpperCase()}
-=======
-        editorOptions={editorState}
-        heading={t('images:environment').toUpperCase()}
->>>>>>> 1dc41b15
         items={deployment.environment ?? []}
         onChange={onEnvChange}
       />
