import NodeStatusIndicator from '@app/components/nodes/node-status-indicator'
import { DyoCard } from '@app/elements/dyo-card'
import { DyoHeading } from '@app/elements/dyo-heading'
import { DyoInput } from '@app/elements/dyo-input'
import { DyoList } from '@app/elements/dyo-list'
<<<<<<< HEAD
import { DyoSelect } from '@app/elements/dyo-select'
import { EnumFilter, enumFilterFor, TextFilter, textFilterFor, useFilters } from '@app/hooks/use-filters'
import { useWebSocket } from '@app/hooks/use-websocket'
=======
import { TextFilter, textFilterFor, useFilters } from '@app/hooks/use-filters'
import useWebSocket from '@app/hooks/use-websocket'
>>>>>>> 1422808e
import {
  DeploymentByVersion,
  deploymentIsMutable,
  DeploymentStatus,
  DEPLOYMENT_STATUS_VALUES,
  GetNodeStatusListMessage,
  NodeStatus,
  NodeStatusMessage,
  ProductDetails,
  VersionDetails,
  WS_TYPE_GET_NODE_STATUS_LIST,
  WS_TYPE_NODE_STATUS,
  WS_TYPE_NODE_STATUSES,
} from '@app/models'
import { deploymentDeployUrl, deploymentUrl, WS_NODES } from '@app/routes'
import { distinct } from '@app/utils'
import clsx from 'clsx'
import useTranslation from 'next-translate/useTranslation'
import { useRouter } from 'next/dist/client/router'
import Image from 'next/image'
import { useState } from 'react'
import DeploymentStatusTag from './deployments/deployment-status-tag'

interface VersionDeploymentsSectionProps {
  product: ProductDetails
  version: VersionDetails
}

type DeploymentFilter = TextFilter & EnumFilter<DeploymentStatus>

const VersionDeploymentsSection = (props: VersionDeploymentsSectionProps) => {
  const { product, version } = props

  const { t } = useTranslation('versions')

  const router = useRouter()

<<<<<<< HEAD
  const { version } = props

  const filters = useFilters<DeploymentByVersion, DeploymentFilter>({
    filters: [
      textFilterFor<DeploymentByVersion>(it => [it.name, it.nodeName, it.prefix, it.status, it.date]),
      enumFilterFor<DeploymentByVersion, DeploymentStatus>(it => [it.status]),
    ],
=======
  const filters = useFilters<DeploymentByVersion, TextFilter>({
    filters: [textFilterFor<DeploymentByVersion>(it => [it.name, it.nodeName, it.prefix, it.status, it.date])],
>>>>>>> 1422808e
    initialData: version.deployments,
    initialFilter: { text: '' },
  })

  const [nodeStatuses, setNodeStatuses] = useState<Record<string, NodeStatus>>({})

  const nodeSock = useWebSocket(WS_NODES, {
    onOpen: () =>
      nodeSock.send(WS_TYPE_GET_NODE_STATUS_LIST, {
        nodeIds: distinct(filters.items.map(it => it.nodeId)),
      } as GetNodeStatusListMessage),
  })

  const updateNodeStatuses = (message: NodeStatusMessage[]) => {
    const statuses = {
      ...nodeStatuses,
    }

    message.forEach(it => {
      statuses[it.nodeId] = it.status
    })

    setNodeStatuses(statuses)
  }

  nodeSock.on(WS_TYPE_NODE_STATUSES, updateNodeStatuses)

  nodeSock.on(WS_TYPE_NODE_STATUS, (message: NodeStatusMessage) => updateNodeStatuses([message]))

  const onNavigateToDeployment = (deployment: DeploymentByVersion) =>
    router.push(deploymentUrl(product.id, version.id, deployment.id))

  const itemTemplate = (deployment: DeploymentByVersion) => /* eslint-disable react/jsx-key */ [
    <DeploymentStatusIndicator status={deployment.status} />,
    <div className="cursor-pointer text-bold" onClick={() => onNavigateToDeployment(deployment)}>
      {deployment.name}
    </div>,
    <div>{deployment.nodeName}</div>,
    <div>{deployment.date}</div>,
    <div>{deployment.prefix}</div>,
    <DeploymentStatusTag className="w-fit m-auto" status={deployment.status} />,
    <Image src="/deploy.svg" alt={t('common:deploy')} width={24} height={24} />,
  ]
  /* eslint-enable react/jsx-key */

  const onDeploy = (deployment: DeploymentByVersion) =>
    router.push(deploymentDeployUrl(props.product.id, version.id, deployment.id))

  const headers = [
    ...['deploymentName', 'common:node', 'common:prefix', 'common:status', 'common:date', 'actions'].map(it => t(it)),
  ]
  const defaultHeaderClass = 'h-11 uppercase text-bright text-sm bg-medium-eased py-3 pl-4 font-semibold'
  const headerClasses = [
    clsx('rounded-tl-lg', defaultHeaderClass),
    defaultHeaderClass,
    defaultHeaderClass,
    clsx('text-center', defaultHeaderClass),
    defaultHeaderClass,
    clsx('rounded-tr-lg', defaultHeaderClass),
  ]

  return filters.items.length ? (
<<<<<<< HEAD
    <>
      <DyoCard className="p-8 mt-4 flex">
        <DyoInput
          className="basis-4/5 mr-4"
          grow
          placeholder={t('common:search')}
          onChange={e =>
            filters.setFilter({
              text: e.target.value,
            })
          }
        />
        <DyoSelect
          className="basis-1/5 ml-4"
          placeholder="Status"
          value={filters.filter.enum ?? 'default'}
          onChange={e => {
            filters.setFilter({
              enum: e.target.value === 'default' ? undefined : (e.target.value as DeploymentStatus),
            })
          }}
        >
          <option value={'default'}>{t('common:all')}</option>
          {DEPLOYMENT_STATUS_VALUES.map(it => {
            return (
              <option key={it} value={it}>
                {t(`common:deploymentStatuses.${it}`)}
              </option>
            )
          })}
        </DyoSelect>
      </DyoCard>
      <DyoCard className="mt-4">
        <DyoList
          headerClassName={headerClasses}
          headers={headers}
          itemClassName="h-11 min-h-min text-light-eased pl-4 w-fit"
          noSeparator
          data={filters.filtered}
          itemBuilder={it => {
            const mutable = deploymentIsMutable(it.status)

            /* eslint-disable react/jsx-key */
            return [
              <div className="cursor-pointer text-bold" onClick={() => onNavigateToDeployment(it)}>
                {it.name}
              </div>,
              <div className="flex">
                <NodeStatusIndicator className="mr-2" status={it.nodeStatus} />
                {it.nodeName}
              </div>,
              <div>{it.prefix}</div>,
              <DeploymentStatusTag className="w-fit m-auto" status={it.status} />,
              <div>{it.date}</div>,
              mutable ? (
                <Image
                  src="/deploy.svg"
                  alt={t('common:deploy')}
                  className={it.nodeStatus == 'running' ? 'cursor-pointer' : 'cursor-not-allowed opacity-30'}
                  onClick={() => it.nodeStatus == 'running' && onDeploy(it)}
                  width={24}
                  height={24}
                />
              ) : null,
            ]
            /* eslint-enable react/jsx-key */
          }}
        />
      </DyoCard>
    </>
=======
    <DyoCard className="p-8 mt-4">
      <DyoInput
        className="w-2/3 mb-6"
        placeholder={t('common:search')}
        onChange={e =>
          filters.setFilter({
            text: e.target.value,
          })
        }
      />

      <DyoList
        headers={[
          '',
          ...['deploymentName', 'common:node', 'common:date', 'common:prefix', 'common:status'].map(it => t(it)),
          '',
        ]}
        data={filters.filtered}
        itemBuilder={itemTemplate}
      />
    </DyoCard>
>>>>>>> 1422808e
  ) : (
    <DyoHeading element="h3" className="text-md text-center text-light-eased pt-32">
      {t('noDeployments')}
    </DyoHeading>
  )
}

export default VersionDeploymentsSection<|MERGE_RESOLUTION|>--- conflicted
+++ resolved
@@ -3,14 +3,9 @@
 import { DyoHeading } from '@app/elements/dyo-heading'
 import { DyoInput } from '@app/elements/dyo-input'
 import { DyoList } from '@app/elements/dyo-list'
-<<<<<<< HEAD
 import { DyoSelect } from '@app/elements/dyo-select'
 import { EnumFilter, enumFilterFor, TextFilter, textFilterFor, useFilters } from '@app/hooks/use-filters'
-import { useWebSocket } from '@app/hooks/use-websocket'
-=======
-import { TextFilter, textFilterFor, useFilters } from '@app/hooks/use-filters'
 import useWebSocket from '@app/hooks/use-websocket'
->>>>>>> 1422808e
 import {
   DeploymentByVersion,
   deploymentIsMutable,
@@ -42,24 +37,17 @@
 type DeploymentFilter = TextFilter & EnumFilter<DeploymentStatus>
 
 const VersionDeploymentsSection = (props: VersionDeploymentsSectionProps) => {
-  const { product, version } = props
+  const { version, product } = props
 
   const { t } = useTranslation('versions')
 
   const router = useRouter()
-
-<<<<<<< HEAD
-  const { version } = props
 
   const filters = useFilters<DeploymentByVersion, DeploymentFilter>({
     filters: [
       textFilterFor<DeploymentByVersion>(it => [it.name, it.nodeName, it.prefix, it.status, it.date]),
       enumFilterFor<DeploymentByVersion, DeploymentStatus>(it => [it.status]),
     ],
-=======
-  const filters = useFilters<DeploymentByVersion, TextFilter>({
-    filters: [textFilterFor<DeploymentByVersion>(it => [it.name, it.nodeName, it.prefix, it.status, it.date])],
->>>>>>> 1422808e
     initialData: version.deployments,
     initialFilter: { text: '' },
   })
@@ -92,21 +80,8 @@
   const onNavigateToDeployment = (deployment: DeploymentByVersion) =>
     router.push(deploymentUrl(product.id, version.id, deployment.id))
 
-  const itemTemplate = (deployment: DeploymentByVersion) => /* eslint-disable react/jsx-key */ [
-    <DeploymentStatusIndicator status={deployment.status} />,
-    <div className="cursor-pointer text-bold" onClick={() => onNavigateToDeployment(deployment)}>
-      {deployment.name}
-    </div>,
-    <div>{deployment.nodeName}</div>,
-    <div>{deployment.date}</div>,
-    <div>{deployment.prefix}</div>,
-    <DeploymentStatusTag className="w-fit m-auto" status={deployment.status} />,
-    <Image src="/deploy.svg" alt={t('common:deploy')} width={24} height={24} />,
-  ]
-  /* eslint-enable react/jsx-key */
-
   const onDeploy = (deployment: DeploymentByVersion) =>
-    router.push(deploymentDeployUrl(props.product.id, version.id, deployment.id))
+    router.push(deploymentDeployUrl(product.id, version.id, deployment.id))
 
   const headers = [
     ...['deploymentName', 'common:node', 'common:prefix', 'common:status', 'common:date', 'actions'].map(it => t(it)),
@@ -121,8 +96,36 @@
     clsx('rounded-tr-lg', defaultHeaderClass),
   ]
 
+  const itemTemplate = (item: DeploymentByVersion) => {
+    const mutable = deploymentIsMutable(item.status)
+
+    /* eslint-disable react/jsx-key */
+    return [
+      <div className="cursor-pointer text-bold" onClick={() => onNavigateToDeployment(item)}>
+        {item.name}
+      </div>,
+      <div className="flex">
+        <NodeStatusIndicator className="mr-2" status={item.nodeStatus} />
+        {item.nodeName}
+      </div>,
+      <div>{item.prefix}</div>,
+      <DeploymentStatusTag className="w-fit m-auto" status={item.status} />,
+      <div>{item.date}</div>,
+      mutable ? (
+        <Image
+          src="/deploy.svg"
+          alt={t('common:deploy')}
+          className={item.nodeStatus === 'running' ? 'cursor-pointer' : 'cursor-not-allowed opacity-30'}
+          onClick={() => item.nodeStatus === 'running' && onDeploy(item)}
+          width={24}
+          height={24}
+        />
+      ) : null,
+    ]
+    /* eslint-enable react/jsx-key */
+  }
+
   return filters.items.length ? (
-<<<<<<< HEAD
     <>
       <DyoCard className="p-8 mt-4 flex">
         <DyoInput
@@ -145,14 +148,12 @@
             })
           }}
         >
-          <option value={'default'}>{t('common:all')}</option>
-          {DEPLOYMENT_STATUS_VALUES.map(it => {
-            return (
-              <option key={it} value={it}>
-                {t(`common:deploymentStatuses.${it}`)}
-              </option>
-            )
-          })}
+          <option value="default">{t('common:all')}</option>
+          {DEPLOYMENT_STATUS_VALUES.map(it => (
+            <option key={it} value={it}>
+              {t(`common:deploymentStatuses.${it}`)}
+            </option>
+          ))}
         </DyoSelect>
       </DyoCard>
       <DyoCard className="mt-4">
@@ -162,60 +163,10 @@
           itemClassName="h-11 min-h-min text-light-eased pl-4 w-fit"
           noSeparator
           data={filters.filtered}
-          itemBuilder={it => {
-            const mutable = deploymentIsMutable(it.status)
-
-            /* eslint-disable react/jsx-key */
-            return [
-              <div className="cursor-pointer text-bold" onClick={() => onNavigateToDeployment(it)}>
-                {it.name}
-              </div>,
-              <div className="flex">
-                <NodeStatusIndicator className="mr-2" status={it.nodeStatus} />
-                {it.nodeName}
-              </div>,
-              <div>{it.prefix}</div>,
-              <DeploymentStatusTag className="w-fit m-auto" status={it.status} />,
-              <div>{it.date}</div>,
-              mutable ? (
-                <Image
-                  src="/deploy.svg"
-                  alt={t('common:deploy')}
-                  className={it.nodeStatus == 'running' ? 'cursor-pointer' : 'cursor-not-allowed opacity-30'}
-                  onClick={() => it.nodeStatus == 'running' && onDeploy(it)}
-                  width={24}
-                  height={24}
-                />
-              ) : null,
-            ]
-            /* eslint-enable react/jsx-key */
-          }}
+          itemBuilder={itemTemplate}
         />
       </DyoCard>
     </>
-=======
-    <DyoCard className="p-8 mt-4">
-      <DyoInput
-        className="w-2/3 mb-6"
-        placeholder={t('common:search')}
-        onChange={e =>
-          filters.setFilter({
-            text: e.target.value,
-          })
-        }
-      />
-
-      <DyoList
-        headers={[
-          '',
-          ...['deploymentName', 'common:node', 'common:date', 'common:prefix', 'common:status'].map(it => t(it)),
-          '',
-        ]}
-        data={filters.filtered}
-        itemBuilder={itemTemplate}
-      />
-    </DyoCard>
->>>>>>> 1422808e
   ) : (
     <DyoHeading element="h3" className="text-md text-center text-light-eased pt-32">
       {t('noDeployments')}
