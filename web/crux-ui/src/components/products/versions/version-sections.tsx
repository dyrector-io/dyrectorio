import {
  ProductDetails,
  RegistryImages,
  VersionAddSectionState,
  VersionDetails,
  VersionImage,
  VersionSectionsState,
  VERSION_SECTIONS_STATE_VALUES,
} from '@app/models'
import { deploymentUrl } from '@app/routes'
import { parseStringUnionType } from '@app/utils'
import { useRouter } from 'next/dist/client/router'
import { useRef, useState } from 'react'
import AddDeploymentCard from './deployments/add-deployment-card'
import SelectImagesCard from './images/select-images-card'
import { ImagesWebSocketOptions, ImageTagsMap, useImagesWebSocket } from './use-images-websocket'
import VersionDeploymentsSection from './version-deployments-section'
import VersionImagesSection from './version-images-section'
import VersionReorderImagesSection from './version-reorder-images-section'
import VersionSectionsHeading from './version-sections-heading'

export const parseVersionSectionState = (section: string, fallback: VersionSectionsState) =>
  parseStringUnionType(section, fallback, VERSION_SECTIONS_STATE_VALUES)

const ADD_SECTION_TO_SECTION: Record<VersionAddSectionState, VersionSectionsState> = {
  image: 'images',
  deployment: 'deployments',
  none: 'images',
}

interface VersionSectionsProps {
  product: ProductDetails
  version: VersionDetails
  setSaving: (saving: boolean) => void
}

const VersionSections = (props: VersionSectionsProps) => {
  const { version, setSaving, product } = props

  const router = useRouter()

  const initialSection = parseVersionSectionState(router.query.section as string, 'images')

  const [sectionState, setSectionState] = useState(initialSection)
  const [addSectionState, setAddSectionState] = useState<VersionAddSectionState>('none')
  const [images, setImages] = useState(version.images)
  const [imageTags, setImageTags] = useState<ImageTagsMap>({})

  const wsOptions: ImagesWebSocketOptions = {
    productId: product.id,
    versionId: version.id,
    images,
    imageTags,
    setImages,
    setImageTags,
    setPatchingImage: setSaving,
  }
  const { versionSock, fetchImageTags, addImages, orderImages, patchImage } = useImagesWebSocket(wsOptions)

  const saveImageOrderRef = useRef<VoidFunction>()

  const onImagesSelected = (registryImages: RegistryImages[]) => {
    setAddSectionState('none')

    registryImages.forEach(it => {
      fetchImageTags(it)
    })

    addImages(registryImages)
  }

  const onAddDeployment = async (deploymentId: string) =>
    router.push(deploymentUrl(product.id, version.id, deploymentId))

  const onReorderImages = (imgs: VersionImage[]) => {
    const ids = imgs.map(it => it.id)
    orderImages(ids)

    const newImages = imgs.map((it, index) => ({
      ...it,
      order: index,
    }))

    setImages(newImages)
    setAddSectionState('none')
  }

  const onSelectAddSectionState = (state: VersionAddSectionState) => {
    setAddSectionState(state)
    setSectionState(ADD_SECTION_TO_SECTION[state])
  }

  const onImageTagSelected = (image: VersionImage, tag: string) => {
    const index = images.indexOf(image)
    const newImages = [...images]
    newImages[index] = {
      ...image,
      tag,
    }
    setImages(newImages)

    patchImage(image.id, tag)
  }

  return (
    <>
      {addSectionState === 'none' ? (
        <VersionSectionsHeading
          versionMutable={!version.mutable}
          state={sectionState}
          onStateSelected={setSectionState}
          onAddStateSelected={onSelectAddSectionState}
          onSaveImageOrder={() => saveImageOrderRef.current()}
          onDiscardImageOrder={() => setAddSectionState('none')}
        />
      ) : addSectionState === 'image' ? (
        <SelectImagesCard onImagesSelected={onImagesSelected} onDiscard={() => setAddSectionState('none')} />
      ) : (
        <AddDeploymentCard
<<<<<<< HEAD
          productId={props.product.id}
          productName={props.product.name}
          versionId={props.version.id}
          versionName={props.version.name}
=======
          productId={product.id}
          versionId={version.id}
>>>>>>> 1422808e
          onAdd={onAddDeployment}
          onDiscard={() => setAddSectionState('none')}
        />
      )}

      {sectionState === 'images' ? (
        <VersionImagesSection
          disabled={!version.mutable}
          images={images}
          imageTags={imageTags}
          versionSock={versionSock}
          onTagSelected={onImageTagSelected}
        />
      ) : sectionState === 'deployments' ? (
        <VersionDeploymentsSection product={product} version={version} />
      ) : (
        <VersionReorderImagesSection images={images} saveRef={saveImageOrderRef} onSave={onReorderImages} />
      )}
    </>
  )
}

export default VersionSections<|MERGE_RESOLUTION|>--- conflicted
+++ resolved
@@ -1,12 +1,4 @@
-import {
-  ProductDetails,
-  RegistryImages,
-  VersionAddSectionState,
-  VersionDetails,
-  VersionImage,
-  VersionSectionsState,
-  VERSION_SECTIONS_STATE_VALUES,
-} from '@app/models'
+import { ProductDetails, RegistryImages, VersionDetails, VersionImage } from '@app/models'
 import { deploymentUrl } from '@app/routes'
 import { parseStringUnionType } from '@app/utils'
 import { useRouter } from 'next/dist/client/router'
@@ -19,14 +11,19 @@
 import VersionReorderImagesSection from './version-reorder-images-section'
 import VersionSectionsHeading from './version-sections-heading'
 
-export const parseVersionSectionState = (section: string, fallback: VersionSectionsState) =>
-  parseStringUnionType(section, fallback, VERSION_SECTIONS_STATE_VALUES)
-
 const ADD_SECTION_TO_SECTION: Record<VersionAddSectionState, VersionSectionsState> = {
   image: 'images',
   deployment: 'deployments',
   none: 'images',
 }
+
+export type VersionAddSectionState = 'image' | 'deployment' | 'none'
+
+const VERSION_SECTIONS_STATE_VALUES = ['images', 'deployments', 'reorder'] as const
+export type VersionSectionsState = typeof VERSION_SECTIONS_STATE_VALUES[number]
+
+export const parseVersionSectionState = (section: string, fallback: VersionSectionsState) =>
+  parseStringUnionType(section, fallback, VERSION_SECTIONS_STATE_VALUES)
 
 interface VersionSectionsProps {
   product: ProductDetails
@@ -117,15 +114,8 @@
         <SelectImagesCard onImagesSelected={onImagesSelected} onDiscard={() => setAddSectionState('none')} />
       ) : (
         <AddDeploymentCard
-<<<<<<< HEAD
-          productId={props.product.id}
-          productName={props.product.name}
-          versionId={props.version.id}
-          versionName={props.version.name}
-=======
           productId={product.id}
           versionId={version.id}
->>>>>>> 1422808e
           onAdd={onAddDeployment}
           onDiscard={() => setAddSectionState('none')}
         />
