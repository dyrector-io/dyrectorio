/* eslint-disable no-underscore-dangle */
import { GetServerSidePropsContext } from 'next'
import {
  AuditLogQuery,
  ContainerIdentifier,
  ContainerOperation,
  DeploymentQuery,
<<<<<<< HEAD
  NodeDeploymentQuery,
=======
>>>>>>> a5788c87
  PaginationQuery,
  VersionSectionsState,
} from './models'

// Routes:
export const ROUTE_DOCS = 'https://docs.dyrector.io'
export const ROUTE_INDEX = '/'
export const ROUTE_STATUS = '/status'
export const ROUTE_404 = '/404'
export const ROUTE_PROFILE = '/auth/settings'
export const ROUTE_NEW_PASSWORD = '/auth/settings/new-password'
export const ROUTE_LOGIN = '/auth/login'
export const ROUTE_LOGOUT = '/auth/logout'
export const ROUTE_REGISTER = '/auth/register'
export const ROUTE_REGISTER_OIDC = '/auth/register-oidc'

export const ROUTE_SETTINGS = '/auth/settings'
export const ROUTE_SETTINGS_TOKENS = '/auth/settings/tokens'
export const ROUTE_SETTINGS_EDIT_PROFILE = '/auth/settings/edit-profile'
export const ROUTE_SETTINGS_CHANGE_PASSWORD = '/auth/settings/change-password'
export const ROUTE_RECOVERY = '/auth/recovery'
export const ROUTE_RECOVERY_EXPIRED = `${ROUTE_RECOVERY}/expired`
export const ROUTE_VERIFICATION = '/auth/verify'

export const ROUTE_TEAMS = '/teams'
export const ROUTE_TEAMS_CREATE = '/teams/create'

export const ROUTE_TEMPLATES = '/templates'
export const ROUTE_COMPOSER = '/composer'

export const API_AUTH_REGISTER = '/api/auth/register'
export const API_AUTH_LOGIN = '/api/auth/login'
export const API_AUTH_LOGOUT = '/api/auth/logout'

export const API_SETTINGS = '/api/auth/settings'
export const API_SETTINGS_EDIT_PROFILE = '/api/auth/settings/edit-profile'
export const API_SETTINGS_CHANGE_PASSWORD = '/api/auth/settings/change-password'
export const API_SETTINGS_OIDC = '/api/auth/settings/oidc'
export const API_RECOVERY = '/api/auth/recovery'
export const API_VERIFICATION = '/api/auth/verify'
export const API_CREATE_ACCOUNT = '/api/auth/create-account'
export const API_QUALITY_ASSURANCE = '/api/quality-assurance'

export const API_STATUS = '/api/status'

export const API_TEMPLATES = `/api/templates`
export const API_TOKENS = '/api/tokens'
export const API_HEALTH = '/api/health'
export const API_TEAMS = '/api/teams'
export const API_USERS_ME = '/api/users/me'
export const API_USERS_ME_INVITATIONS = `${API_USERS_ME}/invitations`
export const API_USERS_ME_PREFERENCES_ONBOARDING = `${API_USERS_ME}/preferences/onboarding`

export const GLOBAL_CONTAINER = '_'

export const ANCHOR_NEW = '#new'
export const ANCHOR_EDIT = '#edit'
export const ANCHOR_TRIGGER = '#trigger'

export type AnchorUrlParams = Record<string, string | boolean> & {
  anchor?: string | undefined
}

export type ListRouteOptions = {
  new?: boolean
}

type DetailsRouteOptions = {
  edit?: boolean
}

const appendAnchorWhenDeclared = (url: string, anchor: string, anchorProp?: boolean) => {
  if (anchorProp) {
    return `${url}${anchor}`
  }

  return url
}

const appendUrlParams = (url: string, params?: AnchorUrlParams): string => {
  let result = url
  const paramMap: Map<string, any> = new Map()
  const anchor = params?.anchor

  if (params) {
    delete params.anchor

    Object.entries(params)
      .filter(([_, value]) => value)
      .map(entry => {
        const [key, value] = entry
        if (key) {
          paramMap.set(key, value)
        }

        return entry
      })
  }

  if (paramMap.size > 0) {
    const entries = Array.from(paramMap.entries())
    const [firstKey, firstValue] = entries[0]
    result = `${result}?${firstKey}=${encodeURIComponent(firstValue)}`

    if (entries.length > 1) {
      const rest = entries.slice(1)

      result = rest.reduce((prev, current) => {
        const [key, value] = current
        return `${prev}&${key}=${encodeURIComponent(value)}`
      }, result)
    }
  }

  return anchor ? `${result}${anchor}` : result
}

const urlQuery = (url: string, query: object) => {
  if (!query) {
    return url
  }

  const params = Object.entries(query)
    .map(it => {
      const [key, value] = it

      if (value === undefined || value === null) {
        return null
      }

      return `${key}=${encodeURIComponent(value)}`
    })
    .filter(it => !!it)

  if (params.length < 1) {
    return url
  }

  url = `${url}?${params[0]}`

  if (params.length > 1) {
    url = params.slice(1).reduce((prev, it) => `${prev}&${it}`, url)
  }

  return url
}

// docs
export const apiDocsUrl = (params: AnchorUrlParams) => appendUrlParams(`${ROUTE_DOCS}/basics/api`, params)

// auth
export type VerificationUrlParams = {
  email?: string
  restart?: boolean
}

export const verificationUrl = (params: VerificationUrlParams) => appendUrlParams(ROUTE_VERIFICATION, params)

// team
export const teamListUrl = (options?: ListRouteOptions) =>
  appendAnchorWhenDeclared(ROUTE_TEAMS, ANCHOR_NEW, options?.new)
export const teamUrl = (id: string) => `${ROUTE_TEAMS}/${id}`
export const teamApiUrl = (id: string) => `${API_TEAMS}/${id}`
export const teamInvitationUrl = (teamId: string) => `${ROUTE_TEAMS}/${teamId}/invitation`
export const teamUserListApiUrl = (teamId: string) => `${teamApiUrl(teamId)}/users`
export const teamUserApiUrl = (teamId: string, userId: string) => `${teamUserListApiUrl(teamId)}/${userId}`
export const teamUserRoleApiUrl = (teamId: string, userId: string) => `${teamUserApiUrl(teamId, userId)}/role`
export const teamUserReinviteUrl = (teamId: string, userId: string) => `${teamUserApiUrl(teamId, userId)}/reinvite`
export const teamUserLeaveApiUrl = (teamId: string) => `${teamUserListApiUrl(teamId)}/leave`
export const selectTeamUrl = (teamSlug: string) => `/${teamSlug}`

export const userInvitationApiUrl = (teamId: string) => `${API_USERS_ME_INVITATIONS}/${teamId}`

// template
export const templateImageUrl = (templateId: string) => `${API_TEMPLATES}/${templateId}/image`

// tokens
export const tokensApiUrl = (tokenId: string) => `${API_TOKENS}/${tokenId}`

// dashboard
class DashboardRoutes {
  private readonly root: string

  constructor(root: string) {
    this.root = `${root}/dashboard`
  }

  api = () => `/api${this.root}`

  index = () => this.root
}

export const registerOidcUrl = (flow: string) => `${ROUTE_REGISTER_OIDC}?flow=${encodeURIComponent(flow)}`

// audit
class AuditRoutes {
  private readonly root: string

  constructor(root: string) {
    this.root = `${root}/audit-log`
  }

  api = (query: AuditLogQuery) => urlQuery(`/api${this.root}`, query)

  list = () => `${this.root}`
}

// node
export type ContainerLogParams = {
  prefix?: string
  name?: string
}

class NodeApi {
  private readonly root: string

  constructor(root: string) {
    this.root = `/api${root}`
  }

  list = () => this.root

  details = (id: string) => `${this.root}/${id}`

  script = (id: string) => `${this.details(id)}/script`

  token = (id: string) => `${this.details(id)}/token`

  update = (id: string) => `${this.details(id)}/update`

  audit = (id: string, query: AuditLogQuery) => urlQuery(`${this.details(id)}/audit`, query)

  deployments = (id: string, query?: NodeDeploymentQuery) => urlQuery(`${this.details(id)}/deployments`, query)

  kick = (id: string) => `${this.details(id)}/kick`

  // node-prefix-container
  containerList = (id: string, prefix: string = GLOBAL_CONTAINER) => `${this.details(id)}/${prefix}/containers`

  container = (id: string, contianer: ContainerIdentifier) =>
    `${this.containerList(id, contianer.prefix ?? GLOBAL_CONTAINER)}/${contianer.name}`

  containerOperation = (id: string, container: ContainerIdentifier, operation: ContainerOperation) =>
    `${this.container(id, container)}/${operation}`
}

class NodeRoutes {
  private readonly root: string

  constructor(root: string) {
    this.root = `${root}/nodes`
  }

  private _api: NodeApi

  get api() {
    if (!this._api) {
      this._api = new NodeApi(this.root)
    }

    return this._api
  }

  socket = () => this.root

  detailsSocket = (id: string) => this.details(id)

  list = (options?: ListRouteOptions) => appendAnchorWhenDeclared(this.root, ANCHOR_NEW, options?.new)

  details = (id: string, options?: DetailsRouteOptions) =>
    appendAnchorWhenDeclared(`${this.root}/${id}`, ANCHOR_EDIT, options?.edit)

  inspect = (id: string, prefix?: string) => `${this.details(id)}?prefix=${prefix}`

  containerLog = (id: string, params: ContainerLogParams) =>
    appendUrlParams(`${this.details(id)}/log`, {
      ...params,
    })

  containerInspect = (id: string, params: ContainerLogParams) =>
    appendUrlParams(`${this.details(id)}/inspect`, {
      ...params,
    })
}

class RegistryApi {
  private readonly root: string

  constructor(root: string) {
    this.root = `/api${root}`
  }

  list = () => this.root

  details = (id: string) => `${this.root}/${id}`

  token = (id: string) => `${this.details(id)}/token`
}

class RegistryRoutes {
  private readonly root: string

  constructor(root: string) {
    this.root = `${root}/registries`
  }

  private _api: RegistryApi

  get api() {
    if (!this._api) {
      this._api = new RegistryApi(this.root)
    }

    return this._api
  }

  socket = () => this.root

  list = (options?: ListRouteOptions) => appendAnchorWhenDeclared(this.root, ANCHOR_NEW, options?.new)

  details = (id: string) => `${this.root}/${id}`
}

// version
export type VersionUrlParams = {
  edit?: boolean
  section?: VersionSectionsState
}

class VersionApi {
  private readonly root: string

  constructor(root: string) {
    this.root = `/api${root}`
  }

  list = () => this.root

  details = (id: string) => `${this.root}/${id}`

  increase = (id: string) => `${this.details(id)}/increase`

  setAsDefault = (id: string) => `${this.details(id)}/default`

  deployments = (versionId: string) => `${this.details(versionId)}/deployments`

  images = (versionId: string) => `${this.details(versionId)}/images`

  orderImages = (versionId: string) => `${this.details(versionId)}/order`

  imageDetails = (versionId: string, imageId: string) => `${this.images(versionId)}/${imageId}`
}

class VersionRoutes {
  private readonly root: string

  constructor(root: string, projectId: string) {
    this.root = `${root}/${projectId}/versions`
  }

  private _api: VersionApi

  get api() {
    if (!this._api) {
      this._api = new VersionApi(this.root)
    }

    return this._api
  }

  detailsSocket = (id: string) => `${this.root}/${id}`

  details = (id: string, params?: VersionUrlParams) => appendUrlParams(`${this.root}/${id}`, params)

  deployments = (versionId: string) => `${this.details(versionId)}/deployments`
}

// project
class ProjectApi {
  private readonly root: string

  constructor(root: string) {
    this.root = `/api${root}`
  }

  list = () => this.root

  details = (id: string) => `${this.root}/${id}`

  versionChains = (id: string) => `${this.details(id)}/version-chains`

  convertToVersioned = (id: string) => `${this.details(id)}/convert`
}

class ProjectRoutes {
  private readonly root: string

  constructor(root: string) {
    this.root = `${root}/projects`
  }

  private _api: ProjectApi

  private _versionProjectId: string

  private _versionRoutes: VersionRoutes

  get api() {
    if (!this._api) {
      this._api = new ProjectApi(this.root)
    }

    return this._api
  }

  list = (options?: ListRouteOptions) => appendAnchorWhenDeclared(this.root, ANCHOR_NEW, options?.new)

  details = (id: string, params?: VersionUrlParams) => appendUrlParams(`${this.root}/${id}`, params)

  versions = (projectId: string) => {
    if (this._versionProjectId !== projectId) {
      this._versionRoutes = new VersionRoutes(this.root, projectId)
    }

    return this._versionRoutes
  }
}

// deployment
export type DeployStartUrlParams = {
  ignoreProtected?: boolean
}

class DeploymentApi {
  private readonly root: string

  constructor(root: string) {
    this.root = `/api${root}`
  }

  list = (query?: DeploymentQuery) => urlQuery(this.root, query)

  details = (id: string) => `${this.root}/${id}`

  copy = (id: string) => `${this.details(id)}/copy`

  start = (id: string, ignoreProtected?: boolean) =>
    appendUrlParams(`${this.details(id)}/start`, {
      ignoreProtected,
    })

  token = (id: string) => `${this.details(id)}/token`

  instanceDetails = (deploymentId: string, instanceId: string) =>
    `${this.details(deploymentId)}/instances/${instanceId}`

  instanceSecrets = (deploymentId: string, instanceId: string) =>
    `${this.instanceDetails(deploymentId, instanceId)}/secrets`
}

class DeploymentRoutes {
  private readonly root: string

  constructor(root: string) {
    this.root = `${root}/deployments`
  }

  private _api: DeploymentApi

  get api() {
    if (!this._api) {
      this._api = new DeploymentApi(this.root)
    }

    return this._api
  }

  detailsSocket = (id: string) => this.details(id)

  list = (options?: ListRouteOptions) => appendAnchorWhenDeclared(this.root, ANCHOR_NEW, options?.new)

  details = (id: string) => `${this.root}/${id}`

  deploy = (id: string) => `${this.details(id)}/deploy`
}

// notification
class NotificationApi {
  private readonly root: string

  constructor(root: string) {
    this.root = `/api${root}`
  }

  list = () => this.root

  details = (id: string) => `${this.root}/${id}`

  test = (id: string) => `${this.details(id)}/test`
}

class NotificationRoutes {
  private readonly root: string

  constructor(root: string) {
    this.root = `${root}/notifications`
  }

  private _api: NotificationApi

  get api() {
    if (!this._api) {
      this._api = new NotificationApi(this.root)
    }

    return this._api
  }

  list = (options?: ListRouteOptions) => appendAnchorWhenDeclared(this.root, ANCHOR_NEW, options?.new)

  details = (id: string) => `${this.root}/${id}`
}

// storage

class StorageApi {
  private readonly root: string

  constructor(root: string) {
    this.root = `/api${root}`
  }

  list = () => this.root

  options = () => `${this.root}/options`

  details = (id: string) => `${this.root}/${id}`
}

class StorageRoutes {
  private readonly root: string

  constructor(root: string) {
    this.root = `${root}/storages`
  }

  private _api: StorageApi

  get api() {
    if (!this._api) {
      this._api = new StorageApi(this.root)
    }

    return this._api
  }

  list = (options?: ListRouteOptions) => appendAnchorWhenDeclared(this.root, ANCHOR_NEW, options?.new)

  details = (id: string) => `${this.root}/${id}`
}

// pipeline

class PipelineApi {
  private readonly root: string

  constructor(root: string) {
    this.root = `/api${root}`
  }

  list = () => this.root

  details = (id: string) => `${this.root}/${id}`

  runs = (pipelineId: string, query?: PaginationQuery) => {
    const url = `${this.details(pipelineId)}/runs`

    if (!query) {
      return url
    }

    return urlQuery(url, query)
  }

  eventWatchers = (pipelineId: string) => `${this.details(pipelineId)}/event-watchers`

  eventWatcherDetails = (pipelineId: string, eventWatcherId: string) =>
    `${this.eventWatchers(pipelineId)}/${eventWatcherId}`
}

type PipelineDetailsRouteOptions = {
  trigger?: boolean
}

class PipelineRoutes {
  private readonly root: string

  constructor(root: string) {
    this.root = `${root}/pipelines`
  }

  private _api: PipelineApi

  get api() {
    if (!this._api) {
      this._api = new PipelineApi(this.root)
    }

    return this._api
  }

  list = (options?: ListRouteOptions) => appendAnchorWhenDeclared(this.root, ANCHOR_NEW, options?.new)

  details = (id: string, options?: PipelineDetailsRouteOptions) =>
    appendUrlParams(
      `${this.root}/${id}`,
      options?.trigger
        ? {
            ANCHOR_TRIGGER,
          }
        : null,
    )

  socket = () => this.root
}

// container config
class ContainerConfigApi {
  private readonly root: string

  constructor(root: string) {
    this.root = `/api${root}`
  }

  details = (id: string) => `${this.root}/${id}`

  relations = (configId: string) => `${this.details(configId)}/relations`
}

class ContainerConfigRoutes {
  private readonly root: string

  constructor(root: string) {
    this.root = `${root}/container-configurations`
  }

  private _api: ContainerConfigApi

  get api() {
    if (!this._api) {
      this._api = new ContainerConfigApi(this.root)
    }

    return this._api
  }

  details = (id: string) => `${this.root}/${id}`

  detailsSocket = (id: string) => this.details(id)
}

// config bundle
class ConfigBundleApi {
  private readonly root: string

  constructor(root: string) {
    this.root = `/api${root}`
  }

  list = () => this.root

  details = (id: string) => `${this.root}/${id}`
<<<<<<< HEAD
=======

  deployments = (id: string) => `${this.details(id)}/deployments`
>>>>>>> a5788c87
}

class ConfigBundleRoutes {
  private readonly root: string

  constructor(root: string) {
    this.root = `${root}/config-bundles`
  }

  private _api: ConfigBundleApi

  get api() {
    if (!this._api) {
      this._api = new ConfigBundleApi(this.root)
    }

    return this._api
  }

  list = (options?: ListRouteOptions) => appendAnchorWhenDeclared(this.root, ANCHOR_NEW, options?.new)

  details = (id: string) => `${this.root}/${id}`
}

export class PackageApi {
  private readonly root: string

  constructor(root: string) {
    this.root = `/api${root}`
  }

  list = () => this.root

  details = (id: string) => `${this.root}/${id}`

  environments = (packageId: string) => `${this.details(packageId)}/environments`

  environmentDetails = (packageId: string, environmentId: string) => `${this.environments(packageId)}/${environmentId}`

  environmentDeployments = (packageId: string, environmentId: string) =>
    `${this.environmentDetails(packageId, environmentId)}/deployments`
}

export class PackageRoutes {
  private readonly root: string

  constructor(root: string) {
    this.root = `${root}/packages`
  }

  private _api: PackageApi

  get api() {
    if (!this._api) {
      this._api = new PackageApi(this.root)
    }

    return this._api
  }

  list = (options?: ListRouteOptions) => appendAnchorWhenDeclared(this.root, ANCHOR_NEW, options?.new)

  details = (id: string) => `${this.root}/${id}`

  environmentDetails = (packageId: string, environmentId: string) =>
    `${this.details(packageId)}/environments/${environmentId}`
}

export class TeamRoutes {
  readonly root: string

  constructor(readonly teamSlug: string) {
    this.root = `/${teamSlug}`
  }

  private _audit: AuditRoutes

  private _dashboard: DashboardRoutes

  private _node: NodeRoutes

  private _registry: RegistryRoutes

  private _project: ProjectRoutes

  private _deployment: DeploymentRoutes

  private _notification: NotificationRoutes

  private _storage: StorageRoutes

  private _pipeline: PipelineRoutes

  private _containerConfig: ContainerConfigRoutes

  private _configBundle: ConfigBundleRoutes

  private _package: PackageRoutes

  get audit() {
    if (!this._audit) {
      this._audit = new AuditRoutes(this.root)
    }

    return this._audit
  }

  get dashboard() {
    if (!this._dashboard) {
      this._dashboard = new DashboardRoutes(this.root)
    }

    return this._dashboard
  }

  get node() {
    if (!this._node) {
      this._node = new NodeRoutes(this.root)
    }

    return this._node
  }

  get registry() {
    if (!this._registry) {
      this._registry = new RegistryRoutes(this.root)
    }

    return this._registry
  }

  get project() {
    if (!this._project) {
      this._project = new ProjectRoutes(this.root)
    }

    return this._project
  }

  get deployment() {
    if (!this._deployment) {
      this._deployment = new DeploymentRoutes(this.root)
    }

    return this._deployment
  }

  get notification() {
    if (!this._notification) {
      this._notification = new NotificationRoutes(this.root)
    }

    return this._notification
  }

  get storage() {
    if (!this._storage) {
      this._storage = new StorageRoutes(this.root)
    }

    return this._storage
  }

  get pipeline() {
    if (!this._pipeline) {
      this._pipeline = new PipelineRoutes(this.root)
    }

    return this._pipeline
  }

  get containerConfig() {
    if (!this._containerConfig) {
      this._containerConfig = new ContainerConfigRoutes(this.root)
    }

    return this._containerConfig
  }

  get configBundle() {
    if (!this._configBundle) {
      this._configBundle = new ConfigBundleRoutes(this.root)
    }

    return this._configBundle
  }

  get package() {
    if (!this._package) {
      this._package = new PackageRoutes(this.root)
    }

    return this._package
  }

  static fromContext(context: GetServerSidePropsContext): TeamRoutes | null {
    const teamSlug = context.query.teamSlug as string
    if (!teamSlug) {
      return null
    }

    return new TeamRoutes(teamSlug)
  }
}<|MERGE_RESOLUTION|>--- conflicted
+++ resolved
@@ -5,10 +5,6 @@
   ContainerIdentifier,
   ContainerOperation,
   DeploymentQuery,
-<<<<<<< HEAD
-  NodeDeploymentQuery,
-=======
->>>>>>> a5788c87
   PaginationQuery,
   VersionSectionsState,
 } from './models'
@@ -681,11 +677,8 @@
   list = () => this.root
 
   details = (id: string) => `${this.root}/${id}`
-<<<<<<< HEAD
-=======
 
   deployments = (id: string) => `${this.details(id)}/deployments`
->>>>>>> a5788c87
 }
 
 class ConfigBundleRoutes {
