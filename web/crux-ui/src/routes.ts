/* eslint-disable no-underscore-dangle */
import { GetServerSidePropsContext } from 'next'
import {
  AuditLogQuery,
  ContainerIdentifier,
  ContainerOperation,
  DeploymentQuery,
<<<<<<< HEAD
  NodeDeploymentQuery,
=======
>>>>>>> 50c07595
  PaginationQuery,
  VersionSectionsState,
} from './models'

// Routes:
export const ROUTE_DOCS = 'https://docs.dyrector.io'
export const ROUTE_INDEX = '/'
export const ROUTE_STATUS = '/status'
export const ROUTE_404 = '/404'
export const ROUTE_PROFILE = '/auth/settings'
export const ROUTE_NEW_PASSWORD = '/auth/settings/new-password'
export const ROUTE_LOGIN = '/auth/login'
export const ROUTE_LOGOUT = '/auth/logout'
export const ROUTE_REGISTER = '/auth/register'
export const ROUTE_REGISTER_OIDC = '/auth/register-oidc'

export const ROUTE_SETTINGS = '/auth/settings'
export const ROUTE_SETTINGS_TOKENS = '/auth/settings/tokens'
export const ROUTE_SETTINGS_EDIT_PROFILE = '/auth/settings/edit-profile'
export const ROUTE_SETTINGS_CHANGE_PASSWORD = '/auth/settings/change-password'
export const ROUTE_RECOVERY = '/auth/recovery'
export const ROUTE_RECOVERY_EXPIRED = `${ROUTE_RECOVERY}/expired`
export const ROUTE_VERIFICATION = '/auth/verify'

export const ROUTE_TEAMS = '/teams'
export const ROUTE_TEAMS_CREATE = '/teams/create'

export const ROUTE_TEMPLATES = '/templates'
export const ROUTE_COMPOSER = '/composer'

export const API_AUTH_REGISTER = '/api/auth/register'
export const API_AUTH_LOGIN = '/api/auth/login'
export const API_AUTH_LOGOUT = '/api/auth/logout'

export const API_SETTINGS = '/api/auth/settings'
export const API_SETTINGS_EDIT_PROFILE = '/api/auth/settings/edit-profile'
export const API_SETTINGS_CHANGE_PASSWORD = '/api/auth/settings/change-password'
export const API_SETTINGS_OIDC = '/api/auth/settings/oidc'
export const API_RECOVERY = '/api/auth/recovery'
export const API_VERIFICATION = '/api/auth/verify'
export const API_CREATE_ACCOUNT = '/api/auth/create-account'
export const API_QUALITY_ASSURANCE = '/api/quality-assurance'

export const API_STATUS = '/api/status'

export const API_TEMPLATES = `/api/templates`
export const API_TOKENS = '/api/tokens'
export const API_HEALTH = '/api/health'
export const API_TEAMS = '/api/teams'
export const API_USERS_ME = '/api/users/me'
export const API_USERS_ME_INVITATIONS = `${API_USERS_ME}/invitations`
export const API_USERS_ME_PREFERENCES_ONBOARDING = `${API_USERS_ME}/preferences/onboarding`

export const GLOBAL_CONTAINER = '_'

export const ANCHOR_NEW = '#new'
export const ANCHOR_EDIT = '#edit'
export const ANCHOR_TRIGGER = '#trigger'

export type AnchorUrlParams = Record<string, string | boolean> & {
  anchor?: string | undefined
}

export type ListRouteOptions = {
  new?: boolean
}

type DetailsRouteOptions = {
  edit?: boolean
}

const appendAnchorWhenDeclared = (url: string, anchor: string, anchorProp?: boolean) => {
  if (anchorProp) {
    return `${url}${anchor}`
  }

  return url
}

const appendUrlParams = (url: string, params?: AnchorUrlParams): string => {
  let result = url
  const paramMap: Map<string, any> = new Map()
  const anchor = params?.anchor

  if (params) {
    delete params.anchor

    Object.entries(params)
      .filter(([_, value]) => value)
      .map(entry => {
        const [key, value] = entry
        if (key) {
          paramMap.set(key, value)
        }

        return entry
      })
  }

  if (paramMap.size > 0) {
    const entries = Array.from(paramMap.entries())
    const [firstKey, firstValue] = entries[0]
    result = `${result}?${firstKey}=${encodeURIComponent(firstValue)}`

    if (entries.length > 1) {
      const rest = entries.slice(1)

      result = rest.reduce((prev, current) => {
        const [key, value] = current
        return `${prev}&${key}=${encodeURIComponent(value)}`
      }, result)
    }
  }

  return anchor ? `${result}${anchor}` : result
}

const urlQuery = (url: string, query: object) => {
  if (!query) {
    return url
  }

  const params = Object.entries(query)
    .map(it => {
      const [key, value] = it

      if (value === undefined || value === null) {
        return null
      }

      return `${key}=${encodeURIComponent(value)}`
    })
    .filter(it => !!it)

  if (params.length < 1) {
    return url
  }

  url = `${url}?${params[0]}`

  if (params.length > 1) {
    url = params.slice(1).reduce((prev, it) => `${prev}&${it}`, url)
  }

  return url
}

// docs
export const apiDocsUrl = (params: AnchorUrlParams) => appendUrlParams(`${ROUTE_DOCS}/basics/api`, params)

// auth
export type VerificationUrlParams = {
  email?: string
  restart?: boolean
}

export const verificationUrl = (params: VerificationUrlParams) => appendUrlParams(ROUTE_VERIFICATION, params)

// team
export const teamListUrl = (options?: ListRouteOptions) =>
  appendAnchorWhenDeclared(ROUTE_TEAMS, ANCHOR_NEW, options?.new)
export const teamUrl = (id: string) => `${ROUTE_TEAMS}/${id}`
export const teamApiUrl = (id: string) => `${API_TEAMS}/${id}`
export const teamInvitationUrl = (teamId: string) => `${ROUTE_TEAMS}/${teamId}/invitation`
export const teamUserListApiUrl = (teamId: string) => `${teamApiUrl(teamId)}/users`
export const teamUserApiUrl = (teamId: string, userId: string) => `${teamUserListApiUrl(teamId)}/${userId}`
export const teamUserRoleApiUrl = (teamId: string, userId: string) => `${teamUserApiUrl(teamId, userId)}/role`
export const teamUserReinviteUrl = (teamId: string, userId: string) => `${teamUserApiUrl(teamId, userId)}/reinvite`
export const teamUserLeaveApiUrl = (teamId: string) => `${teamUserListApiUrl(teamId)}/leave`
export const selectTeamUrl = (teamSlug: string) => `/${teamSlug}`

export const userInvitationApiUrl = (teamId: string) => `${API_USERS_ME_INVITATIONS}/${teamId}`

// template
export const templateImageUrl = (templateId: string) => `${API_TEMPLATES}/${templateId}/image`

// tokens
export const tokensApiUrl = (tokenId: string) => `${API_TOKENS}/${tokenId}`

// dashboard
class DashboardRoutes {
  private readonly root: string

  constructor(root: string) {
    this.root = `${root}/dashboard`
  }

  api = () => `/api${this.root}`

  index = () => this.root
}

export const registerOidcUrl = (flow: string) => `${ROUTE_REGISTER_OIDC}?flow=${encodeURIComponent(flow)}`

// audit
class AuditRoutes {
  private readonly root: string

  constructor(root: string) {
    this.root = `${root}/audit-log`
  }

  api = (query: AuditLogQuery) => urlQuery(`/api${this.root}`, query)

  list = () => `${this.root}`
}

// node
export type ContainerLogParams = {
  prefix?: string
  name?: string
}

class NodeApi {
  private readonly root: string

  constructor(root: string) {
    this.root = `/api${root}`
  }

  list = () => this.root

  details = (id: string) => `${this.root}/${id}`

  script = (id: string) => `${this.details(id)}/script`

  token = (id: string) => `${this.details(id)}/token`

  update = (id: string) => `${this.details(id)}/update`

  audit = (id: string, query: AuditLogQuery) => urlQuery(`${this.details(id)}/audit`, query)

  deployments = (id: string, query?: NodeDeploymentQuery) => urlQuery(`${this.details(id)}/deployments`, query)

  kick = (id: string) => `${this.details(id)}/kick`

  // node-prefix-container
  containerList = (id: string, prefix: string = GLOBAL_CONTAINER) => `${this.details(id)}/${prefix}/containers`

  container = (id: string, contianer: ContainerIdentifier) =>
    `${this.containerList(id, contianer.prefix ?? GLOBAL_CONTAINER)}/${contianer.name}`

  containerOperation = (id: string, container: ContainerIdentifier, operation: ContainerOperation) =>
    `${this.container(id, container)}/${operation}`
}

class NodeRoutes {
  private readonly root: string

  constructor(root: string) {
    this.root = `${root}/nodes`
  }

  private _api: NodeApi

  get api() {
    if (!this._api) {
      this._api = new NodeApi(this.root)
    }

    return this._api
  }

  socket = () => this.root

  detailsSocket = (id: string) => this.details(id)

  list = (options?: ListRouteOptions) => appendAnchorWhenDeclared(this.root, ANCHOR_NEW, options?.new)

  details = (id: string, options?: DetailsRouteOptions) =>
    appendAnchorWhenDeclared(`${this.root}/${id}`, ANCHOR_EDIT, options?.edit)

  inspect = (id: string, prefix?: string) => `${this.details(id)}?prefix=${prefix}`

  containerLog = (id: string, params: ContainerLogParams) =>
    appendUrlParams(`${this.details(id)}/log`, {
      ...params,
    })

  containerInspect = (id: string, params: ContainerLogParams) =>
    appendUrlParams(`${this.details(id)}/inspect`, {
      ...params,
    })
}

class RegistryApi {
  private readonly root: string

  constructor(root: string) {
    this.root = `/api${root}`
  }

  list = () => this.root

  details = (id: string) => `${this.root}/${id}`

  token = (id: string) => `${this.details(id)}/token`
}

class RegistryRoutes {
  private readonly root: string

  constructor(root: string) {
    this.root = `${root}/registries`
  }

  private _api: RegistryApi

  get api() {
    if (!this._api) {
      this._api = new RegistryApi(this.root)
    }

    return this._api
  }

  socket = () => this.root

  list = (options?: ListRouteOptions) => appendAnchorWhenDeclared(this.root, ANCHOR_NEW, options?.new)

  details = (id: string) => `${this.root}/${id}`
}

// version
export type VersionUrlParams = {
  edit?: boolean
  section?: VersionSectionsState
}

class VersionApi {
  private readonly root: string

  constructor(root: string) {
    this.root = `/api${root}`
  }

  list = () => this.root

  details = (id: string) => `${this.root}/${id}`

  increase = (id: string) => `${this.details(id)}/increase`

  setAsDefault = (id: string) => `${this.details(id)}/default`

  deployments = (versionId: string) => `${this.details(versionId)}/deployments`

  images = (versionId: string) => `${this.details(versionId)}/images`

  orderImages = (versionId: string) => `${this.details(versionId)}/order`

  imageDetails = (versionId: string, imageId: string) => `${this.images(versionId)}/${imageId}`
}

class VersionRoutes {
  private readonly root: string

  constructor(root: string, projectId: string) {
    this.root = `${root}/${projectId}/versions`
  }

  private _api: VersionApi

  get api() {
    if (!this._api) {
      this._api = new VersionApi(this.root)
    }

    return this._api
  }

  detailsSocket = (id: string) => `${this.root}/${id}`

  details = (id: string, params?: VersionUrlParams) => appendUrlParams(`${this.root}/${id}`, params)

  deployments = (versionId: string) => `${this.details(versionId)}/deployments`
}

// project
class ProjectApi {
  private readonly root: string

  constructor(root: string) {
    this.root = `/api${root}`
  }

  list = () => this.root

  details = (id: string) => `${this.root}/${id}`

  versionChains = (id: string) => `${this.details(id)}/version-chains`

  convertToVersioned = (id: string) => `${this.details(id)}/convert`
}

class ProjectRoutes {
  private readonly root: string

  constructor(root: string) {
    this.root = `${root}/projects`
  }

  private _api: ProjectApi

  private _versionProjectId: string

  private _versionRoutes: VersionRoutes

  get api() {
    if (!this._api) {
      this._api = new ProjectApi(this.root)
    }

    return this._api
  }

  list = (options?: ListRouteOptions) => appendAnchorWhenDeclared(this.root, ANCHOR_NEW, options?.new)

  details = (id: string, params?: VersionUrlParams) => appendUrlParams(`${this.root}/${id}`, params)

  versions = (projectId: string) => {
    if (this._versionProjectId !== projectId) {
      this._versionRoutes = new VersionRoutes(this.root, projectId)
    }

    return this._versionRoutes
  }
}

// deployment
export type DeployStartUrlParams = {
  ignoreProtected?: boolean
}

class DeploymentApi {
  private readonly root: string

  constructor(root: string) {
    this.root = `/api${root}`
  }

  list = (query?: DeploymentQuery) => urlQuery(this.root, query)

  details = (id: string) => `${this.root}/${id}`

  copy = (id: string) => `${this.details(id)}/copy`

  start = (id: string, ignoreProtected?: boolean) =>
    appendUrlParams(`${this.details(id)}/start`, {
      ignoreProtected,
    })

  token = (id: string) => `${this.details(id)}/token`

  instanceDetails = (deploymentId: string, instanceId: string) =>
    `${this.details(deploymentId)}/instances/${instanceId}`

  instanceSecrets = (deploymentId: string, instanceId: string) =>
    `${this.instanceDetails(deploymentId, instanceId)}/secrets`
}

class DeploymentRoutes {
  private readonly root: string

  constructor(root: string) {
    this.root = `${root}/deployments`
  }

  private _api: DeploymentApi

  get api() {
    if (!this._api) {
      this._api = new DeploymentApi(this.root)
    }

    return this._api
  }

  detailsSocket = (id: string) => this.details(id)

  list = (options?: ListRouteOptions) => appendAnchorWhenDeclared(this.root, ANCHOR_NEW, options?.new)

  details = (id: string) => `${this.root}/${id}`

  deploy = (id: string) => `${this.details(id)}/deploy`
}

// notification
class NotificationApi {
  private readonly root: string

  constructor(root: string) {
    this.root = `/api${root}`
  }

  list = () => this.root

  details = (id: string) => `${this.root}/${id}`

  test = (id: string) => `${this.details(id)}/test`
}

class NotificationRoutes {
  private readonly root: string

  constructor(root: string) {
    this.root = `${root}/notifications`
  }

  private _api: NotificationApi

  get api() {
    if (!this._api) {
      this._api = new NotificationApi(this.root)
    }

    return this._api
  }

  list = (options?: ListRouteOptions) => appendAnchorWhenDeclared(this.root, ANCHOR_NEW, options?.new)

  details = (id: string) => `${this.root}/${id}`
}

// storage

class StorageApi {
  private readonly root: string

  constructor(root: string) {
    this.root = `/api${root}`
  }

  list = () => this.root

  options = () => `${this.root}/options`

  details = (id: string) => `${this.root}/${id}`
}

class StorageRoutes {
  private readonly root: string

  constructor(root: string) {
    this.root = `${root}/storages`
  }

  private _api: StorageApi

  get api() {
    if (!this._api) {
      this._api = new StorageApi(this.root)
    }

    return this._api
  }

  list = (options?: ListRouteOptions) => appendAnchorWhenDeclared(this.root, ANCHOR_NEW, options?.new)

  details = (id: string) => `${this.root}/${id}`
}

// pipeline

class PipelineApi {
  private readonly root: string

  constructor(root: string) {
    this.root = `/api${root}`
  }

  list = () => this.root

  details = (id: string) => `${this.root}/${id}`

  runs = (pipelineId: string, query?: PaginationQuery) => {
    const url = `${this.details(pipelineId)}/runs`

    if (!query) {
      return url
    }

    return urlQuery(url, query)
  }

  eventWatchers = (pipelineId: string) => `${this.details(pipelineId)}/event-watchers`

  eventWatcherDetails = (pipelineId: string, eventWatcherId: string) =>
    `${this.eventWatchers(pipelineId)}/${eventWatcherId}`
}

type PipelineDetailsRouteOptions = {
  trigger?: boolean
}

class PipelineRoutes {
  private readonly root: string

  constructor(root: string) {
    this.root = `${root}/pipelines`
  }

  private _api: PipelineApi

  get api() {
    if (!this._api) {
      this._api = new PipelineApi(this.root)
    }

    return this._api
  }

  list = (options?: ListRouteOptions) => appendAnchorWhenDeclared(this.root, ANCHOR_NEW, options?.new)

  details = (id: string, options?: PipelineDetailsRouteOptions) =>
    appendUrlParams(
      `${this.root}/${id}`,
      options?.trigger
        ? {
            ANCHOR_TRIGGER,
          }
        : null,
    )

  socket = () => this.root
}

// container config
class ContainerConfigApi {
  private readonly root: string

  constructor(root: string) {
    this.root = `/api${root}`
  }

  details = (id: string) => `${this.root}/${id}`

  relations = (configId: string) => `${this.details(configId)}/relations`
}

class ContainerConfigRoutes {
  private readonly root: string

  constructor(root: string) {
    this.root = `${root}/container-configurations`
  }

  private _api: ContainerConfigApi

  get api() {
    if (!this._api) {
      this._api = new ContainerConfigApi(this.root)
    }

    return this._api
  }

  details = (id: string) => `${this.root}/${id}`

  detailsSocket = (id: string) => this.details(id)
}

// config bundle
class ConfigBundleApi {
  private readonly root: string

  constructor(root: string) {
    this.root = `/api${root}`
  }

  list = () => this.root

  details = (id: string) => `${this.root}/${id}`
}

class ConfigBundleRoutes {
  private readonly root: string

  constructor(root: string) {
    this.root = `${root}/config-bundles`
  }

  private _api: ConfigBundleApi

  get api() {
    if (!this._api) {
      this._api = new ConfigBundleApi(this.root)
    }

    return this._api
  }

  list = (options?: ListRouteOptions) => appendAnchorWhenDeclared(this.root, ANCHOR_NEW, options?.new)

  details = (id: string) => `${this.root}/${id}`
}

export class PackageApi {
  private readonly root: string

  constructor(root: string) {
    this.root = `/api${root}`
  }

  list = () => this.root

  details = (id: string) => `${this.root}/${id}`

  environments = (packageId: string) => `${this.details(packageId)}/environments`

  environmentDetails = (packageId: string, environmentId: string) => `${this.environments(packageId)}/${environmentId}`

  environmentDeployments = (packageId: string, environmentId: string) =>
    `${this.environmentDetails(packageId, environmentId)}/deployments`
}

export class PackageRoutes {
  private readonly root: string

  constructor(root: string) {
    this.root = `${root}/packages`
  }

  private _api: PackageApi

  get api() {
    if (!this._api) {
      this._api = new PackageApi(this.root)
    }

    return this._api
  }

  list = (options?: ListRouteOptions) => appendAnchorWhenDeclared(this.root, ANCHOR_NEW, options?.new)

  details = (id: string) => `${this.root}/${id}`

  environmentDetails = (packageId: string, environmentId: string) =>
    `${this.details(packageId)}/environments/${environmentId}`
}

export class TeamRoutes {
  readonly root: string

  constructor(readonly teamSlug: string) {
    this.root = `/${teamSlug}`
  }

  private _audit: AuditRoutes

  private _dashboard: DashboardRoutes

  private _node: NodeRoutes

  private _registry: RegistryRoutes

  private _project: ProjectRoutes

  private _deployment: DeploymentRoutes

  private _notification: NotificationRoutes

  private _storage: StorageRoutes

  private _pipeline: PipelineRoutes

  private _containerConfig: ContainerConfigRoutes

  private _configBundle: ConfigBundleRoutes

  private _package: PackageRoutes

  get audit() {
    if (!this._audit) {
      this._audit = new AuditRoutes(this.root)
    }

    return this._audit
  }

  get dashboard() {
    if (!this._dashboard) {
      this._dashboard = new DashboardRoutes(this.root)
    }

    return this._dashboard
  }

  get node() {
    if (!this._node) {
      this._node = new NodeRoutes(this.root)
    }

    return this._node
  }

  get registry() {
    if (!this._registry) {
      this._registry = new RegistryRoutes(this.root)
    }

    return this._registry
  }

  get project() {
    if (!this._project) {
      this._project = new ProjectRoutes(this.root)
    }

    return this._project
  }

  get deployment() {
    if (!this._deployment) {
      this._deployment = new DeploymentRoutes(this.root)
    }

    return this._deployment
  }

  get notification() {
    if (!this._notification) {
      this._notification = new NotificationRoutes(this.root)
    }

    return this._notification
  }

  get storage() {
    if (!this._storage) {
      this._storage = new StorageRoutes(this.root)
    }

    return this._storage
  }

  get pipeline() {
    if (!this._pipeline) {
      this._pipeline = new PipelineRoutes(this.root)
    }

    return this._pipeline
  }

  get containerConfig() {
    if (!this._containerConfig) {
      this._containerConfig = new ContainerConfigRoutes(this.root)
    }

    return this._containerConfig
  }

  get configBundle() {
    if (!this._configBundle) {
      this._configBundle = new ConfigBundleRoutes(this.root)
    }

    return this._configBundle
  }

  get package() {
    if (!this._package) {
      this._package = new PackageRoutes(this.root)
    }

    return this._package
  }

  static fromContext(context: GetServerSidePropsContext): TeamRoutes | null {
    const teamSlug = context.query.teamSlug as string
    if (!teamSlug) {
      return null
    }

    return new TeamRoutes(teamSlug)
  }
}<|MERGE_RESOLUTION|>--- conflicted
+++ resolved
@@ -5,10 +5,6 @@
   ContainerIdentifier,
   ContainerOperation,
   DeploymentQuery,
-<<<<<<< HEAD
-  NodeDeploymentQuery,
-=======
->>>>>>> 50c07595
   PaginationQuery,
   VersionSectionsState,
 } from './models'
@@ -241,7 +237,7 @@
 
   audit = (id: string, query: AuditLogQuery) => urlQuery(`${this.details(id)}/audit`, query)
 
-  deployments = (id: string, query?: NodeDeploymentQuery) => urlQuery(`${this.details(id)}/deployments`, query)
+  deployments = (id: string) => `${this.details(id)}/deployments`
 
   kick = (id: string) => `${this.details(id)}/kick`
 
