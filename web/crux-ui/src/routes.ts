/* eslint-disable no-underscore-dangle */
import { GetServerSidePropsContext } from 'next'
import {
  AuditLogQuery,
  ContainerIdentifier,
  ContainerOperation,
  DeploymentQuery,
  PaginationQuery,
  VersionSectionsState,
} from './models'

// Routes:
export const ROUTE_DOCS = 'https://docs.dyrector.io'
export const ROUTE_INDEX = '/'
export const ROUTE_STATUS = '/status'
export const ROUTE_404 = '/404'
export const ROUTE_PROFILE = '/auth/settings'
export const ROUTE_NEW_PASSWORD = '/auth/settings/new-password'
export const ROUTE_LOGIN = '/auth/login'
export const ROUTE_LOGOUT = '/auth/logout'
export const ROUTE_REGISTER = '/auth/register'
export const ROUTE_REGISTER_OIDC = '/auth/register-oidc'

export const ROUTE_SETTINGS = '/auth/settings'
export const ROUTE_SETTINGS_TOKENS = '/auth/settings/tokens'
export const ROUTE_SETTINGS_EDIT_PROFILE = '/auth/settings/edit-profile'
export const ROUTE_SETTINGS_CHANGE_PASSWORD = '/auth/settings/change-password'
export const ROUTE_RECOVERY = '/auth/recovery'
export const ROUTE_RECOVERY_EXPIRED = `${ROUTE_RECOVERY}/expired`
export const ROUTE_VERIFICATION = '/auth/verify'

export const ROUTE_TEAMS = '/teams'
export const ROUTE_TEAMS_CREATE = '/teams/create'

export const ROUTE_TEMPLATES = '/templates'
export const ROUTE_COMPOSER = '/composer'

export const API_AUTH_REGISTER = '/api/auth/register'
export const API_AUTH_LOGIN = '/api/auth/login'
export const API_AUTH_LOGOUT = '/api/auth/logout'

export const API_SETTINGS = '/api/auth/settings'
export const API_SETTINGS_EDIT_PROFILE = '/api/auth/settings/edit-profile'
export const API_SETTINGS_CHANGE_PASSWORD = '/api/auth/settings/change-password'
export const API_SETTINGS_OIDC = '/api/auth/settings/oidc'
export const API_RECOVERY = '/api/auth/recovery'
export const API_VERIFICATION = '/api/auth/verify'
export const API_CREATE_ACCOUNT = '/api/auth/create-account'
export const API_QUALITY_ASSURANCE = '/api/quality-assurance'

export const API_STATUS = '/api/status'

export const API_TEMPLATES = `/api/templates`
export const API_TOKENS = '/api/tokens'
export const API_HEALTH = '/api/health'
export const API_TEAMS = '/api/teams'
export const API_USERS_ME = '/api/users/me'
export const API_USERS_ME_INVITATIONS = `${API_USERS_ME}/invitations`
export const API_USERS_ME_PREFERENCES_ONBOARDING = `${API_USERS_ME}/preferences/onboarding`

export const GLOBAL_CONTAINER = '_'

export const ANCHOR_NEW = '#new'
export const ANCHOR_EDIT = '#edit'
export const ANCHOR_TRIGGER = '#trigger'

export type AnchorUrlParams = Record<string, string | boolean> & {
  anchor?: string | undefined
}

export type ListRouteOptions = {
  new?: boolean
}

type DetailsRouteOptions = {
  edit?: boolean
}

const appendAnchorWhenDeclared = (url: string, anchor: string, anchorProp?: boolean) => {
  if (anchorProp) {
    return `${url}${anchor}`
  }

  return url
}

const appendUrlParams = (url: string, params?: AnchorUrlParams): string => {
  let result = url
  const paramMap: Map<string, any> = new Map()
  const anchor = params?.anchor

  if (params) {
    delete params.anchor

    Object.entries(params)
      .filter(([_, value]) => value)
      .map(entry => {
        const [key, value] = entry
        if (key) {
          paramMap.set(key, value)
        }

        return entry
      })
  }

  if (paramMap.size > 0) {
    const entries = Array.from(paramMap.entries())
    const [firstKey, firstValue] = entries[0]
    result = `${result}?${firstKey}=${encodeURIComponent(firstValue)}`

    if (entries.length > 1) {
      const rest = entries.slice(1)

      result = rest.reduce((prev, current) => {
        const [key, value] = current
        return `${prev}&${key}=${encodeURIComponent(value)}`
      }, result)
    }
  }

  return anchor ? `${result}${anchor}` : result
}

const urlQuery = (url: string, query: object) => {
  if (!query) {
    return url
  }

  const params = Object.entries(query)
    .map(it => {
      const [key, value] = it

      if (value === undefined || value === null) {
        return null
      }

      return `${key}=${encodeURIComponent(value)}`
    })
    .filter(it => !!it)

  if (params.length < 1) {
    return url
  }

  url = `${url}?${params[0]}`

  if (params.length > 1) {
    url = params.slice(1).reduce((prev, it) => `${prev}&${it}`, url)
  }

  return url
}

// docs
export const apiDocsUrl = (params: AnchorUrlParams) => appendUrlParams(`${ROUTE_DOCS}/basics/api`, params)

// auth
export type VerificationUrlParams = {
  email?: string
  restart?: boolean
}

export const verificationUrl = (params: VerificationUrlParams) => appendUrlParams(ROUTE_VERIFICATION, params)

// team
export const teamListUrl = (options?: ListRouteOptions) =>
  appendAnchorWhenDeclared(ROUTE_TEAMS, ANCHOR_NEW, options?.new)
export const teamUrl = (id: string) => `${ROUTE_TEAMS}/${id}`
export const teamApiUrl = (id: string) => `${API_TEAMS}/${id}`
export const teamInvitationUrl = (teamId: string) => `${ROUTE_TEAMS}/${teamId}/invitation`
export const teamUserListApiUrl = (teamId: string) => `${teamApiUrl(teamId)}/users`
export const teamUserApiUrl = (teamId: string, userId: string) => `${teamUserListApiUrl(teamId)}/${userId}`
export const teamUserRoleApiUrl = (teamId: string, userId: string) => `${teamUserApiUrl(teamId, userId)}/role`
export const teamUserReinviteUrl = (teamId: string, userId: string) => `${teamUserApiUrl(teamId, userId)}/reinvite`
export const teamUserLeaveApiUrl = (teamId: string) => `${teamUserListApiUrl(teamId)}/leave`
export const selectTeamUrl = (teamSlug: string) => `/${teamSlug}`

export const userInvitationApiUrl = (teamId: string) => `${API_USERS_ME_INVITATIONS}/${teamId}`

// template
export const templateImageUrl = (templateId: string) => `${API_TEMPLATES}/${templateId}/image`

// tokens
export const tokensApiUrl = (tokenId: string) => `${API_TOKENS}/${tokenId}`

// dashboard
class DashboardRoutes {
  private readonly root: string

  constructor(root: string) {
    this.root = `${root}/dashboard`
  }

  api = () => `/api${this.root}`

  index = () => this.root
}

export const registerOidcUrl = (flow: string) => `${ROUTE_REGISTER_OIDC}?flow=${encodeURIComponent(flow)}`

// audit
class AuditRoutes {
  private readonly root: string

  constructor(root: string) {
    this.root = `${root}/audit-log`
  }

  api = (query: AuditLogQuery) => urlQuery(`/api${this.root}`, query)

  list = () => `${this.root}`
}

// node
export type ContainerLogParams = {
  prefix?: string
  name?: string
}

class NodeApi {
  private readonly root: string

  constructor(root: string) {
    this.root = `/api${root}`
  }

  list = () => this.root

  details = (id: string) => `${this.root}/${id}`

  script = (id: string) => `${this.details(id)}/script`

  token = (id: string) => `${this.details(id)}/token`

  update = (id: string) => `${this.details(id)}/update`

  audit = (id: string, query: AuditLogQuery) => urlQuery(`${this.details(id)}/audit`, query)

  deployments = (id: string) => `${this.details(id)}/deployments`

  kick = (id: string) => `${this.details(id)}/kick`

  // node-prefix-container
  containerList = (id: string, prefix: string = GLOBAL_CONTAINER) => `${this.details(id)}/${prefix}/containers`

  container = (id: string, contianer: ContainerIdentifier) =>
    `${this.containerList(id, contianer.prefix ?? GLOBAL_CONTAINER)}/${contianer.name}`

  containerOperation = (id: string, container: ContainerIdentifier, operation: ContainerOperation) =>
    `${this.container(id, container)}/${operation}`
}

class NodeRoutes {
  private readonly root: string

  constructor(root: string) {
    this.root = `${root}/nodes`
  }

  private _api: NodeApi

  get api() {
    if (!this._api) {
      this._api = new NodeApi(this.root)
    }

    return this._api
  }

  socket = () => this.root

  detailsSocket = (id: string) => this.details(id)

  list = (options?: ListRouteOptions) => appendAnchorWhenDeclared(this.root, ANCHOR_NEW, options?.new)

  details = (id: string, options?: DetailsRouteOptions) =>
    appendAnchorWhenDeclared(`${this.root}/${id}`, ANCHOR_EDIT, options?.edit)

  inspect = (id: string, prefix?: string) => `${this.details(id)}?prefix=${prefix}`

  containerLog = (id: string, params: ContainerLogParams) =>
    appendUrlParams(`${this.details(id)}/log`, {
      ...params,
    })

  containerInspect = (id: string, params: ContainerLogParams) =>
    appendUrlParams(`${this.details(id)}/inspect`, {
      ...params,
    })
}

class RegistryApi {
  private readonly root: string

  constructor(root: string) {
    this.root = `/api${root}`
  }

  list = () => this.root

  details = (id: string) => `${this.root}/${id}`

  token = (id: string) => `${this.details(id)}/token`
}

class RegistryRoutes {
  private readonly root: string

  constructor(root: string) {
    this.root = `${root}/registries`
  }

  private _api: RegistryApi

  get api() {
    if (!this._api) {
      this._api = new RegistryApi(this.root)
    }

    return this._api
  }

  socket = () => this.root

  list = (options?: ListRouteOptions) => appendAnchorWhenDeclared(this.root, ANCHOR_NEW, options?.new)

  details = (id: string) => `${this.root}/${id}`
}

// version
export type VersionUrlParams = {
  edit?: boolean
  section?: VersionSectionsState
}

class VersionApi {
  private readonly root: string

  constructor(root: string) {
    this.root = `/api${root}`
  }

  list = () => this.root

  details = (id: string) => `${this.root}/${id}`

  increase = (id: string) => `${this.details(id)}/increase`

  setAsDefault = (id: string) => `${this.details(id)}/default`

  deployments = (versionId: string) => `${this.details(versionId)}/deployments`

  images = (versionId: string) => `${this.details(versionId)}/images`

  orderImages = (versionId: string) => `${this.details(versionId)}/order`

  imageDetails = (versionId: string, imageId: string) => `${this.images(versionId)}/${imageId}`
}

class VersionRoutes {
  private readonly root: string

  constructor(root: string, projectId: string) {
    this.root = `${root}/${projectId}/versions`
  }

  private _api: VersionApi

  get api() {
    if (!this._api) {
      this._api = new VersionApi(this.root)
    }

    return this._api
  }

  detailsSocket = (id: string) => `${this.root}/${id}`

  details = (id: string, params?: VersionUrlParams) => appendUrlParams(`${this.root}/${id}`, params)

  deployments = (versionId: string) => `${this.details(versionId)}/deployments`
}

// project
class ProjectApi {
  private readonly root: string

  constructor(root: string) {
    this.root = `/api${root}`
  }

  list = () => this.root

  details = (id: string) => `${this.root}/${id}`

  versionChains = (id: string) => `${this.details(id)}/version-chains`

  convertToVersioned = (id: string) => `${this.details(id)}/convert`
}

class ProjectRoutes {
  private readonly root: string

  constructor(root: string) {
    this.root = `${root}/projects`
  }

  private _api: ProjectApi

  private _versionProjectId: string

  private _versionRoutes: VersionRoutes

  get api() {
    if (!this._api) {
      this._api = new ProjectApi(this.root)
    }

    return this._api
  }

  list = (options?: ListRouteOptions) => appendAnchorWhenDeclared(this.root, ANCHOR_NEW, options?.new)

  details = (id: string, params?: VersionUrlParams) => appendUrlParams(`${this.root}/${id}`, params)

  versions = (projectId: string) => {
    if (this._versionProjectId !== projectId) {
      this._versionRoutes = new VersionRoutes(this.root, projectId)
    }

    return this._versionRoutes
  }
}

// deployment
export type DeployStartUrlParams = {
  ignoreProtected?: boolean
}

class DeploymentApi {
  private readonly root: string

  constructor(root: string) {
    this.root = `/api${root}`
  }

  list = (query?: DeploymentQuery) => urlQuery(this.root, query)

  details = (id: string) => `${this.root}/${id}`

  copy = (id: string) => `${this.details(id)}/copy`

  start = (id: string, ignoreProtected?: boolean) =>
    appendUrlParams(`${this.details(id)}/start`, {
      ignoreProtected,
    })

  token = (id: string) => `${this.details(id)}/token`

  instanceDetails = (deploymentId: string, instanceId: string) =>
    `${this.details(deploymentId)}/instances/${instanceId}`

  instanceSecrets = (deploymentId: string, instanceId: string) =>
    `${this.instanceDetails(deploymentId, instanceId)}/secrets`
}

class DeploymentRoutes {
  private readonly root: string

  constructor(root: string) {
    this.root = `${root}/deployments`
  }

  private _api: DeploymentApi

  get api() {
    if (!this._api) {
      this._api = new DeploymentApi(this.root)
    }

    return this._api
  }

  detailsSocket = (id: string) => this.details(id)

  list = (options?: ListRouteOptions) => appendAnchorWhenDeclared(this.root, ANCHOR_NEW, options?.new)

  details = (id: string) => `${this.root}/${id}`

  deploy = (id: string) => `${this.details(id)}/deploy`
}

// notification
class NotificationApi {
  private readonly root: string

  constructor(root: string) {
    this.root = `/api${root}`
  }

  list = () => this.root

  details = (id: string) => `${this.root}/${id}`

  test = (id: string) => `${this.details(id)}/test`
}

class NotificationRoutes {
  private readonly root: string

  constructor(root: string) {
    this.root = `${root}/notifications`
  }

  private _api: NotificationApi

  get api() {
    if (!this._api) {
      this._api = new NotificationApi(this.root)
    }

    return this._api
  }

  list = (options?: ListRouteOptions) => appendAnchorWhenDeclared(this.root, ANCHOR_NEW, options?.new)

  details = (id: string) => `${this.root}/${id}`
}

// storage

class StorageApi {
  private readonly root: string

  constructor(root: string) {
    this.root = `/api${root}`
  }

  list = () => this.root

  options = () => `${this.root}/options`

  details = (id: string) => `${this.root}/${id}`
}

class StorageRoutes {
  private readonly root: string

  constructor(root: string) {
    this.root = `${root}/storages`
  }

  private _api: StorageApi

  get api() {
    if (!this._api) {
      this._api = new StorageApi(this.root)
    }

    return this._api
  }

  list = (options?: ListRouteOptions) => appendAnchorWhenDeclared(this.root, ANCHOR_NEW, options?.new)

  details = (id: string) => `${this.root}/${id}`
}

// pipeline

class PipelineApi {
  private readonly root: string

  constructor(root: string) {
    this.root = `/api${root}`
  }

  list = () => this.root

  details = (id: string) => `${this.root}/${id}`

  runs = (pipelineId: string, query?: PaginationQuery) => {
    const url = `${this.details(pipelineId)}/runs`

    if (!query) {
      return url
    }

    return urlQuery(url, query)
  }

  eventWatchers = (pipelineId: string) => `${this.details(pipelineId)}/event-watchers`

  eventWatcherDetails = (pipelineId: string, eventWatcherId: string) =>
    `${this.eventWatchers(pipelineId)}/${eventWatcherId}`
}

type PipelineDetailsRouteOptions = {
  trigger?: boolean
}

class PipelineRoutes {
  private readonly root: string

  constructor(root: string) {
    this.root = `${root}/pipelines`
  }

  private _api: PipelineApi

  get api() {
    if (!this._api) {
      this._api = new PipelineApi(this.root)
    }

    return this._api
  }

  list = (options?: ListRouteOptions) => appendAnchorWhenDeclared(this.root, ANCHOR_NEW, options?.new)

  details = (id: string, options?: PipelineDetailsRouteOptions) =>
    appendUrlParams(
      `${this.root}/${id}`,
      options?.trigger
        ? {
            ANCHOR_TRIGGER,
          }
        : null,
    )

  socket = () => this.root
}

// container config
class ContainerConfigApi {
  private readonly root: string

  constructor(root: string) {
    this.root = `/api${root}`
  }

  details = (id: string) => `${this.root}/${id}`

  relations = (configId: string) => `${this.details(configId)}/relations`
}

class ContainerConfigRoutes {
  private readonly root: string

  constructor(root: string) {
    this.root = `${root}/container-configurations`
  }

  private _api: ContainerConfigApi

  get api() {
    if (!this._api) {
      this._api = new ContainerConfigApi(this.root)
    }

    return this._api
  }

  details = (id: string) => `${this.root}/${id}`

  detailsSocket = (id: string) => this.details(id)
}

// config bundle
class ConfigBundleApi {
  private readonly root: string

  constructor(root: string) {
    this.root = `/api${root}`
  }

  list = () => this.root

  details = (id: string) => `${this.root}/${id}`
<<<<<<< HEAD
=======

  deployments = (id: string) => `${this.details(id)}/deployments`
>>>>>>> b8e46523
}

class ConfigBundleRoutes {
  private readonly root: string

  constructor(root: string) {
    this.root = `${root}/config-bundles`
  }

  private _api: ConfigBundleApi

  get api() {
    if (!this._api) {
      this._api = new ConfigBundleApi(this.root)
    }

    return this._api
  }

  list = (options?: ListRouteOptions) => appendAnchorWhenDeclared(this.root, ANCHOR_NEW, options?.new)

  details = (id: string) => `${this.root}/${id}`
}

export class PackageApi {
  private readonly root: string

  constructor(root: string) {
    this.root = `/api${root}`
  }

  list = () => this.root

  details = (id: string) => `${this.root}/${id}`

  environments = (packageId: string) => `${this.details(packageId)}/environments`

  environmentDetails = (packageId: string, environmentId: string) => `${this.environments(packageId)}/${environmentId}`

  environmentDeployments = (packageId: string, environmentId: string) =>
    `${this.environmentDetails(packageId, environmentId)}/deployments`
}

export class PackageRoutes {
  private readonly root: string

  constructor(root: string) {
    this.root = `${root}/packages`
  }

  private _api: PackageApi

  get api() {
    if (!this._api) {
      this._api = new PackageApi(this.root)
    }

    return this._api
  }

  list = (options?: ListRouteOptions) => appendAnchorWhenDeclared(this.root, ANCHOR_NEW, options?.new)

  details = (id: string) => `${this.root}/${id}`

  environmentDetails = (packageId: string, environmentId: string) =>
    `${this.details(packageId)}/environments/${environmentId}`
}

export class TeamRoutes {
  readonly root: string

  constructor(readonly teamSlug: string) {
    this.root = `/${teamSlug}`
  }

  private _audit: AuditRoutes

  private _dashboard: DashboardRoutes

  private _node: NodeRoutes

  private _registry: RegistryRoutes

  private _project: ProjectRoutes

  private _deployment: DeploymentRoutes

  private _notification: NotificationRoutes

  private _storage: StorageRoutes

  private _pipeline: PipelineRoutes

  private _containerConfig: ContainerConfigRoutes

  private _configBundle: ConfigBundleRoutes

  private _package: PackageRoutes

  get audit() {
    if (!this._audit) {
      this._audit = new AuditRoutes(this.root)
    }

    return this._audit
  }

  get dashboard() {
    if (!this._dashboard) {
      this._dashboard = new DashboardRoutes(this.root)
    }

    return this._dashboard
  }

  get node() {
    if (!this._node) {
      this._node = new NodeRoutes(this.root)
    }

    return this._node
  }

  get registry() {
    if (!this._registry) {
      this._registry = new RegistryRoutes(this.root)
    }

    return this._registry
  }

  get project() {
    if (!this._project) {
      this._project = new ProjectRoutes(this.root)
    }

    return this._project
  }

  get deployment() {
    if (!this._deployment) {
      this._deployment = new DeploymentRoutes(this.root)
    }

    return this._deployment
  }

  get notification() {
    if (!this._notification) {
      this._notification = new NotificationRoutes(this.root)
    }

    return this._notification
  }

  get storage() {
    if (!this._storage) {
      this._storage = new StorageRoutes(this.root)
    }

    return this._storage
  }

  get pipeline() {
    if (!this._pipeline) {
      this._pipeline = new PipelineRoutes(this.root)
    }

    return this._pipeline
  }

  get containerConfig() {
    if (!this._containerConfig) {
      this._containerConfig = new ContainerConfigRoutes(this.root)
    }

    return this._containerConfig
  }

  get configBundle() {
    if (!this._configBundle) {
      this._configBundle = new ConfigBundleRoutes(this.root)
    }

    return this._configBundle
  }

  get package() {
    if (!this._package) {
      this._package = new PackageRoutes(this.root)
    }

    return this._package
  }

  static fromContext(context: GetServerSidePropsContext): TeamRoutes | null {
    const teamSlug = context.query.teamSlug as string
    if (!teamSlug) {
      return null
    }

    return new TeamRoutes(teamSlug)
  }
}<|MERGE_RESOLUTION|>--- conflicted
+++ resolved
@@ -677,11 +677,8 @@
   list = () => this.root
 
   details = (id: string) => `${this.root}/${id}`
-<<<<<<< HEAD
-=======
 
   deployments = (id: string) => `${this.details(id)}/deployments`
->>>>>>> b8e46523
 }
 
 class ConfigBundleRoutes {
