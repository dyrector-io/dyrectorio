/* eslint-disable no-underscore-dangle */
import { NextPageContext } from 'next'
import { AuditLogQuery, ContainerIdentifier, ContainerOperation, VersionSectionsState } from './models'

// Routes:
export const ROUTE_DOCS = 'https://docs.dyrector.io'
export const ROUTE_INDEX = '/'
export const ROUTE_STATUS = '/status'
export const ROUTE_404 = '/404'
export const ROUTE_PROFILE = '/auth/settings'
export const ROUTE_NEW_PASSWORD = '/auth/settings/new-password'
export const ROUTE_LOGIN = '/auth/login'
export const ROUTE_LOGOUT = '/auth/logout'
export const ROUTE_REGISTER = '/auth/register'

export const ROUTE_SETTINGS = '/auth/settings'
export const ROUTE_SETTINGS_TOKENS = '/auth/settings/tokens'
export const ROUTE_SETTINGS_EDIT_PROFILE = '/auth/settings/edit-profile'
export const ROUTE_SETTINGS_CHANGE_PASSWORD = '/auth/settings/change-password'
export const ROUTE_RECOVERY = '/auth/recovery'
export const ROUTE_RECOVERY_EXPIRED = `${ROUTE_RECOVERY}/expired`
export const ROUTE_VERIFICATION = '/auth/verify'

export const ROUTE_TEAMS = '/teams'
export const ROUTE_TEAMS_CREATE = '/teams/create'

export const ROUTE_TEMPLATES = '/templates'

export const API_AUTH_REGISTER = '/api/auth/register'
export const API_AUTH_LOGIN = '/api/auth/login'
export const API_AUTH_LOGOUT = '/api/auth/logout'

export const API_SETTINGS = '/api/auth/settings'
export const API_SETTINGS_EDIT_PROFILE = '/api/auth/settings/edit-profile'
export const API_SETTINGS_CHANGE_PASSWORD = '/api/auth/settings/change-password'
export const API_SETTINGS_OIDC = '/api/auth/settings/oidc'
export const API_RECOVERY = '/api/auth/recovery'
export const API_VERIFICATION = '/api/auth/verify'
export const API_CREATE_ACCOUNT = '/api/auth/create-account'

export const API_STATUS = '/api/status'

export const API_TEMPLATES = `/api/templates`
export const API_TOKENS = '/api/tokens'
export const API_HEALTH = '/api/health'
export const API_TEAMS = '/api/teams'
export const API_USERS_ME = '/api/users/me'
export const API_USERS_ME_INVITATIONS = `${API_USERS_ME}/invitations`
export const API_USERS_ME_PREFERENCES_ONBOARDING = `${API_USERS_ME}/preferences/onboarding`

export type AnchorUrlParams = {
  anchor?: string
}

export const appendUrlParams = <T extends AnchorUrlParams>(url: string, params: T): string => {
  let result = url
  const paramMap: Map<string, any> = new Map()
  const anchor = params?.anchor

  if (params) {
    delete params.anchor

    Object.entries(params)
      .filter(([_, value]) => value)
      .map(entry => {
        const [key, value] = entry
        if (key) {
          paramMap.set(key, value)
        }

        return entry
      })
  }

  if (paramMap.size > 0) {
    const entries = Array.from(paramMap.entries())
    const [firstKey, firstValue] = entries[0]
    result = `${result}?${firstKey}=${firstValue}`

    if (entries.length > 1) {
      const rest = entries.slice(1)

      result = rest.reduce((prev, current) => {
        const [key, value] = current
        return `${prev}&${key}=${value}`
      }, result)
    }
  }

  return anchor ? `${result}#${anchor}` : result
}

const urlQuery = (url: string, query: object) => {
  const params = Object.entries(query)
    .map(it => {
      const [key, value] = it

      if (value === undefined || value === null) {
        return null
      }

      return `${key}=${value}`
    })
    .filter(it => it !== null)

  if (params.length < 1) {
    return url
  }

  url = `${url}?${params[0]}`

  if (params.length > 1) {
    url = params.slice(1).reduce((prev, it) => `${prev}&${it}`, url)
  }

  return url
}

// docs
export const apiDocsUrl = (params: AnchorUrlParams) => appendUrlParams(`${ROUTE_DOCS}/basics/api`, params)

// auth
export const verificationUrl = (email: string, options?: { restart?: boolean }) => {
  const url = `${ROUTE_VERIFICATION}?email=${encodeURIComponent(email)}`
  if (!options?.restart) {
    return url
  }

  return `${url}&restart=true`
}

// team
export const teamUrl = (id: string) => `${ROUTE_TEAMS}/${id}`
export const teamApiUrl = (id: string) => `${API_TEAMS}/${id}`
export const teamInvitationUrl = (teamId: string) => `${ROUTE_TEAMS}/${teamId}/invitation`
export const teamUserListApiUrl = (teamId: string) => `${teamApiUrl(teamId)}/users`
export const teamUserApiUrl = (teamId: string, userId: string) => `${teamUserListApiUrl(teamId)}/${userId}`
export const teamUserRoleApiUrl = (teamId: string, userId: string) => `${teamUserApiUrl(teamId, userId)}/role`
export const teamUserReinviteUrl = (teamId: string, userId: string) => `${teamUserApiUrl(teamId, userId)}/reinvite`

export const userInvitationApiUrl = (teamId: string) => `${API_USERS_ME_INVITATIONS}/${teamId}`

// template
export const templateImageUrl = (templateId: string) => `${API_TEMPLATES}/${templateId}/image`

// tokens
export const tokensApiUrl = (tokenId: string) => `${API_TOKENS}/${tokenId}`

// dashboard
class DashboardRoutes {
  private readonly root: string

  constructor(root: string) {
    this.root = `${root}/dashboard`
  }

  api = () => `/api${this.root}`

  index = () => this.root
}

// audit
class AuditRoutes {
  private readonly root: string

  constructor(root: string) {
    this.root = `${root}/audit-log`
  }

  api = (query: AuditLogQuery) => urlQuery(`/api${this.root}`, query)

  list = () => `${this.root}`
}

// node
export type ContainerLogParams = {
  prefix?: string
  name?: string
}

class NodeApi {
  private readonly root: string

  constructor(root: string) {
    this.root = `/api${root}`
  }

  list = () => this.root

  details = (id: string) => `${this.root}/${id}`

  script = (id: string) => `${this.details(id)}/script`

  token = (id: string) => `${this.details(id)}/token`

  update = (id: string) => `${this.details(id)}/update`

  audit = (id: string, query: AuditLogQuery) => urlQuery(`${this.details(id)}/audit`, query)

  // node-global-container
  globalContainerList = (id: string) => `${this.details(id)}/containers`

  globalContainer = (id: string, containerName: string) => `${this.globalContainerList(id)}/${containerName}`

  globalContainerOperation = (id: string, containerName: string, operation: ContainerOperation) =>
    `${this.globalContainer(id, containerName)}/${operation}`

  // node-prefix-container
  prefixContainerList = (id: string, prefix: string) => `${this.details(id)}/${prefix}/containers`

  prefixContainer = (id: string, contianer: ContainerIdentifier) =>
    `${this.prefixContainerList(id, contianer.prefix)}/${contianer.name}`

  prefixContainerOperation = (id: string, container: ContainerIdentifier, operation: ContainerOperation) =>
    `${this.prefixContainer(id, container)}/${operation}`
}

class NodeRoutes {
  private readonly root: string

  constructor(root: string) {
    this.root = `${root}/nodes`
  }

  private _api: NodeApi

  get api() {
    if (!this._api) {
      this._api = new NodeApi(this.root)
    }

    return this._api
  }

  socket = () => this.root

  detailsSocket = (id: string) => this.details(id)

  list = () => this.root

  details = (id: string) => `${this.root}/${id}`

  inspect = (id: string, prefix?: string) => `${this.details(id)}?prefix=${prefix}`

  containerLog = (id: string, params: ContainerLogParams) =>
    appendUrlParams(`${this.details(id)}/log`, {
      ...params,
      anchor: null,
    })
}

class RegistryApi {
  private readonly root: string

  constructor(root: string) {
    this.root = `/api${root}`
  }

  list = () => this.root

  details = (id: string) => `${this.root}/${id}`
}

class RegistryRoutes {
  private readonly root: string

  constructor(root: string) {
    this.root = `${root}/registries`
  }

  private _api: RegistryApi

  get api() {
    if (!this._api) {
      this._api = new RegistryApi(this.root)
    }

    return this._api
  }

  socket = () => this.root

  list = () => this.root

  details = (id: string) => `${this.root}/${id}`
}

// version
export type VersionUrlAnchor = 'edit'
export type VersionUrlParams = {
  anchor?: VersionUrlAnchor
  section?: VersionSectionsState
}

class VersionApi {
  private readonly root: string

  constructor(root: string) {
    this.root = `/api${root}`
  }

  list = () => this.root

  details = (id: string) => `${this.root}/${id}`

  increase = (id: string) => `${this.details(id)}/increase`

  setAsDefault = (id: string) => `${this.details(id)}/default`

  deployments = (versionId: string) => `${this.details(versionId)}/deployments`

  images = (versionId: string) => `${this.details(versionId)}/images`

  orderImages = (versionId: string) => `${this.details(versionId)}/order`

  imageDetails = (versionId: string, imageId: string) => `${this.images(versionId)}/${imageId}`
}

class VersionRoutes {
  private readonly root: string

  constructor(root: string, projectId: string) {
    this.root = `${root}/projects/${projectId}/versions`
  }

  private _api: VersionApi

  get api() {
    if (!this._api) {
      this._api = new VersionApi(this.root)
    }

    return this._api
  }

  detailsSocket = (id: string) => `${this.root}/versions/${id}`

  details = (id: string, params?: VersionUrlParams) => appendUrlParams(`${this.root}/${id}`, params)

  deployments = (versionId: string) => `${this.details(versionId)}/deployments`

  imageDetails = (versionId: string, imageId: string) => `${this.details(versionId)}/images/${imageId}`
}

// project
class ProjectApi {
  private readonly root: string

  constructor(root: string) {
    this.root = `/api${root}`
  }

  list = () => this.root

  details = (id: string) => `${this.root}/${id}`

  convertToVersioned = (id: string) => `${this.details(id)}/convert`
}

class ProjectRoutes {
  private readonly root: string

  constructor(root: string) {
    this.root = `${root}/projects`
  }

  private _api: ProjectApi

  private _versionProjectId: string

  private _versionRoutes: VersionRoutes

  get api() {
    if (!this._api) {
      this._api = new ProjectApi(this.root)
    }

    return this._api
  }

  list = () => this.root

  details = (id: string, params?: VersionUrlParams) => appendUrlParams(`${this.root}/${id}`, params)

  versions = (projectId: string) => {
    if (this._versionProjectId !== projectId) {
      this._versionRoutes = new VersionRoutes(this.root, projectId)
    }

    return this._versionRoutes
  }
}

// deployment
class DeploymentApi {
  private readonly root: string

  constructor(root: string) {
    this.root = `/api${root}`
  }

  list = () => this.root

  details = (id: string) => `${this.root}/${id}`

  copy = (id: string) => `${this.details(id)}/copy`

  start = (id: string) => `${this.details(id)}/start`

  token = (id: string) => `${this.details(id)}/token`

  instanceDetails = (deploymentId: string, instanceId: string) =>
    `${this.details(deploymentId)}/instances/${instanceId}`

  instanceSecrets = (deploymentId: string, instanceId: string) =>
    `${this.instanceDetails(deploymentId, instanceId)}/secrets`
}

class DeploymentRoutes {
  private readonly root: string

<<<<<<< HEAD
  constructor(root: string) {
    this.root = `${root}/deployments`
  }
=======
// team
export const teamUrl = (id: string) => `${ROUTE_TEAMS}/${id}`
export const teamApiUrl = (id: string) => `${API_TEAMS}/${id}`
export const teamInvitationUrl = (teamId: string) => `${ROUTE_TEAMS}/${teamId}/invitation`
export const teamUserListApiUrl = (teamId: string) => `${teamApiUrl(teamId)}/users`
export const teamUserApiUrl = (teamId: string, userId: string) => `${teamUserListApiUrl(teamId)}/${userId}`
export const teamUserRoleApiUrl = (teamId: string, userId: string) => `${teamUserApiUrl(teamId, userId)}/role`
export const teamUserReinviteUrl = (teamId: string, userId: string) => `${teamUserApiUrl(teamId, userId)}/reinvite`
export const teamUserLeaveApiUrl = (teamId: string) => `${teamUserListApiUrl(teamId)}/leave`
>>>>>>> ea18566b

  private _api: DeploymentApi

  get api() {
    if (!this._api) {
      this._api = new DeploymentApi(this.root)
    }

    return this._api
  }

  detailsSocket = (id: string) => this.details(id)

  list = () => this.root

  details = (id: string) => `${this.root}/${id}`

  deploy = (id: string) => `${this.details(id)}/deploy`

  instanceDetails = (deploymentId: string, instanceId: string) =>
    `${this.details(deploymentId)}/instances/${instanceId}`
}

// notification
class NotificationApi {
  private readonly root: string

  constructor(root: string) {
    this.root = `/api${root}`
  }

  list = () => this.root

  details = (id: string) => `${this.root}/${id}`

  test = (id: string) => `${this.details(id)}/test`
}

class NotificationRoutes {
  private readonly root: string

  constructor(root: string) {
    this.root = `${root}/notifications`
  }

  private _api: NotificationApi

  get api() {
    if (!this._api) {
      this._api = new NotificationApi(this.root)
    }

    return this._api
  }

  list = () => this.root

  details = (id: string) => `${this.root}/${id}`
}

// storage

class StorageApi {
  private readonly root: string

  constructor(root: string) {
    this.root = `/api${root}`
  }

  list = () => this.root

  options = () => `${this.root}/options`

  details = (id: string) => `${this.root}/${id}`
}

class StorageRoutes {
  private readonly root: string

  constructor(root: string) {
    this.root = `${root}/storages`
  }

  private _api: StorageApi

  get api() {
    if (!this._api) {
      this._api = new StorageApi(this.root)
    }

    return this._api
  }

  list = () => this.root

  details = (id: string) => `${this.root}/${id}`
}

export class TeamRoutes {
  readonly root: string

  constructor(readonly teamSlug: string) {
    this.root = `/${teamSlug}`
  }

  private _audit: AuditRoutes

  private _dashboard: DashboardRoutes

  private _node: NodeRoutes

  private _registry: RegistryRoutes

  private _project: ProjectRoutes

  private _deployment: DeploymentRoutes

  private _notification: NotificationRoutes

  private _storage: StorageRoutes

  get audit() {
    if (!this._audit) {
      this._audit = new AuditRoutes(this.root)
    }

    return this._audit
  }

  get dashboard() {
    if (!this._dashboard) {
      this._dashboard = new DashboardRoutes(this.root)
    }

    return this._dashboard
  }

  get node() {
    if (!this._node) {
      this._node = new NodeRoutes(this.root)
    }

    return this._node
  }

  get registry() {
    if (!this._registry) {
      this._registry = new RegistryRoutes(this.root)
    }

    return this._registry
  }

  get project() {
    if (!this._project) {
      this._project = new ProjectRoutes(this.root)
    }

    return this._project
  }

  get deployment() {
    if (!this._deployment) {
      this._deployment = new DeploymentRoutes(this.root)
    }

    return this._deployment
  }

  get notification() {
    if (!this._notification) {
      this._notification = new NotificationRoutes(this.root)
    }

    return this._notification
  }

  get storage() {
    if (!this._storage) {
      this._storage = new StorageRoutes(this.root)
    }

    return this._storage
  }

  static fromContext(context: NextPageContext): TeamRoutes | null {
    const teamSlug = context.query.teamSlug as string
    if (!teamSlug) {
      return null
    }

    return new TeamRoutes(teamSlug)
  }
}<|MERGE_RESOLUTION|>--- conflicted
+++ resolved
@@ -137,6 +137,7 @@
 export const teamUserApiUrl = (teamId: string, userId: string) => `${teamUserListApiUrl(teamId)}/${userId}`
 export const teamUserRoleApiUrl = (teamId: string, userId: string) => `${teamUserApiUrl(teamId, userId)}/role`
 export const teamUserReinviteUrl = (teamId: string, userId: string) => `${teamUserApiUrl(teamId, userId)}/reinvite`
+export const teamUserLeaveApiUrl = (teamId: string) => `${teamUserListApiUrl(teamId)}/leave`
 
 export const userInvitationApiUrl = (teamId: string) => `${API_USERS_ME_INVITATIONS}/${teamId}`
 
@@ -419,21 +420,9 @@
 class DeploymentRoutes {
   private readonly root: string
 
-<<<<<<< HEAD
   constructor(root: string) {
     this.root = `${root}/deployments`
   }
-=======
-// team
-export const teamUrl = (id: string) => `${ROUTE_TEAMS}/${id}`
-export const teamApiUrl = (id: string) => `${API_TEAMS}/${id}`
-export const teamInvitationUrl = (teamId: string) => `${ROUTE_TEAMS}/${teamId}/invitation`
-export const teamUserListApiUrl = (teamId: string) => `${teamApiUrl(teamId)}/users`
-export const teamUserApiUrl = (teamId: string, userId: string) => `${teamUserListApiUrl(teamId)}/${userId}`
-export const teamUserRoleApiUrl = (teamId: string, userId: string) => `${teamUserApiUrl(teamId, userId)}/role`
-export const teamUserReinviteUrl = (teamId: string, userId: string) => `${teamUserApiUrl(teamId, userId)}/reinvite`
-export const teamUserLeaveApiUrl = (teamId: string) => `${teamUserListApiUrl(teamId)}/leave`
->>>>>>> ea18566b
 
   private _api: DeploymentApi
 
