{
<<<<<<< HEAD
  "title": "{{product}} product {{version}} {{node}} deployment",
  "log": "Log",
  "environmentConfig": "Environment config",
  "created": "Created"
=======
    "deploysName": "Products - {{product}} - Versions - {{version}} - Deployments - {{name}}",
    "deploysNameDeploy": "Products - {{product}} - Versions - {{version}} - Deployments - {{name}} - Deploy",
    "log": "Log",
    "environmentConfig": "Environment config",
    "created": "Created"
>>>>>>> f1b053ac
}<|MERGE_RESOLUTION|>--- conflicted
+++ resolved
@@ -1,14 +1,7 @@
 {
-<<<<<<< HEAD
-  "title": "{{product}} product {{version}} {{node}} deployment",
-  "log": "Log",
-  "environmentConfig": "Environment config",
-  "created": "Created"
-=======
     "deploysName": "Products - {{product}} - Versions - {{version}} - Deployments - {{name}}",
     "deploysNameDeploy": "Products - {{product}} - Versions - {{version}} - Deployments - {{name}} - Deploy",
     "log": "Log",
     "environmentConfig": "Environment config",
     "created": "Created"
->>>>>>> f1b053ac
 }