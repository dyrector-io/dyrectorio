{
  "title": "Registries",
  "title-registry": "{{name}} registry",

  "registries": "Registries",
  "add": "Add registry",
  "new": "New registry",
  "user": "User",
  "token": "Token or password",
  "pat": "Personal access token",
  "accessToken": "Access token",
  "url": "URL",
  "orgOrUser": "Organization name or username",
  "organization": "Organization name",
  "group": "Group name",
  "public": "Public",
  "private": "Private",
  "selfManaged": "Self-managed GitLab",
  "saas": "SaaS",
<<<<<<< HEAD
  "apiUrl": "GitLab api URL",
=======
  "apiUrl": "Gitlab api url",
  "keyFile": "Key file",
  "privateKey": "Private key",
>>>>>>> 1cdf7c1a

  "tips": {
    "common": "Registries contain the images you can select to create new Products.",
    "v2": "Here you can add Docker API V2 compatible registries.",
    "hub": "Here you're able to add public Docker Hub registries.",
    "gitlab": "Add your GitLab Registry.",
    "github": "Add your GitHub Registry.",
    "google": "Add your Google Registry."
  },

  "type": {
    "v2": "V2 Registry",
<<<<<<< HEAD
    "hub": "Docker Hub",
    "gitlab": "GitLab Registry",
    "github": "GitHub Registry"
=======
    "hub": "Docker HUB",
    "gitlab": "Gitlab Registry",
    "github": "GitHub Registry",
    "google": "Google Registry"
>>>>>>> 1cdf7c1a
  },

  "deleteDescription": "If you proceed, you will lose all your data related to {{name}}. This action is not revocable.",

  "altDefaultRegistryPicture": "Picture of registry"
}<|MERGE_RESOLUTION|>--- conflicted
+++ resolved
@@ -17,13 +17,9 @@
   "private": "Private",
   "selfManaged": "Self-managed GitLab",
   "saas": "SaaS",
-<<<<<<< HEAD
   "apiUrl": "GitLab api URL",
-=======
-  "apiUrl": "Gitlab api url",
   "keyFile": "Key file",
   "privateKey": "Private key",
->>>>>>> 1cdf7c1a
 
   "tips": {
     "common": "Registries contain the images you can select to create new Products.",
@@ -36,16 +32,10 @@
 
   "type": {
     "v2": "V2 Registry",
-<<<<<<< HEAD
     "hub": "Docker Hub",
     "gitlab": "GitLab Registry",
-    "github": "GitHub Registry"
-=======
-    "hub": "Docker HUB",
-    "gitlab": "Gitlab Registry",
     "github": "GitHub Registry",
     "google": "Google Registry"
->>>>>>> 1cdf7c1a
   },
 
   "deleteDescription": "If you proceed, you will lose all your data related to {{name}}. This action is not revocable.",
