{
  "oops": "Opps, something went wrong.",
  "connectionLost": "Connection lost.",
  "invalid": "There are some errors. Please fix them.",
  "fetchFailed": "Failed to fetch {{type}}",
  "deletionFailed": "Failed to delete {{type}}",
  "insecure": "Insecure connection. Some browser features are not available.",

  "missingParameter": "Missing parameter",
  "invalidArgument": "Invalid argument",
  "notFound": "Not found",
  "alreadyExists": "Already exists",
  "unauthorized": "Unauthenticated",
  "forbidden": "Forbidden",
  "internalError": "Something went wrong. Please try again later.",

  "invalidCredentials": "Invalid credentials",
  "confirmPassMismatch": "Passwords must match",
<<<<<<< HEAD

  "deploymentInvalid": "The configuration of {{target}} has some problems. Please open the configuration and check for any errors.",

  "notContainWhitespaces": "not contain whitespaces",

  "yup": {
    "mixed": {
      "default": "{{path}} is invalid",
      "required": "{{path}} is required",
      "defined": "{{path}} must be defined",
      "notNull": "{{path}} cannot be null",
      "oneOf": "{{path}} must be one of the following: {{values}}",
      "notOneOf": "{{path}} must not be one of the following: {{values}}",
      "notType": "{{path}} is not {{type}}"
    },
    "string": {
      "length": "{{path}} must be {{length}} characters",
      "min": "{{path}} must be at least {{min}} characters",
      "max": "{{path}} must be at most {{max}} characters",
      "matches": "{{path}} must {{regex}}",
      "email": "{{path}} must be a valid email",
      "url": "{{path}} must be a valid URL",
      "uuid": "{{path}} must be a valid UUID",
      "trim": "{{path}} must be a trimmed string",
      "lowercase": "{{path}} must be a lowercase string",
      "uppercase": "{{path}} must be a upper case string"
    },
    "number": {
      "min": "{{path}} must be greater than or equal to {{min}}",
      "max": "{{path}} must be less than or equal to {{max}}",
      "lessThan": "{{path}} must be less than {{less}}",
      "moreThan": "{{path}} must be greater than {{more}}",
      "positive": "{{path}} must be a positive number",
      "negative": "{{path}} must be a negative number",
      "integer": "{{path}} must be an integer"
    },
    "date": {
      "min": "{{path}} field must be later than {{min}}",
      "max": "{{path}} field must be at earlier than {{max}}"
    },
    "boolean": {
      "isValue": "{{path}} must be {{value}}"
    },
    "object": {
      "noUnknown": "{{path}} field has unspecified keys: {{unknown}}"
    },
    "array": {
      "min": "{{path}} field must have at least {{min}} items",
      "max": "{{path}} field must have less than or equal to {{max}} items",
      "length": "{{path}} must have {{length}} items"
    }
  }
=======
  "validationFailed": "Validation failed ({{path}}): {{message}}",

  "registryRateLimit": "Rate limit reached, please try again later",
  "registryUnauthorized": "Unauthorized",
  "deployRequiredSecrets": "The following instances have missing required secrets: {{instances}}"
>>>>>>> 4b07d7a6
}<|MERGE_RESOLUTION|>--- conflicted
+++ resolved
@@ -16,9 +16,12 @@
 
   "invalidCredentials": "Invalid credentials",
   "confirmPassMismatch": "Passwords must match",
-<<<<<<< HEAD
 
-  "deploymentInvalid": "The configuration of {{target}} has some problems. Please open the configuration and check for any errors.",
+  "validationFailed": "Validation failed ({{path}}): {{message}}",
+
+  "registryRateLimit": "Rate limit reached, please try again later",
+  "registryUnauthorized": "Unauthorized",
+  "deployRequiredSecrets": "The following instances have missing required secrets: {{instances}}",
 
   "notContainWhitespaces": "not contain whitespaces",
 
@@ -69,11 +72,4 @@
       "length": "{{path}} must have {{length}} items"
     }
   }
-=======
-  "validationFailed": "Validation failed ({{path}}): {{message}}",
-
-  "registryRateLimit": "Rate limit reached, please try again later",
-  "registryUnauthorized": "Unauthorized",
-  "deployRequiredSecrets": "The following instances have missing required secrets: {{instances}}"
->>>>>>> 4b07d7a6
 }