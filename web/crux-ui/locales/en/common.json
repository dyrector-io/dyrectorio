{
  "logIn": "Log in",
  "logOut": "Log out",
  "signUp": "Sign up",
  "email": "E-mail",
  "name": "Name",
  "password": "Password",
  "confirmPass": "Confirm password",
  "send": "Send",
  "resend": "Resend",
  "clear": "Clear",

  "goBack": "Go back",
  "back": "Back",
  "copy": "Copy",
  "copied": "Copied.",
  "delete": "Delete",

  "home": "Home",
  "settings": "Settings",
  "components": "Components",

  "logout": "Log out",

  "filters": "Filters",
  "search": "Search",
  "all": "All",
  "id": "#",
  "description": "Description",
  "icon": "Icon",
  "updatedAt": "Updated at",
  "createdAt": "Created at",
  "createdByName": "Created by {{name}}",
  "date": "Date",
  "type": "Type",
  "status": "Status",
  "loading": "Loading...",
  "noNameFound": "No {{name}} found",
  "yourTeams": "Your teams",
  "address": "Address",
  "actions": "Actions",
  "note": "Note",

  "editName": "Edit {{name}}",
  "add": "Add",
  "edit": "Edit",
  "save": "Save",
  "close": "Close",
  "continue": "Continue",
  "discard": "Discard",
  "create": "Create",
  "cancel": "Cancel",
  "showAll": "Show all",
  "inspect": "Inspect",
  "deploy": "Deploy",
  "view": "View",

  "confirm": "Confirm",
  "confirmDelete": "Are you sure you want to delete {{name}}?",
  "areYouSure": "Are you sure?",

  "products": "Products",
  "config": "Config",
  "registries": "Registries",
  "nodes": "Nodes",
  "versions": "Versions",
  "deployments": "Deployments",
  "users": "Users",
  "notifications": "Notifications",
  "images": "Images",
  "teams": "Teams",
  "audit": "Audit Log",
  "profile": "Profile",
  "role": {
    "owner": "Owner",
    "user": "User",
    "admin": "Admin"
  },

  "image": "Image",
  "container": "Container",
  "node": "Node",
  "registry": "Registry",
  "deployment": "Deployment",
  "product": "Product",
  "version": "Version",

  "prefix": "Prefix",

  "minutesSeconds": "{{minutes}} min {{seconds}} s",
  "seconds": "{{seconds}}s",
  "secondsAgo": "{{seconds}} seconds ago",
  "minutesAgo": "{{minutes}} minutes ago",
  "hoursAgo": "{{hours}} hours ago",
  "daysAgo": "{{days}} days ago",
  "dateFormat": "yyyy. MM. dd.",

  "key": "Key",
  "value": "Value",
  "keyMustUnique": "Keys must be unique",

  "badges": {
    "dog": "Dog icon",
    "kangaroo": "Kangaroo icon",
    "lion": "Lion icon",
    "monkey": "Monkey icon",
    "penguin": "Penguin icon",
    "shark": "Shark icon"
  },

  "nodeUnreachable": "Node is unreachable!",

  "nodeStatuses": {
    "connecting": "Connecting",
    "running": "Running",
    "unreachable": "Unreachable"
  },

  "deploymentStatuses": {
    "successful": "Successful",
    "failed": "Failed",
    "obsolate": "Obsolate",
    "unknown": "Unknown",
    "preparing": "Preparing",
    "in_progress": "In progress"
  },

  "containerStatuses": {
    "created": "Created",
    "restarting": "Restarting",
    "running": "Running",
    "removing": "Removing",
    "paused": "Paused",
    "exited": "Exited",
    "dead": "Dead"
  },

  "dyoWhiteLogo": "dyrector.io's white logo",
  "dyoLogo": "dyrector.io's logo",
  "heart": "Heart",
  "userAvatar": "User's avatar",
  "teamAvatar": "Team's avatar",
  "rightArrowIcon": "Right arrow icon",

  "daysOfTheWeekShort": ["Su", "Mo", "Tu", "We", "Th", "Fr", "Sa"],

  "months": [
    "January",
    "February",
    "March",
    "April",
    "May",
    "June",
    "July",
    "August",
    "September",
    "October",
    "November",
    "December"
  ],

  "upload": "Upload",

  "deleteDescription": "If you proceed, you will lose all your data related to {{name}}. This action is not revocable.",

  "itemsPerPage": "Items per page",
  "showingItems": "Showing {{pageFrom}} to {{pageTo}} of {{total}} entries",
  "openSource": "is an Open Source project",
  "cannotDefineSecretsHere": "Secret keys can be provided here, values can be set in deployments.",
<<<<<<< HEAD
  "notFound": "Not Found",

  "fileUploadPlaceholder": "Select a file to upload or drag and drop it here."
=======
  "notFound": "Not Found"
>>>>>>> 1dc41b15
}<|MERGE_RESOLUTION|>--- conflicted
+++ resolved
@@ -167,11 +167,5 @@
   "showingItems": "Showing {{pageFrom}} to {{pageTo}} of {{total}} entries",
   "openSource": "is an Open Source project",
   "cannotDefineSecretsHere": "Secret keys can be provided here, values can be set in deployments.",
-<<<<<<< HEAD
-  "notFound": "Not Found",
-
-  "fileUploadPlaceholder": "Select a file to upload or drag and drop it here."
-=======
   "notFound": "Not Found"
->>>>>>> 1dc41b15
 }