{
  "logIn": "Log in",
  "logOut": "Log out",
  "signUp": "Sign up",
  "email": "E-mail",
  "code": "Code",
  "name": "Name",
  "slug": "Slug",
  "firstName": "First name",
  "lastName": "Last name",
  "password": "Password",
  "confirmPass": "Confirm password",
  "send": "Send",
  "resend": "Resend",
  "clear": "Clear",
  "documentation": "Documentation",

  "goBack": "Go back",
  "back": "Back",
  "copy": "Copy",
  "copied": "Copied.",
  "delete": "Delete",

  "home": "Home",
  "settings": "Settings",
  "components": "Components",

  "logout": "Log out",

  "new": "New",
  "filters": "Filters",
  "search": "Search",
  "all": "All",
  "id": "#",
  "description": "Description",
  "icon": "Icon",
  "updatedAt": "Updated at",
  "createdAt": "Created at",
  "createdByName": "Created by {{name}}",
  "date": "Date",
  "type": "Type",
  "status": "Status",
  "state": "State",
  "reason": "Reason",
  "loading": "Loading...",
  "noNameFound": "No {{name}} found",
  "yourTeams": "Your teams",
  "address": "Address",
  "actions": "Actions",
  "note": "Note",

  "editName": "Edit {{name}}",
  "add": "Add",
  "edit": "Edit",
  "save": "Save",
  "close": "Close",
  "continue": "Continue",
  "discard": "Discard",
  "create": "Create",
  "cancel": "Cancel",
  "showAll": "Show all",
  "inspect": "Inspect",
  "deploy": "Deploy",
  "view": "View",
  "down": "Down",
  "never": "Never",

  "confirm": "Confirm",
  "areYouSureDeleteName": "Are you sure you want to delete {{name}}?",
  "areYouSure": "Are you sure?",

  "projects": "Projects",
  "config": "Config",
  "registries": "Registries",
  "nodes": "Nodes",
  "versions": "Versions",
  "deployments": "Deployments",
  "users": "Users",
  "notifications": "Notifications",
  "images": "Images",
  "teams": "Teams",
  "audit": "Audit Log",
  "profile": "Profile",
  "tokens": "Tokens",
  "templates": "Templates",

  "role": {
    "owner": "Owner",
    "user": "User",
    "admin": "Admin"
  },

  "image": "Image",
  "instance": "Instance",
  "container": "Container",
  "node": "Node",
  "registry": "Registry",
  "deployment": "Deployment",
  "project": "Project",
  "version": "Version",

  "prefix": "Prefix",

  "days": "{{days}} days",
  "hours": "{{hours}} hours",
  "minutes": "{{minutes}} minutes",
  "seconds": "{{seconds}} seconds",
  "secondsAgo": "{{seconds}} seconds ago",
  "minutesAgo": "{{minutes}} minutes ago",
  "hoursAgo": "{{hours}} hours ago",
  "daysAgo": "{{days}} days ago",
  "dateFormat": "yyyy. MM. dd.",

  "key": "Key",
  "value": "Value",
  "keyMustUnique": "Keys must be unique",

  "badges": {
    "dog": "Dog icon",
    "kangaroo": "Kangaroo icon",
    "lion": "Lion icon",
    "monkey": "Monkey icon",
    "penguin": "Penguin icon",
    "shark": "Shark icon"
  },

  "nodeStatuses": {
    "connected": "Connected",
    "unreachable": "Unreachable",
    "outdated": "Outdated"
  },

  "deploymentStatuses": {
    "successful": "Successful",
    "failed": "Failed",
    "obsolete": "Obsolete",
    "unknown": "Unknown",
    "preparing": "Preparing",
    "in-progress": "In progress"
  },

  "containerStatuses": {
    "running": "Running",
    "waiting": "Waiting",
    "exited": "Exited"
  },

  "secretStatuses": {
    "unknown": "Unknown",
    "present": "Present",
    "missing": "Missing"
  },

  "viewMode": {
    "tiles": "Tiles",
    "list": "List"
  },

  "saveState": {
    "saved": "Saved",
    "saving": "Saving",
    "connected": "Connected",
    "disconnected": "Disconnected"
  },

  "dyoWhiteLogo": "dyrector.io's white logo",
  "dyoLogo": "dyrector.io's logo",
  "heart": "Heart",
  "userAvatar": "User's avatar",
  "teamAvatar": "Team's avatar",
  "robotAvatar": "Robot's avatar",
  "rightArrowIcon": "Right arrow icon",

  "daysOfTheWeekShort": ["Su", "Mo", "Tu", "We", "Th", "Fr", "Sa"],

  "months": [
    "January",
    "February",
    "March",
    "April",
    "May",
    "June",
    "July",
    "August",
    "September",
    "October",
    "November",
    "December"
  ],

  "upload": "Upload",

  "proceedYouLoseAllDataToName": "If you proceed, you will lose all your data related to {{name}}. This action is not revocable.",

  "itemsPerPage": "Items per page",
  "showingItems": "Showing {{pageFrom}} to {{pageTo}} of {{total}} entries",
  "first": "First",
  "last": "Last",
  "next": "Next",
  "previous": "Previous",
  "openSource": "is an open-source project.",
  "cannotDefineSecretsHere": "Secret keys can be provided here, values can be set in deployments.",
  "required": "Required",
  "default": "Default",
  "alreadyPreparingSureOverwrite": "There is already a preparing deployment on the selected node. Are you sure want to overwrite?",
  "dashboard": "Dashboard",
  "changelog": "Changelog",
  "changelogName": "Changelog: {{name}}",
  "emptyChangelog": "You have not provided any changes",
  "method": "Method",
  "event": "Event",
  "data": "Data",
  "log": "Log",

  "storages": "Storages",
  "configBundles": "Config bundles",

  "none": "None",

  "deployProtection": {
    "title": "Deployment protection",
    "description": "There is a protected deployment with the same node and prefix. Continuing the deployment could result in unexpected behaviour. Are you sure want to continue?"
  },

<<<<<<< HEAD
  "deployProtection": {
    "title": "Deployment protection",
    "description": "There is a protected deployment with the same node and prefix. Continuing the deployment could result in unexpected behaviour. Are you sure want to continue?"
=======
  "errors": {
    "registryRateLimit": "Rate limit reached, please try again later",
    "registryUnauthorized": "Unauthorized",
    "deployRequiredSecrets": "The following instances have missing required secrets: {{instances}}"
>>>>>>> 88e6fbf3
  },

  "imageConfig":"Image config",
  "instanceConfig":"Container config"
}<|MERGE_RESOLUTION|>--- conflicted
+++ resolved
@@ -222,18 +222,6 @@
     "description": "There is a protected deployment with the same node and prefix. Continuing the deployment could result in unexpected behaviour. Are you sure want to continue?"
   },
 
-<<<<<<< HEAD
-  "deployProtection": {
-    "title": "Deployment protection",
-    "description": "There is a protected deployment with the same node and prefix. Continuing the deployment could result in unexpected behaviour. Are you sure want to continue?"
-=======
-  "errors": {
-    "registryRateLimit": "Rate limit reached, please try again later",
-    "registryUnauthorized": "Unauthorized",
-    "deployRequiredSecrets": "The following instances have missing required secrets: {{instances}}"
->>>>>>> 88e6fbf3
-  },
-
   "imageConfig":"Image config",
   "instanceConfig":"Container config"
 }