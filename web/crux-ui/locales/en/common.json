{
  "logIn": "Log in",
  "logOut": "Log out",
  "signUp": "Sign up",
  "email": "e-mail",
  "name": "Name",
  "password": "Password",
  "confirmPass": "Confirm password",
  "send": "Send",
  "resend": "Resend",

  "goBack": "Go back",
  "back": "Back",
  "copy": "Copy",
  "copied": "Copied.",
  "delete": "Delete",

  "home": "Home",
  "settings": "Settings",

  "logout": "Log out",

  "filters": "Filters",
  "search": "Search",
  "id": "#",
  "description": "Description",
  "icon": "Icon",
  "updatedAt": "Update at",
  "createdAt": "Created at",
  "createdBy" : "Created by {{name}}",
  "date": "Date",
  "type": "Type",
  "status": "Status",
  "loading": "Loading...",
  "noNameFound": "No {{name}} found",
  "yourTeams": "Your teams",
  "address": "Address",

  "editName": "Edit {{name}}",
  "add": "Add",
  "edit": "Edit",
  "save": "Save",
  "close": "Close",
  "continue": "Continue",
  "discard": "Discard",
  "create": "Create",
  "cancel": "Cancel",
  "showAll": "Show all",
  "inspect": "Inspect",
  "deploy": "Deploy",

  "confirm": "Confirm",
  "confirmDelete": "Are you sure you want to delete {{name}}?",

  "products": "Products",
  "config": "Config",
  "registries": "Registries",
  "nodes": "Nodes",
  "notifications": "Notifications",
  "images": "Images",
  "team": "Team",
  "audit": "Audit Log",
  "profile": "Profile",
  "roleOwner": "Owner",
  "roleUser": "User",

  "product": "Product",
  "version": "Version",
  "image": "Image",
  "container": "Container",
  "deployment": "Deployment",
  "node": "Node",
  "registry": "Registry",
  "notification": "Notification",

  "prefix": "Prefix",

  "minutesSeconds": "{{minutes}} min {{seconds}} s",
  "seconds": "{{seconds}}s",
  "secondsAgo": "{{seconds}} seconds ago",
  "minutesAgo": "{{minutes}} minutes ago",
  "hoursAgo": "{{hours}} hours ago",
  "daysAgo": "{{days}} daysAgo",
  "dateFormat": "yyyy/MM/dd",

  "key": "Key",
  "value": "Value",
  "keyMustUnique": "Keys must be unique",

  "badges": {
    "dog": "Dog icon",
    "kangaroo": "Kangaroo icon",
    "lion": "Lion icon",
    "monkey": "Monkey icon",
    "penguin": "Penguin icon",
    "shark": "Shark icon"
  },

  "nodeStatuses": {
    "connecting": "Connecting",
    "running": "Running",
    "unreachable": "Unreachable"
  },

  "deploymentStatuses": {
    "successful": "Successful",
    "failed": "Failed",
    "obsolate": "Obsolate",
    "unknown": "Unknown",
    "preparing": "Preparing"
  },

  "containerStatuses": {
    "created": "Created",
    "restating": "Restatring",
    "running": "Running",
    "removing": "Removing",
    "paused": "Paused",
    "exited": "Exited",
    "dead": "Dead"
  },

  "dyoWhiteLogo": "dyrector.io's white logo",
  "dyoLogo": "dyrector.io's logo",
  "heart": "Heart",
  "userAvatar": "User's avatar",
  "teamAvatar": "Team's avatar",
  "rightArrowIcon": "Right arrow icon",

  "daysOfTheWeekShort": ["Su", "Mo", "Tu", "We", "Th", "Fr", "Sa"],

  "months": [
    "January",
    "February",
    "March",
    "April",
    "May",
    "June",
    "July",
    "August",
    "September",
    "October",
    "November",
    "December"
  ],

  "upload": "Upload",

<<<<<<< HEAD
  "defaultDeleteDescription": "If you proceed, you will lose all your data related to {{name}}. This action is not revocable."
=======
  "itemsPerPage": "Items per page",
  "showingItems": "Showing {{pageFrom}} to {{pageTo}} of {{total}} entries"
>>>>>>> 9f97380e
}<|MERGE_RESOLUTION|>--- conflicted
+++ resolved
@@ -146,10 +146,8 @@
 
   "upload": "Upload",
 
-<<<<<<< HEAD
-  "defaultDeleteDescription": "If you proceed, you will lose all your data related to {{name}}. This action is not revocable."
-=======
+  "defaultDeleteDescription": "If you proceed, you will lose all your data related to {{name}}. This action is not revocable.",
+  
   "itemsPerPage": "Items per page",
   "showingItems": "Showing {{pageFrom}} to {{pageTo}} of {{total}} entries"
->>>>>>> 9f97380e
 }