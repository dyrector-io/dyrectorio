module.exports = {
  content: [
    './src/pages/**/*.{js,ts,jsx,tsx}',
    './src/components/**/*.{js,ts,jsx,tsx}',
    './src/elements/**/*.{js,ts,jsx,tsx}',
    './src/hooks/**/*.{js,ts,jsx,tsx}',
    './src/utils.ts',
  ],
  mode: 'jit',
  theme: {
    extend: {
      colors: {
        'dyo-light-turquoise': '#80e7df',
        'dyo-turquoise': '#00d0bf',
        'dyo-green': '#28c76f',
        'dyo-purple': '#540ba7',
        'dyo-purple-light': '#e1ccf8',
        'dyo-blue': '#00cfe8',
        'dyo-cyan': '#00afc7',
        'dyo-violet': '#a78bfa',
        'dyo-orange': '#fb923c',
        'dyo-sky': '#38bdf8',
        'dyo-red': '#d33833',
        'dyo-gray': '#909090',
        bright: '#d0d2d6',
        'bright-muted': '#676d7d',
        'light-eased': '#b4b7bd',
        'light-grey': '#3b4253',
        'light-grey-muted': '#404656',
        light: '#7783a3',
        'medium-eased': '#343d55',
        medium: '#283046',
<<<<<<< HEAD
        'medium-muted': '#222A3D',
=======
        'dark-eased': '#192034',
>>>>>>> 6ba79773
        dark: '#161d31',
        'error-red': '#ea5455',
        'warning-orange': '#ff9f43',
      },
      width: {
        128: '32rem',
      },
      height: {
        128: '32rem',
      },
      maxHeight: {
        128: '32rem',
      },
      boxShadow: {
        modal: '0 0 20px 5px rgb(0 0 0 / 0.25)',
      },
      fontFamily: {
        poppins: 'Poppins, sans-serif',
        roboto: 'Roboto Mono, sans-serif',
      },
      animation: {
        fade: 'fade-out forwards 3s ease-out',
      },
      keyframes: theme => ({
        'fade-out': {
          '0%': { opacity: theme('opacity.100') },
          '100%': { opacity: theme('opacity.0') },
        },
      }),
    },
  },
  variants: {
    extend: {},
  },
  plugins: [],
}
<|MERGE_RESOLUTION|>--- conflicted
+++ resolved
@@ -30,11 +30,8 @@
         light: '#7783a3',
         'medium-eased': '#343d55',
         medium: '#283046',
-<<<<<<< HEAD
         'medium-muted': '#222A3D',
-=======
         'dark-eased': '#192034',
->>>>>>> 6ba79773
         dark: '#161d31',
         'error-red': '#ea5455',
         'warning-orange': '#ff9f43',
