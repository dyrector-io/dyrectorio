/**
 * CRUX Protobuf definitions
 *
 */
syntax = "proto3";

import "google/protobuf/timestamp.proto";
import "protobuf/proto/common.proto";

package crux;
option go_package = "github.com/dyrector-io/dyrectorio/protobuf/go/crux";

/**
 *
 * Services
 *
 */
service CruxNode {
  // CRUD
  rpc GetNodes(common.Empty) returns (NodeListResponse);
  rpc CreateNode(CreateNodeRequest) returns (CreateEntityResponse);
  rpc UpdateNode(UpdateNodeRequest) returns (common.Empty);
  rpc DeleteNode(IdRequest) returns (common.Empty);
  rpc GetNodeDetails(IdRequest) returns (NodeDetailsResponse);
  rpc GenerateScript(GenerateScriptRequest) returns (NodeInstallResponse);
  rpc GetScript(ServiceIdRequest) returns (NodeScriptResponse);
  rpc DiscardScript(IdRequest) returns (common.Empty);
  rpc RevokeToken(IdRequest) returns (common.Empty);
  rpc UpdateNodeAgent(IdRequest) returns (common.Empty);
  rpc SendContainerCommand(NodeContainerCommandRequest) returns (common.Empty);
  rpc DeleteContainers(NodeDeleteContainersRequest) returns (common.Empty);

  rpc SubscribeNodeEventChannel(ServiceIdRequest)
      returns (stream NodeEventMessage);
  rpc WatchContainerState(WatchContainerStateRequest)
      returns (stream common.ContainerStateListMessage);
  rpc SubscribeContainerLogChannel(WatchContainerLogRequest)
      returns (stream common.ContainerLogMessage);
}

service CruxDeployment {
  rpc SubscribeToDeploymentEvents(IdRequest)
      returns (stream DeploymentProgressMessage);
  rpc SubscribeToDeploymentEditEvents(ServiceIdRequest)
      returns (stream DeploymentEditEventMessage);
}

service CruxTeam {
  rpc CreateTeam(CreateTeamRequest) returns (CreateEntityResponse);
  rpc GetActiveTeamByUser(common.Empty) returns (ActiveTeamDetailsResponse);
  rpc UpdateTeam(UpdateTeamRequest) returns (common.Empty);
  rpc DeleteTeam(IdRequest) returns (common.Empty);
  rpc UpdateUserRole(UpdateUserRoleInTeamRequest) returns (common.Empty);

  rpc InviteUserToTeam(InviteUserRequest) returns (CreateEntityResponse);
  rpc ReinviteUserToTeam(ReinviteUserRequest) returns (CreateEntityResponse);
  rpc DeleteUserFromTeam(DeleteUserFromTeamRequest) returns (common.Empty);
  rpc AcceptTeamInvitation(IdRequest) returns (common.Empty);
  rpc DeclineTeamInvitation(IdRequest) returns (common.Empty);
  rpc SelectTeam(IdRequest) returns (common.Empty);

  rpc GetUserMeta(common.Empty) returns (UserMetaResponse);
  rpc GetAllTeams(common.Empty) returns (AllTeamsResponse);
  rpc GetTeamById(IdRequest) returns (TeamDetailsResponse);
}

service CruxHealth { rpc getHealth(common.Empty) returns (HealthResponse); }

service CruxStorage {
  // CRUD
  rpc GetStorages(common.Empty) returns (StorageListResponse);
  rpc CreateStorage(CreateStorageRequest) returns (CreateEntityResponse);
  rpc UpdateStorage(UpdateStorageRequest) returns (UpdateEntityResponse);
  rpc DeleteStorage(IdRequest) returns (common.Empty);
  rpc GetStorageDetails(IdRequest) returns (StorageDetailsResponse);
  rpc GetStorageOptions(common.Empty) returns (StorageOptionListResponse);
}

/**
 *
 * Common messages
 *
 */

message ServiceIdRequest { string id = 1; }

message IdRequest { string id = 1; }

message AuditResponse {
  string createdBy = 100;
  google.protobuf.Timestamp createdAt = 101;
  optional string updatedBy = 102;
  optional google.protobuf.Timestamp updatedAt = 103;
}

message CreateEntityResponse {
  string id = 1;

  google.protobuf.Timestamp createdAt = 100;
}

message UpdateEntityResponse { google.protobuf.Timestamp updatedAt = 100; }

/*
 *
 * Custom messages, please use comment if you add a new entity
 *
 */

// TEAM
message CreateTeamRequest { string name = 100; }

message UpdateTeamRequest {
  string id = 1;

  string name = 100;
}

message UpdateUserRoleInTeamRequest {
  string id = 1;

  string userId = 100;
  UserRole role = 101;
}

message InviteUserRequest {
  string id = 1;

  string email = 100;
  string firstName = 101;
  optional string lastName = 102;
}

message ReinviteUserRequest {
  string id = 1;

  string userId = 100;
}

message DeleteUserFromTeamRequest {
  string id = 1;

  string userId = 100;
}

message UserMetaResponse {
  ActiveTeamUser user = 100;

  repeated TeamResponse teams = 1000;
  repeated TeamResponse invitations = 1001;
}

message ActiveTeamUser {
  string activeTeamId = 100;
  UserRole role = 101;
  UserStatus status = 102;
}

message TeamResponse {
  string id = 1;

  string name = 100;
}

message ActiveTeamDetailsResponse {
  string id = 1;

  string name = 100;

  repeated UserResponse users = 1000;
}

message TeamStatistics {
  uint32 users = 100;
  uint32 products = 101;
  uint32 nodes = 102;
  uint32 versions = 103;
  uint32 deployments = 104;
}

message TeamWithStatsResponse {
  string id = 1;

  string name = 100;
  TeamStatistics statistics = 101;
}

message TeamDetailsResponse {
  string id = 1;

  string name = 100;
  TeamStatistics statistics = 101;

  repeated UserResponse users = 1000;
}

message AllTeamsResponse { repeated TeamWithStatsResponse data = 1000; }

enum UserRole {
  USER_ROLE_UNSPECIFIED = 0;
  USER = 1;
  OWNER = 2;
  ADMIN = 3;
}

enum UserStatus {
  USER_STATUS_UNSPECIFIED = 0;
  PENDING = 1;
  VERIFIED = 2;
  EXPIRED = 3;
  DECLINED = 4;
}

message UserResponse {
  string id = 1;

  string name = 100;
  string email = 101;
  UserRole role = 102;
  UserStatus status = 103;
  optional google.protobuf.Timestamp lastLogin = 104;
}

// REGISTRY

enum RegistryType {
  REGISTRY_TYPE_UNSPECIFIED = 0;
  V2 = 1;
  HUB = 2;
  GITLAB = 3;
  GITHUB = 4;
  GOOGLE = 5;
  UNCHECKED = 6;
}

// Container

message VolumeLink {
  string id = 100;
  string name = 101;
  string path = 102;
}

message InitContainer {
  string id = 100;
  string name = 101;
  string image = 102;
  bool useParentConfig = 103;

  repeated VolumeLink volumes = 1000;
  repeated common.UniqueKey command = 1001;
  repeated common.UniqueKey args = 1002;
  repeated UniqueKeyValue environment = 1003;
}

message InitContainerList { repeated InitContainer data = 1000; }

message LogConfig {
  common.DriverType driver = 100;
  repeated UniqueKeyValue options = 1000;
}

message Port {
  string id = 100;
  int32 internal = 101;
  optional int32 external = 102;
}

message PortList { repeated Port data = 1000; }

message PortRange {
  int32 from = 100;
  int32 to = 101;
}

message PortRangeBinding {
  string id = 100;
  PortRange internal = 101;
  PortRange external = 102;
}

message PortRangeBindingList { repeated PortRangeBinding data = 1000; }

message Volume {
  string id = 100;
  string name = 101;
  string path = 102;
  optional string size = 103;
  optional common.VolumeType type = 104;
  optional string class = 105;
}

message VolumeList { repeated Volume data = 1000; }

message UniqueKeyList { repeated common.UniqueKey data = 1000; }

message UniqueKeyValue {
  string id = 100;
  string key = 101;
  string value = 102;
}

message UniqueKeyValueList { repeated UniqueKeyValue data = 1000; }

message UniqueSecretKey {
  string id = 100;
  string key = 101;
  bool required = 102;
}

message UniqueSecretKeyList { repeated UniqueSecretKey data = 1000; }

message UniqueSecretKeyValue {
  string id = 100;
  string key = 101;
  string value = 103;
  bool required = 104;
  bool encrypted = 105;
  optional string publicKey = 106;
}

message UniqueSecretKeyValueList { repeated UniqueSecretKeyValue data = 1000; }

message Marker {
  repeated UniqueKeyValue deployment = 1000;
  repeated UniqueKeyValue service = 1001;
  repeated UniqueKeyValue ingress = 1002;
}

message ContainerStorage {
  optional string storageId = 100;
  optional string path = 101;
  optional string bucket = 102;
}

message DagentContainerConfig {
  optional LogConfig logConfig = 100;
  optional common.RestartPolicy restartPolicy = 101;
  optional common.NetworkMode networkMode = 102;

  optional UniqueKeyList networks = 1000;
  optional UniqueKeyValueList labels = 1001;
}

message CraneContainerConfig {
  optional common.DeploymentStrategy deploymentStatregy = 100;
  optional common.HealthCheckConfig healthCheckConfig = 101;
  optional common.ResourceConfig resourceConfig = 102;
  optional bool proxyHeaders = 103;
  optional bool useLoadBalancer = 104;
  optional Marker annotations = 105;
  optional Marker labels = 106;

  optional UniqueKeyList customHeaders = 1000;
  optional UniqueKeyValueList extraLBAnnotations = 1001;
}

message CommonContainerConfig {
  optional string name = 101;
  optional common.ExposeStrategy expose = 102;
  optional common.Ingress ingress = 103;
  optional common.ConfigContainer configContainer = 104;
  optional int64 user = 105;
  optional bool TTY = 106;
  optional ContainerStorage storage = 107;

  optional PortList ports = 1000;
  optional PortRangeBindingList portRanges = 1001;
  optional VolumeList volumes = 1002;
  optional UniqueKeyList commands = 1003;
  optional UniqueKeyList args = 1004;
  optional UniqueKeyValueList environment = 1005;
  optional InitContainerList initContainers = 1006;
}

message ImageContainerConfig {
  optional CommonContainerConfig common = 100;
  optional DagentContainerConfig dagent = 101;
  optional CraneContainerConfig crane = 102;

  optional UniqueSecretKeyList secrets = 1000;
}

message InstanceContainerConfig {
  optional CommonContainerConfig common = 100;
  optional DagentContainerConfig dagent = 101;
  optional CraneContainerConfig crane = 102;

  optional UniqueSecretKeyValueList secrets = 1000;
}

message ImageResponse {
  string id = 1;

  string name = 100;
  string tag = 101;
  uint32 order = 102;
  string registryId = 103;
  ImageContainerConfig config = 104;
  google.protobuf.Timestamp createdAt = 105;
  string registryName = 106;
  RegistryType registryType = 107;
}

// NODE

message NodeResponse {
  string id = 1;
  AuditResponse audit = 2;

  string name = 100;
  optional string description = 101;
  optional string icon = 102;
  optional string address = 103;
  NodeConnectionStatus status = 104;
  optional google.protobuf.Timestamp connectedAt = 105;
  optional string version = 106;
  NodeType type = 107;
  bool updating = 108;
}

message NodeDetailsResponse {
  string id = 1;
  AuditResponse audit = 2;

  string name = 100;
  optional string description = 101;
  optional string icon = 102;
  optional string address = 103;
  NodeConnectionStatus status = 104;
  bool hasToken = 105;
  optional google.protobuf.Timestamp connectedAt = 106;
  optional NodeInstallResponse install = 107;
  optional NodeScriptResponse script = 108;
  optional string version = 109;
  NodeType type = 110;
  bool updating = 111;
}

message NodeListResponse { repeated NodeResponse data = 1000; }

message CreateNodeRequest {
  string name = 100;
  optional string description = 101;
  optional string icon = 102;
}

message UpdateNodeRequest {
  string id = 1;

  string name = 100;
  optional string description = 101;
  optional string icon = 102;
}

message DagentTraefikOptions { string acmeEmail = 100; }

message GenerateScriptRequest {
  string id = 1;
  NodeType type = 100;
  optional string rootPath = 101;
  NodeScriptType scriptType = 102;
  optional DagentTraefikOptions dagentTraefik = 103;
}

message NodeInstallResponse {
  string command = 100;
  google.protobuf.Timestamp expireAt = 101;
}

message NodeScriptResponse { string content = 100; }

message NodeContainerCommandRequest {
  string id = 1;

  common.ContainerCommandRequest command = 100;
}

message NodeDeleteContainersRequest {
  string id = 1;

  common.DeleteContainersRequest containers = 100;
}

/*
Lifecycle:
When a node connection is alive, the status is CONNECTED.
If it disconnects, the status will be UNREACHABLE.
When a node created, it is UNREACHEABLE until the user completes
the install process.
*/
enum NodeConnectionStatus {
  CONNECTION_STATUS_UNSPECIFIED = 0;
  // Node was not yet connected or became unreachable
  UNREACHABLE = 1;
  // Node is running and connected
  CONNECTED = 2;
}

enum NodeType {
  NODE_TYPE_UNSPECIFIED = 0;
  DOCKER = 1;
  K8S = 2;
}

enum NodeScriptType {
  NODE_SCRIPT_TYPE_UNSPECIFIED = 0;
  SHELL = 1;
  POWERSHELL = 2;
}

message NodeEventMessage {
  string id = 1;
  NodeConnectionStatus status = 100;
  optional string address = 101;
  optional string version = 102;
  optional google.protobuf.Timestamp connectedAt = 103;
  optional string error = 104;
  optional bool updating = 105;
}

message WatchContainerStateRequest {
  string nodeId = 100;
  optional string prefix = 101;
}

message WatchContainerLogRequest {
  string nodeId = 100;
  common.ContainerIdentifier container = 101;
}

// VERSION

enum VersionType {
  VERSION_TYPE_UNSPECIFIED = 0;
  INCREMENTAL = 1;
  ROLLING = 2;
}

// DEPLOYMENT

message DeploymentProgressMessage {
  string id = 1;

  optional common.DeploymentStatus status = 100;
  optional common.InstanceDeploymentItem instance = 101;

  repeated string log = 1000;
}

message InstancesCreatedEventList { repeated InstanceResponse data = 1000; }

message DeploymentEditEventMessage {
  oneof data {
    InstancesCreatedEventList instancesCreated = 200;
    string imageIdDeleted = 201;
  }
}

message InstanceResponse {
  string id = 1;
  AuditResponse audit = 2;

  ImageResponse image = 100;
  optional common.ContainerState state = 101;
  optional InstanceContainerConfig config = 102;
}

message PatchInstanceRequest {
  string id = 1;

  optional InstanceContainerConfig config = 100;
  optional string resetSection = 101;
}

enum DeploymentEventType {
  DEPLOYMENT_EVENT_TYPE_UNSPECIFIED = 0;
  DEPLOYMENT_LOG = 1;
  DEPLOYMENT_STATUS = 2;
  CONTAINER_STATUS = 3;
}

message DeploymentEventContainerState {
  string instanceId = 1;
  common.ContainerState state = 2;
}

message DeploymentEventLog { repeated string log = 1000; }

<<<<<<< HEAD
// NOTIFICATION

enum NotificationType {
  NOTIFICATION_TYPE_UNSPECIFIED = 0;
  DISCORD = 1;
  SLACK = 2;
  TEAMS = 3;
}

enum NotificationEventType {
  NOTIFICATION_EVENT_TYPE_UNSPECIFIED = 0;
  DEPLOYMENT_CREATED = 1;
  VERSION_CREATED = 2;
  NODE_ADDED = 3;
  USER_INVITED = 4;
}

message CreateNotificationRequest {
  string name = 100;
  string url = 101;
  NotificationType type = 102;
  bool active = 103;

  repeated NotificationEventType events = 1000;
}

message CreateNotificationResponse {
  string id = 1;

  string creator = 100;
}

message UpdateNotificationRequest {
  string id = 1;

  string name = 100;
  string url = 101;
  NotificationType type = 102;
  bool active = 103;

  repeated NotificationEventType events = 1000;
}

message NotificationDetailsResponse {
  string id = 1;
  AuditResponse audit = 2;

  string name = 100;
  string url = 101;
  NotificationType type = 102;
  bool active = 103;

  repeated NotificationEventType events = 1000;
}

message NotificationResponse {
  string id = 1;
  AuditResponse audit = 2;

  string name = 100;
  string url = 101;
  NotificationType type = 103;
  bool active = 104;

  repeated NotificationEventType events = 1000;
}

message NotificationListResponse { repeated NotificationResponse data = 1000; }

=======
message DeploymentEventResponse {
  DeploymentEventType type = 100;
  google.protobuf.Timestamp createdAt = 101;
  oneof details {
    DeploymentEventLog log = 200;
    common.DeploymentStatus deploymentStatus = 201;
    DeploymentEventContainerState containerStatus = 202;
  }
}

message DeploymentEventListResponse {
  common.DeploymentStatus status = 100;
  repeated DeploymentEventResponse data = 1000;
}

message DeploymentListSecretsRequest {
  string id = 1;
  string instanceId = 3;
}

>>>>>>> 1c88492d
// HEALTH

enum ServiceStatus {
  SERVICE_STATUS_UNSPECIFIED = 0;
  UNAVAILABLE = 1;
  DISRUPTED = 2;
  OPERATIONAL = 3;
}

message HealthResponse {
  ServiceStatus status = 100;
  string cruxVersion = 101;
  optional string lastMigration = 102;
}

// STORAGES

message StorageResponse {
  string id = 1;
  AuditResponse audit = 2;

  string name = 100;
  optional string description = 101;
  optional string icon = 102;
  string url = 103;
}

message StorageListResponse { repeated StorageResponse data = 1000; }

message CreateStorageRequest {
  string name = 100;
  optional string description = 101;
  optional string icon = 102;
  string url = 103;
  optional string accessKey = 104;
  optional string secretKey = 105;
}

message UpdateStorageRequest {
  string id = 1;

  string name = 100;
  optional string description = 101;
  optional string icon = 102;
  string url = 103;
  optional string accessKey = 104;
  optional string secretKey = 105;
}

message StorageDetailsResponse {
  string id = 1;
  AuditResponse audit = 2;

  string name = 100;
  optional string description = 101;
  optional string icon = 102;
  string url = 103;
  optional string accessKey = 104;
  optional string secretKey = 105;
  bool inUse = 106;
}

message StorageOptionResponse {
  string id = 1;

  string name = 100;
}

message StorageOptionListResponse {
  repeated StorageOptionResponse data = 1000;
}<|MERGE_RESOLUTION|>--- conflicted
+++ resolved
@@ -587,98 +587,6 @@
 
 message DeploymentEventLog { repeated string log = 1000; }
 
-<<<<<<< HEAD
-// NOTIFICATION
-
-enum NotificationType {
-  NOTIFICATION_TYPE_UNSPECIFIED = 0;
-  DISCORD = 1;
-  SLACK = 2;
-  TEAMS = 3;
-}
-
-enum NotificationEventType {
-  NOTIFICATION_EVENT_TYPE_UNSPECIFIED = 0;
-  DEPLOYMENT_CREATED = 1;
-  VERSION_CREATED = 2;
-  NODE_ADDED = 3;
-  USER_INVITED = 4;
-}
-
-message CreateNotificationRequest {
-  string name = 100;
-  string url = 101;
-  NotificationType type = 102;
-  bool active = 103;
-
-  repeated NotificationEventType events = 1000;
-}
-
-message CreateNotificationResponse {
-  string id = 1;
-
-  string creator = 100;
-}
-
-message UpdateNotificationRequest {
-  string id = 1;
-
-  string name = 100;
-  string url = 101;
-  NotificationType type = 102;
-  bool active = 103;
-
-  repeated NotificationEventType events = 1000;
-}
-
-message NotificationDetailsResponse {
-  string id = 1;
-  AuditResponse audit = 2;
-
-  string name = 100;
-  string url = 101;
-  NotificationType type = 102;
-  bool active = 103;
-
-  repeated NotificationEventType events = 1000;
-}
-
-message NotificationResponse {
-  string id = 1;
-  AuditResponse audit = 2;
-
-  string name = 100;
-  string url = 101;
-  NotificationType type = 103;
-  bool active = 104;
-
-  repeated NotificationEventType events = 1000;
-}
-
-message NotificationListResponse { repeated NotificationResponse data = 1000; }
-
-=======
-message DeploymentEventResponse {
-  DeploymentEventType type = 100;
-  google.protobuf.Timestamp createdAt = 101;
-  oneof details {
-    DeploymentEventLog log = 200;
-    common.DeploymentStatus deploymentStatus = 201;
-    DeploymentEventContainerState containerStatus = 202;
-  }
-}
-
-message DeploymentEventListResponse {
-  common.DeploymentStatus status = 100;
-  repeated DeploymentEventResponse data = 1000;
-}
-
-message DeploymentListSecretsRequest {
-  string id = 1;
-  string instanceId = 3;
-}
-
->>>>>>> 1c88492d
 // HEALTH
 
 enum ServiceStatus {
