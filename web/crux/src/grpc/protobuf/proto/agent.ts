--- conflicted
+++ resolved
@@ -166,11 +166,7 @@
 }
 
 export interface ContainerDeleteRequest {
-<<<<<<< HEAD
-  preName: string
-=======
   prefix: string
->>>>>>> a7f4b788
   name: string
 }
 
@@ -598,31 +594,19 @@
   },
 }
 
-<<<<<<< HEAD
-const baseContainerDeleteRequest: object = { preName: '', name: '' }
-=======
 const baseContainerDeleteRequest: object = { prefix: '', name: '' }
->>>>>>> a7f4b788
 
 export const ContainerDeleteRequest = {
   fromJSON(object: any): ContainerDeleteRequest {
     const message = { ...baseContainerDeleteRequest } as ContainerDeleteRequest
-<<<<<<< HEAD
-    message.preName = object.preName !== undefined && object.preName !== null ? String(object.preName) : ''
-=======
     message.prefix = object.prefix !== undefined && object.prefix !== null ? String(object.prefix) : ''
->>>>>>> a7f4b788
     message.name = object.name !== undefined && object.name !== null ? String(object.name) : ''
     return message
   },
 
   toJSON(message: ContainerDeleteRequest): unknown {
     const obj: any = {}
-<<<<<<< HEAD
-    message.preName !== undefined && (obj.preName = message.preName)
-=======
     message.prefix !== undefined && (obj.prefix = message.prefix)
->>>>>>> a7f4b788
     message.name !== undefined && (obj.name = message.name)
     return obj
   },
