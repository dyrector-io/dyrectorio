/* eslint-disable */
import { util, configure } from 'protobufjs/minimal'
import * as Long from 'long'
import { Timestamp } from '../../google/protobuf/timestamp'

export const protobufPackage = 'common'

/** Deployment */
export enum ContainerState {
  UNKNOWN_CONTAINER_STATE = 0,
  CREATED = 1,
  RESTARTING = 2,
  RUNNING = 3,
  REMOVING = 4,
  PAUSED = 5,
  EXITED = 6,
  DEAD = 7,
  UNRECOGNIZED = -1,
}

export function containerStateFromJSON(object: any): ContainerState {
  switch (object) {
    case 0:
    case 'UNKNOWN_CONTAINER_STATE':
      return ContainerState.UNKNOWN_CONTAINER_STATE
    case 1:
    case 'CREATED':
      return ContainerState.CREATED
    case 2:
    case 'RESTARTING':
      return ContainerState.RESTARTING
    case 3:
    case 'RUNNING':
      return ContainerState.RUNNING
    case 4:
    case 'REMOVING':
      return ContainerState.REMOVING
    case 5:
    case 'PAUSED':
      return ContainerState.PAUSED
    case 6:
    case 'EXITED':
      return ContainerState.EXITED
    case 7:
    case 'DEAD':
      return ContainerState.DEAD
    case -1:
    case 'UNRECOGNIZED':
    default:
      return ContainerState.UNRECOGNIZED
  }
}

export function containerStateToJSON(object: ContainerState): string {
  switch (object) {
    case ContainerState.UNKNOWN_CONTAINER_STATE:
      return 'UNKNOWN_CONTAINER_STATE'
    case ContainerState.CREATED:
      return 'CREATED'
    case ContainerState.RESTARTING:
      return 'RESTARTING'
    case ContainerState.RUNNING:
      return 'RUNNING'
    case ContainerState.REMOVING:
      return 'REMOVING'
    case ContainerState.PAUSED:
      return 'PAUSED'
    case ContainerState.EXITED:
      return 'EXITED'
    case ContainerState.DEAD:
      return 'DEAD'
    default:
      return 'UNKNOWN'
  }
}

export enum DeploymentStatus {
  UNKNOWN_DEPLOYMENT_STATUS = 0,
  PREPARING = 1,
  IN_PROGRESS = 2,
  SUCCESSFUL = 3,
  FAILED = 4,
  OBSOLATE = 5,
  DOWNGRADED = 6,
  UNRECOGNIZED = -1,
}

export function deploymentStatusFromJSON(object: any): DeploymentStatus {
  switch (object) {
    case 0:
    case 'UNKNOWN_DEPLOYMENT_STATUS':
      return DeploymentStatus.UNKNOWN_DEPLOYMENT_STATUS
    case 1:
    case 'PREPARING':
      return DeploymentStatus.PREPARING
    case 2:
    case 'IN_PROGRESS':
      return DeploymentStatus.IN_PROGRESS
    case 3:
    case 'SUCCESSFUL':
      return DeploymentStatus.SUCCESSFUL
    case 4:
    case 'FAILED':
      return DeploymentStatus.FAILED
    case 5:
    case 'OBSOLATE':
      return DeploymentStatus.OBSOLATE
    case 6:
    case 'DOWNGRADED':
      return DeploymentStatus.DOWNGRADED
    case -1:
    case 'UNRECOGNIZED':
    default:
      return DeploymentStatus.UNRECOGNIZED
  }
}

export function deploymentStatusToJSON(object: DeploymentStatus): string {
  switch (object) {
    case DeploymentStatus.UNKNOWN_DEPLOYMENT_STATUS:
      return 'UNKNOWN_DEPLOYMENT_STATUS'
    case DeploymentStatus.PREPARING:
      return 'PREPARING'
    case DeploymentStatus.IN_PROGRESS:
      return 'IN_PROGRESS'
    case DeploymentStatus.SUCCESSFUL:
      return 'SUCCESSFUL'
    case DeploymentStatus.FAILED:
      return 'FAILED'
    case DeploymentStatus.OBSOLATE:
      return 'OBSOLATE'
    case DeploymentStatus.DOWNGRADED:
      return 'DOWNGRADED'
    default:
      return 'UNKNOWN'
  }
}

export enum NetworkMode {
  UNKNOWN_NETWORK_MODE = 0,
  NONE = 1,
  HOST = 2,
  BRIDGE = 3,
  UNRECOGNIZED = -1,
}

export function networkModeFromJSON(object: any): NetworkMode {
  switch (object) {
    case 0:
    case 'UNKNOWN_NETWORK_MODE':
      return NetworkMode.UNKNOWN_NETWORK_MODE
    case 1:
    case 'NONE':
      return NetworkMode.NONE
    case 2:
    case 'HOST':
      return NetworkMode.HOST
    case 3:
    case 'BRIDGE':
      return NetworkMode.BRIDGE
    case -1:
    case 'UNRECOGNIZED':
    default:
      return NetworkMode.UNRECOGNIZED
  }
}

export function networkModeToJSON(object: NetworkMode): string {
  switch (object) {
    case NetworkMode.UNKNOWN_NETWORK_MODE:
      return 'UNKNOWN_NETWORK_MODE'
    case NetworkMode.NONE:
      return 'NONE'
    case NetworkMode.HOST:
      return 'HOST'
    case NetworkMode.BRIDGE:
      return 'BRIDGE'
    default:
      return 'UNKNOWN'
  }
}

export enum RestartPolicy {
  UNKNOWN_POLICY = 0,
  EMPTY = 1,
  ALWAYS = 2,
  UNLESS_STOPPED = 3,
  NO = 4,
  ON_FAILURE = 5,
  UNRECOGNIZED = -1,
}

export function restartPolicyFromJSON(object: any): RestartPolicy {
  switch (object) {
    case 0:
    case 'UNKNOWN_POLICY':
      return RestartPolicy.UNKNOWN_POLICY
    case 1:
    case 'EMPTY':
      return RestartPolicy.EMPTY
    case 2:
    case 'ALWAYS':
      return RestartPolicy.ALWAYS
    case 3:
    case 'UNLESS_STOPPED':
      return RestartPolicy.UNLESS_STOPPED
    case 4:
    case 'NO':
      return RestartPolicy.NO
    case 5:
    case 'ON_FAILURE':
      return RestartPolicy.ON_FAILURE
    case -1:
    case 'UNRECOGNIZED':
    default:
      return RestartPolicy.UNRECOGNIZED
  }
}

export function restartPolicyToJSON(object: RestartPolicy): string {
  switch (object) {
    case RestartPolicy.UNKNOWN_POLICY:
      return 'UNKNOWN_POLICY'
    case RestartPolicy.EMPTY:
      return 'EMPTY'
    case RestartPolicy.ALWAYS:
      return 'ALWAYS'
    case RestartPolicy.UNLESS_STOPPED:
      return 'UNLESS_STOPPED'
    case RestartPolicy.NO:
      return 'NO'
    case RestartPolicy.ON_FAILURE:
      return 'ON_FAILURE'
    default:
      return 'UNKNOWN'
  }
}

export enum DeploymentStrategy {
  UNKOWN_DEPLOYMENT_STRATEGY = 0,
  RECREATE = 1,
  ROLLING = 2,
  UNRECOGNIZED = -1,
}

export function deploymentStrategyFromJSON(object: any): DeploymentStrategy {
  switch (object) {
    case 0:
    case 'UNKOWN_DEPLOYMENT_STRATEGY':
      return DeploymentStrategy.UNKOWN_DEPLOYMENT_STRATEGY
    case 1:
    case 'RECREATE':
      return DeploymentStrategy.RECREATE
    case 2:
    case 'ROLLING':
      return DeploymentStrategy.ROLLING
    case -1:
    case 'UNRECOGNIZED':
    default:
      return DeploymentStrategy.UNRECOGNIZED
  }
}

export function deploymentStrategyToJSON(object: DeploymentStrategy): string {
  switch (object) {
    case DeploymentStrategy.UNKOWN_DEPLOYMENT_STRATEGY:
      return 'UNKOWN_DEPLOYMENT_STRATEGY'
    case DeploymentStrategy.RECREATE:
      return 'RECREATE'
    case DeploymentStrategy.ROLLING:
      return 'ROLLING'
    default:
      return 'UNKNOWN'
  }
}

export interface ContainerStateItem {
  containerId: string
  name: string
  command: string
  createdAt: Timestamp | undefined
  /** The 'State' of the container (Created, Running, etc) */
  state: ContainerState
  /**
   * The 'Status' of the container ("Created 1min ago", "Exited with code 123",
   * etc). Unused but left here for reverse compatibility with the legacy
   * version.
   */
  status: string
  imageName: string
  imageTag: string
  ports: Port[]
}

export interface ContainerStateListMessage {
  prefix?: string | undefined
  data: ContainerStateItem[]
}

export interface InstanceDeploymentItem {
  instanceId: string
  state: ContainerState
}

export interface DeploymentStatusMessage {
  instance: InstanceDeploymentItem | undefined
  deploymentStatus: DeploymentStatus | undefined
  log: string[]
}

export interface Port {
  internal: number
  external: number
}

export interface PortRange {
  from: number
  to: number
}

export interface PortRangeBinding {
  internal: PortRange | undefined
  external: PortRange | undefined
}

export interface Volume {
  name: string
  path: string
  size?: string | undefined
  type?: string | undefined
  class?: string | undefined
}

export interface Expose {
  /** if expose is needed */
  public: boolean
  /** if tls is needed */
  tls: boolean
}

export interface Ingress {
  name: string
  host: string
  uploadLimit?: string | undefined
}

export interface ConfigContainer {
  image: string
  volume: string
  path: string
  keepFiles: boolean
}

export interface ImportContainer {
  environments: { [key: string]: string }
  volume: string
  command: string
}

export interface ImportContainer_EnvironmentsEntry {
  key: string
  value: string
}

export interface LogConfig {
  driver: string
  options: { [key: string]: string }
}

export interface LogConfig_OptionsEntry {
  key: string
  value: string
}

/**
 * volumes referred as VolumeLink
 * they won't get created if non-existent
 */
export interface VolumeLink {
  name: string
  path: string
}

export interface InitContainer {
  name: string
  image: string
  environments: { [key: string]: string }
  useParentConfig?: boolean | undefined
  volumes: VolumeLink[]
  command: string[]
  args: string[]
}

export interface InitContainer_EnvironmentsEntry {
  key: string
  value: string
}

export interface DagentContainerConfig {
  logConfig?: LogConfig | undefined
  restartPolicy?: RestartPolicy | undefined
  networkMode?: NetworkMode | undefined
  networks: string[]
}

export interface HealthCheckConfig {
  port: number
  livenessProbe?: string | undefined
  readinessProbe?: string | undefined
  startupProbe?: string | undefined
}

export interface Resource {
  cpu?: string | undefined
  memory?: string | undefined
}

export interface ResourceConfig {
  limits?: Resource | undefined
  requests?: Resource | undefined
}

export interface CraneContainerConfig {
  deploymentStatregy?: DeploymentStrategy | undefined
  healthCheckConfig?: HealthCheckConfig | undefined
  resourceConfig?: ResourceConfig | undefined
  proxyHeaders?: boolean | undefined
  useLoadBalancer?: boolean | undefined
  extraLBAnnotations: { [key: string]: string }
  customHeaders: string[]
}

export interface CraneContainerConfig_ExtraLBAnnotationsEntry {
  key: string
  value: string
}

export interface ExplicitContainerConfig {
  dagent?: DagentContainerConfig | undefined
  crane?: CraneContainerConfig | undefined
  expose?: Expose | undefined
  ingress?: Ingress | undefined
  configContainer?: ConfigContainer | undefined
  importContainer?: ImportContainer | undefined
  user?: number | undefined
  TTY?: boolean | undefined
  ports: Port[]
  portRanges: PortRangeBinding[]
  volumes: Volume[]
  command: string[]
  args: string[]
  environments: string[]
  secrets?: KeyValueList | undefined
  initContainers: InitContainer[]
}

export interface UniqueKey {
  id: string
  key: string
}

export interface KeyList {
  data: UniqueKey[]
}

export interface UniqueKeyValue {
  id: string
  key: string
  value: string
}

export interface UniqueKeySecretValue {
  id: string
  key: string
  value: string
  encrypted?: boolean | undefined
}

export interface KeyValueList {
  data: UniqueKeyValue[]
}

export interface SecretList {
  data: UniqueKeySecretValue[]
}

export interface ListSecretsResponse {
  prefix: string
  publicKey: string
  keys: string[]
}

export const COMMON_PACKAGE_NAME = 'common'

const baseContainerStateItem: object = {
  containerId: '',
  name: '',
  command: '',
  state: 0,
  status: '',
  imageName: '',
  imageTag: '',
}

export const ContainerStateItem = {
  fromJSON(object: any): ContainerStateItem {
    const message = { ...baseContainerStateItem } as ContainerStateItem
    message.containerId =
      object.containerId !== undefined && object.containerId !== null ? String(object.containerId) : ''
    message.name = object.name !== undefined && object.name !== null ? String(object.name) : ''
    message.command = object.command !== undefined && object.command !== null ? String(object.command) : ''
    message.createdAt =
      object.createdAt !== undefined && object.createdAt !== null ? fromJsonTimestamp(object.createdAt) : undefined
    message.state = object.state !== undefined && object.state !== null ? containerStateFromJSON(object.state) : 0
    message.status = object.status !== undefined && object.status !== null ? String(object.status) : ''
    message.imageName = object.imageName !== undefined && object.imageName !== null ? String(object.imageName) : ''
    message.imageTag = object.imageTag !== undefined && object.imageTag !== null ? String(object.imageTag) : ''
    message.ports = (object.ports ?? []).map((e: any) => Port.fromJSON(e))
    return message
  },

  toJSON(message: ContainerStateItem): unknown {
    const obj: any = {}
    message.containerId !== undefined && (obj.containerId = message.containerId)
    message.name !== undefined && (obj.name = message.name)
    message.command !== undefined && (obj.command = message.command)
    message.createdAt !== undefined && (obj.createdAt = fromTimestamp(message.createdAt).toISOString())
    message.state !== undefined && (obj.state = containerStateToJSON(message.state))
    message.status !== undefined && (obj.status = message.status)
    message.imageName !== undefined && (obj.imageName = message.imageName)
    message.imageTag !== undefined && (obj.imageTag = message.imageTag)
    if (message.ports) {
      obj.ports = message.ports.map(e => (e ? Port.toJSON(e) : undefined))
    } else {
      obj.ports = []
    }
    return obj
  },
}

const baseContainerStateListMessage: object = {}

export const ContainerStateListMessage = {
  fromJSON(object: any): ContainerStateListMessage {
    const message = {
      ...baseContainerStateListMessage,
    } as ContainerStateListMessage
    message.prefix = object.prefix !== undefined && object.prefix !== null ? String(object.prefix) : undefined
    message.data = (object.data ?? []).map((e: any) => ContainerStateItem.fromJSON(e))
    return message
  },

  toJSON(message: ContainerStateListMessage): unknown {
    const obj: any = {}
    message.prefix !== undefined && (obj.prefix = message.prefix)
    if (message.data) {
      obj.data = message.data.map(e => (e ? ContainerStateItem.toJSON(e) : undefined))
    } else {
      obj.data = []
    }
    return obj
  },
}

const baseInstanceDeploymentItem: object = { instanceId: '', state: 0 }

export const InstanceDeploymentItem = {
  fromJSON(object: any): InstanceDeploymentItem {
    const message = { ...baseInstanceDeploymentItem } as InstanceDeploymentItem
    message.instanceId = object.instanceId !== undefined && object.instanceId !== null ? String(object.instanceId) : ''
    message.state = object.state !== undefined && object.state !== null ? containerStateFromJSON(object.state) : 0
    return message
  },

  toJSON(message: InstanceDeploymentItem): unknown {
    const obj: any = {}
    message.instanceId !== undefined && (obj.instanceId = message.instanceId)
    message.state !== undefined && (obj.state = containerStateToJSON(message.state))
    return obj
  },
}

const baseDeploymentStatusMessage: object = { log: '' }

export const DeploymentStatusMessage = {
  fromJSON(object: any): DeploymentStatusMessage {
    const message = {
      ...baseDeploymentStatusMessage,
    } as DeploymentStatusMessage
    message.instance =
      object.instance !== undefined && object.instance !== null
        ? InstanceDeploymentItem.fromJSON(object.instance)
        : undefined
    message.deploymentStatus =
      object.deploymentStatus !== undefined && object.deploymentStatus !== null
        ? deploymentStatusFromJSON(object.deploymentStatus)
        : undefined
    message.log = (object.log ?? []).map((e: any) => String(e))
    return message
  },

  toJSON(message: DeploymentStatusMessage): unknown {
    const obj: any = {}
    message.instance !== undefined &&
      (obj.instance = message.instance ? InstanceDeploymentItem.toJSON(message.instance) : undefined)
    message.deploymentStatus !== undefined &&
      (obj.deploymentStatus =
        message.deploymentStatus !== undefined ? deploymentStatusToJSON(message.deploymentStatus) : undefined)
    if (message.log) {
      obj.log = message.log.map(e => e)
    } else {
      obj.log = []
    }
    return obj
  },
}

const basePort: object = { internal: 0, external: 0 }

export const Port = {
  fromJSON(object: any): Port {
    const message = { ...basePort } as Port
    message.internal = object.internal !== undefined && object.internal !== null ? Number(object.internal) : 0
    message.external = object.external !== undefined && object.external !== null ? Number(object.external) : 0
    return message
  },

  toJSON(message: Port): unknown {
    const obj: any = {}
    message.internal !== undefined && (obj.internal = Math.round(message.internal))
    message.external !== undefined && (obj.external = Math.round(message.external))
    return obj
  },
}

const basePortRange: object = { from: 0, to: 0 }

export const PortRange = {
  fromJSON(object: any): PortRange {
    const message = { ...basePortRange } as PortRange
    message.from = object.from !== undefined && object.from !== null ? Number(object.from) : 0
    message.to = object.to !== undefined && object.to !== null ? Number(object.to) : 0
    return message
  },

  toJSON(message: PortRange): unknown {
    const obj: any = {}
    message.from !== undefined && (obj.from = Math.round(message.from))
    message.to !== undefined && (obj.to = Math.round(message.to))
    return obj
  },
}

const basePortRangeBinding: object = {}

export const PortRangeBinding = {
  fromJSON(object: any): PortRangeBinding {
    const message = { ...basePortRangeBinding } as PortRangeBinding
    message.internal =
      object.internal !== undefined && object.internal !== null ? PortRange.fromJSON(object.internal) : undefined
    message.external =
      object.external !== undefined && object.external !== null ? PortRange.fromJSON(object.external) : undefined
    return message
  },

  toJSON(message: PortRangeBinding): unknown {
    const obj: any = {}
    message.internal !== undefined && (obj.internal = message.internal ? PortRange.toJSON(message.internal) : undefined)
    message.external !== undefined && (obj.external = message.external ? PortRange.toJSON(message.external) : undefined)
    return obj
  },
}

const baseVolume: object = { name: '', path: '' }

export const Volume = {
  fromJSON(object: any): Volume {
    const message = { ...baseVolume } as Volume
    message.name = object.name !== undefined && object.name !== null ? String(object.name) : ''
    message.path = object.path !== undefined && object.path !== null ? String(object.path) : ''
    message.size = object.size !== undefined && object.size !== null ? String(object.size) : undefined
    message.type = object.type !== undefined && object.type !== null ? String(object.type) : undefined
    message.class = object.class !== undefined && object.class !== null ? String(object.class) : undefined
    return message
  },

  toJSON(message: Volume): unknown {
    const obj: any = {}
    message.name !== undefined && (obj.name = message.name)
    message.path !== undefined && (obj.path = message.path)
    message.size !== undefined && (obj.size = message.size)
    message.type !== undefined && (obj.type = message.type)
    message.class !== undefined && (obj.class = message.class)
    return obj
  },
}

const baseExpose: object = { public: false, tls: false }

export const Expose = {
  fromJSON(object: any): Expose {
    const message = { ...baseExpose } as Expose
    message.public = object.public !== undefined && object.public !== null ? Boolean(object.public) : false
    message.tls = object.tls !== undefined && object.tls !== null ? Boolean(object.tls) : false
    return message
  },

  toJSON(message: Expose): unknown {
    const obj: any = {}
    message.public !== undefined && (obj.public = message.public)
    message.tls !== undefined && (obj.tls = message.tls)
    return obj
  },
}

const baseIngress: object = { name: '', host: '' }

export const Ingress = {
  fromJSON(object: any): Ingress {
    const message = { ...baseIngress } as Ingress
    message.name = object.name !== undefined && object.name !== null ? String(object.name) : ''
    message.host = object.host !== undefined && object.host !== null ? String(object.host) : ''
    message.uploadLimit =
      object.uploadLimit !== undefined && object.uploadLimit !== null ? String(object.uploadLimit) : undefined
    return message
  },

  toJSON(message: Ingress): unknown {
    const obj: any = {}
    message.name !== undefined && (obj.name = message.name)
    message.host !== undefined && (obj.host = message.host)
    message.uploadLimit !== undefined && (obj.uploadLimit = message.uploadLimit)
    return obj
  },
}

const baseConfigContainer: object = {
  image: '',
  volume: '',
  path: '',
  keepFiles: false,
}

export const ConfigContainer = {
  fromJSON(object: any): ConfigContainer {
    const message = { ...baseConfigContainer } as ConfigContainer
    message.image = object.image !== undefined && object.image !== null ? String(object.image) : ''
    message.volume = object.volume !== undefined && object.volume !== null ? String(object.volume) : ''
    message.path = object.path !== undefined && object.path !== null ? String(object.path) : ''
    message.keepFiles = object.keepFiles !== undefined && object.keepFiles !== null ? Boolean(object.keepFiles) : false
    return message
  },

  toJSON(message: ConfigContainer): unknown {
    const obj: any = {}
    message.image !== undefined && (obj.image = message.image)
    message.volume !== undefined && (obj.volume = message.volume)
    message.path !== undefined && (obj.path = message.path)
    message.keepFiles !== undefined && (obj.keepFiles = message.keepFiles)
    return obj
  },
}

const baseImportContainer: object = { volume: '', command: '' }

export const ImportContainer = {
  fromJSON(object: any): ImportContainer {
    const message = { ...baseImportContainer } as ImportContainer
    message.environments = Object.entries(object.environments ?? {}).reduce<{
      [key: string]: string
    }>((acc, [key, value]) => {
      acc[key] = String(value)
      return acc
    }, {})
    message.volume = object.volume !== undefined && object.volume !== null ? String(object.volume) : ''
    message.command = object.command !== undefined && object.command !== null ? String(object.command) : ''
    return message
  },

  toJSON(message: ImportContainer): unknown {
    const obj: any = {}
    obj.environments = {}
    if (message.environments) {
      Object.entries(message.environments).forEach(([k, v]) => {
        obj.environments[k] = v
      })
    }
    message.volume !== undefined && (obj.volume = message.volume)
    message.command !== undefined && (obj.command = message.command)
    return obj
  },
}

const baseImportContainer_EnvironmentsEntry: object = { key: '', value: '' }

export const ImportContainer_EnvironmentsEntry = {
  fromJSON(object: any): ImportContainer_EnvironmentsEntry {
    const message = {
      ...baseImportContainer_EnvironmentsEntry,
    } as ImportContainer_EnvironmentsEntry
    message.key = object.key !== undefined && object.key !== null ? String(object.key) : ''
    message.value = object.value !== undefined && object.value !== null ? String(object.value) : ''
    return message
  },

  toJSON(message: ImportContainer_EnvironmentsEntry): unknown {
    const obj: any = {}
    message.key !== undefined && (obj.key = message.key)
    message.value !== undefined && (obj.value = message.value)
    return obj
  },
}

const baseLogConfig: object = { driver: '' }

export const LogConfig = {
  fromJSON(object: any): LogConfig {
    const message = { ...baseLogConfig } as LogConfig
    message.driver = object.driver !== undefined && object.driver !== null ? String(object.driver) : ''
    message.options = Object.entries(object.options ?? {}).reduce<{
      [key: string]: string
    }>((acc, [key, value]) => {
      acc[key] = String(value)
      return acc
    }, {})
    return message
  },

  toJSON(message: LogConfig): unknown {
    const obj: any = {}
    message.driver !== undefined && (obj.driver = message.driver)
    obj.options = {}
    if (message.options) {
      Object.entries(message.options).forEach(([k, v]) => {
        obj.options[k] = v
      })
    }
    return obj
  },
}

const baseLogConfig_OptionsEntry: object = { key: '', value: '' }

export const LogConfig_OptionsEntry = {
  fromJSON(object: any): LogConfig_OptionsEntry {
    const message = { ...baseLogConfig_OptionsEntry } as LogConfig_OptionsEntry
    message.key = object.key !== undefined && object.key !== null ? String(object.key) : ''
    message.value = object.value !== undefined && object.value !== null ? String(object.value) : ''
    return message
  },

  toJSON(message: LogConfig_OptionsEntry): unknown {
    const obj: any = {}
    message.key !== undefined && (obj.key = message.key)
    message.value !== undefined && (obj.value = message.value)
    return obj
  },
}

<<<<<<< HEAD
const baseDagentContainerConfig: object = { networks: '' }
=======
function createBaseVolumeLink(): VolumeLink {
  return { name: '', path: '' }
}

export const VolumeLink = {
  fromJSON(object: any): VolumeLink {
    return { name: isSet(object.name) ? String(object.name) : '', path: isSet(object.path) ? String(object.path) : '' }
  },

  toJSON(message: VolumeLink): unknown {
    const obj: any = {}
    message.name !== undefined && (obj.name = message.name)
    message.path !== undefined && (obj.path = message.path)
    return obj
  },
}

function createBaseInitContainer(): InitContainer {
  return { name: '', image: '', environments: {}, volumes: [], command: [], args: [] }
}

export const InitContainer = {
  fromJSON(object: any): InitContainer {
    return {
      name: isSet(object.name) ? String(object.name) : '',
      image: isSet(object.image) ? String(object.image) : '',
      environments: isObject(object.environments)
        ? Object.entries(object.environments).reduce<{ [key: string]: string }>((acc, [key, value]) => {
            acc[key] = String(value)
            return acc
          }, {})
        : {},
      useParentConfig: isSet(object.useParentConfig) ? Boolean(object.useParentConfig) : undefined,
      volumes: Array.isArray(object?.volumes) ? object.volumes.map((e: any) => VolumeLink.fromJSON(e)) : [],
      command: Array.isArray(object?.command) ? object.command.map((e: any) => String(e)) : [],
      args: Array.isArray(object?.args) ? object.args.map((e: any) => String(e)) : [],
    }
  },

  toJSON(message: InitContainer): unknown {
    const obj: any = {}
    message.name !== undefined && (obj.name = message.name)
    message.image !== undefined && (obj.image = message.image)
    obj.environments = {}
    if (message.environments) {
      Object.entries(message.environments).forEach(([k, v]) => {
        obj.environments[k] = v
      })
    }
    message.useParentConfig !== undefined && (obj.useParentConfig = message.useParentConfig)
    if (message.volumes) {
      obj.volumes = message.volumes.map(e => (e ? VolumeLink.toJSON(e) : undefined))
    } else {
      obj.volumes = []
    }
    if (message.command) {
      obj.command = message.command.map(e => e)
    } else {
      obj.command = []
    }
    if (message.args) {
      obj.args = message.args.map(e => e)
    } else {
      obj.args = []
    }
    return obj
  },
}

function createBaseInitContainer_EnvironmentsEntry(): InitContainer_EnvironmentsEntry {
  return { key: '', value: '' }
}

export const InitContainer_EnvironmentsEntry = {
  fromJSON(object: any): InitContainer_EnvironmentsEntry {
    return { key: isSet(object.key) ? String(object.key) : '', value: isSet(object.value) ? String(object.value) : '' }
  },

  toJSON(message: InitContainer_EnvironmentsEntry): unknown {
    const obj: any = {}
    message.key !== undefined && (obj.key = message.key)
    message.value !== undefined && (obj.value = message.value)
    return obj
  },
}

function createBaseDagentContainerConfig(): DagentContainerConfig {
  return { networks: [] }
}
>>>>>>> 5f909f2b

export const DagentContainerConfig = {
  fromJSON(object: any): DagentContainerConfig {
    const message = { ...baseDagentContainerConfig } as DagentContainerConfig
    message.logConfig =
      object.logConfig !== undefined && object.logConfig !== null ? LogConfig.fromJSON(object.logConfig) : undefined
    message.restartPolicy =
      object.restartPolicy !== undefined && object.restartPolicy !== null
        ? restartPolicyFromJSON(object.restartPolicy)
        : undefined
    message.networkMode =
      object.networkMode !== undefined && object.networkMode !== null
        ? networkModeFromJSON(object.networkMode)
        : undefined
    message.networks = (object.networks ?? []).map((e: any) => String(e))
    return message
  },

  toJSON(message: DagentContainerConfig): unknown {
    const obj: any = {}
    message.logConfig !== undefined &&
      (obj.logConfig = message.logConfig ? LogConfig.toJSON(message.logConfig) : undefined)
    message.restartPolicy !== undefined &&
      (obj.restartPolicy = message.restartPolicy !== undefined ? restartPolicyToJSON(message.restartPolicy) : undefined)
    message.networkMode !== undefined &&
      (obj.networkMode = message.networkMode !== undefined ? networkModeToJSON(message.networkMode) : undefined)
    if (message.networks) {
      obj.networks = message.networks.map(e => e)
    } else {
      obj.networks = []
    }
    return obj
  },
}

const baseHealthCheckConfig: object = { port: 0 }

export const HealthCheckConfig = {
  fromJSON(object: any): HealthCheckConfig {
    const message = { ...baseHealthCheckConfig } as HealthCheckConfig
    message.port = object.port !== undefined && object.port !== null ? Number(object.port) : 0
    message.livenessProbe =
      object.livenessProbe !== undefined && object.livenessProbe !== null ? String(object.livenessProbe) : undefined
    message.readinessProbe =
      object.readinessProbe !== undefined && object.readinessProbe !== null ? String(object.readinessProbe) : undefined
    message.startupProbe =
      object.startupProbe !== undefined && object.startupProbe !== null ? String(object.startupProbe) : undefined
    return message
  },

  toJSON(message: HealthCheckConfig): unknown {
    const obj: any = {}
    message.port !== undefined && (obj.port = Math.round(message.port))
    message.livenessProbe !== undefined && (obj.livenessProbe = message.livenessProbe)
    message.readinessProbe !== undefined && (obj.readinessProbe = message.readinessProbe)
    message.startupProbe !== undefined && (obj.startupProbe = message.startupProbe)
    return obj
  },
}

const baseResource: object = {}

export const Resource = {
  fromJSON(object: any): Resource {
    const message = { ...baseResource } as Resource
    message.cpu = object.cpu !== undefined && object.cpu !== null ? String(object.cpu) : undefined
    message.memory = object.memory !== undefined && object.memory !== null ? String(object.memory) : undefined
    return message
  },

  toJSON(message: Resource): unknown {
    const obj: any = {}
    message.cpu !== undefined && (obj.cpu = message.cpu)
    message.memory !== undefined && (obj.memory = message.memory)
    return obj
  },
}

const baseResourceConfig: object = {}

export const ResourceConfig = {
  fromJSON(object: any): ResourceConfig {
    const message = { ...baseResourceConfig } as ResourceConfig
    message.limits =
      object.limits !== undefined && object.limits !== null ? Resource.fromJSON(object.limits) : undefined
    message.requests =
      object.requests !== undefined && object.requests !== null ? Resource.fromJSON(object.requests) : undefined
    return message
  },

  toJSON(message: ResourceConfig): unknown {
    const obj: any = {}
    message.limits !== undefined && (obj.limits = message.limits ? Resource.toJSON(message.limits) : undefined)
    message.requests !== undefined && (obj.requests = message.requests ? Resource.toJSON(message.requests) : undefined)
    return obj
  },
}

const baseCraneContainerConfig: object = { customHeaders: '' }

export const CraneContainerConfig = {
  fromJSON(object: any): CraneContainerConfig {
    const message = { ...baseCraneContainerConfig } as CraneContainerConfig
    message.deploymentStatregy =
      object.deploymentStatregy !== undefined && object.deploymentStatregy !== null
        ? deploymentStrategyFromJSON(object.deploymentStatregy)
        : undefined
    message.healthCheckConfig =
      object.healthCheckConfig !== undefined && object.healthCheckConfig !== null
        ? HealthCheckConfig.fromJSON(object.healthCheckConfig)
        : undefined
    message.resourceConfig =
      object.resourceConfig !== undefined && object.resourceConfig !== null
        ? ResourceConfig.fromJSON(object.resourceConfig)
        : undefined
    message.proxyHeaders =
      object.proxyHeaders !== undefined && object.proxyHeaders !== null ? Boolean(object.proxyHeaders) : undefined
    message.useLoadBalancer =
      object.useLoadBalancer !== undefined && object.useLoadBalancer !== null
        ? Boolean(object.useLoadBalancer)
        : undefined
    message.extraLBAnnotations = Object.entries(object.extraLBAnnotations ?? {}).reduce<{ [key: string]: string }>(
      (acc, [key, value]) => {
        acc[key] = String(value)
        return acc
      },
      {},
    )
    message.customHeaders = (object.customHeaders ?? []).map((e: any) => String(e))
    return message
  },

  toJSON(message: CraneContainerConfig): unknown {
    const obj: any = {}
    message.deploymentStatregy !== undefined &&
      (obj.deploymentStatregy =
        message.deploymentStatregy !== undefined ? deploymentStrategyToJSON(message.deploymentStatregy) : undefined)
    message.healthCheckConfig !== undefined &&
      (obj.healthCheckConfig = message.healthCheckConfig
        ? HealthCheckConfig.toJSON(message.healthCheckConfig)
        : undefined)
    message.resourceConfig !== undefined &&
      (obj.resourceConfig = message.resourceConfig ? ResourceConfig.toJSON(message.resourceConfig) : undefined)
    message.proxyHeaders !== undefined && (obj.proxyHeaders = message.proxyHeaders)
    message.useLoadBalancer !== undefined && (obj.useLoadBalancer = message.useLoadBalancer)
    obj.extraLBAnnotations = {}
    if (message.extraLBAnnotations) {
      Object.entries(message.extraLBAnnotations).forEach(([k, v]) => {
        obj.extraLBAnnotations[k] = v
      })
    }
    if (message.customHeaders) {
      obj.customHeaders = message.customHeaders.map(e => e)
    } else {
      obj.customHeaders = []
    }
    return obj
  },
}

const baseCraneContainerConfig_ExtraLBAnnotationsEntry: object = {
  key: '',
  value: '',
}

export const CraneContainerConfig_ExtraLBAnnotationsEntry = {
  fromJSON(object: any): CraneContainerConfig_ExtraLBAnnotationsEntry {
    const message = {
      ...baseCraneContainerConfig_ExtraLBAnnotationsEntry,
    } as CraneContainerConfig_ExtraLBAnnotationsEntry
    message.key = object.key !== undefined && object.key !== null ? String(object.key) : ''
    message.value = object.value !== undefined && object.value !== null ? String(object.value) : ''
    return message
  },

  toJSON(message: CraneContainerConfig_ExtraLBAnnotationsEntry): unknown {
    const obj: any = {}
    message.key !== undefined && (obj.key = message.key)
    message.value !== undefined && (obj.value = message.value)
    return obj
  },
}

<<<<<<< HEAD
const baseExplicitContainerConfig: object = {
  command: '',
  args: '',
  environments: '',
=======
function createBaseExplicitContainerConfig(): ExplicitContainerConfig {
  return { ports: [], portRanges: [], volumes: [], command: [], args: [], environments: [], initContainers: [] }
>>>>>>> 5f909f2b
}

export const ExplicitContainerConfig = {
  fromJSON(object: any): ExplicitContainerConfig {
<<<<<<< HEAD
    const message = {
      ...baseExplicitContainerConfig,
    } as ExplicitContainerConfig
    message.dagent =
      object.dagent !== undefined && object.dagent !== null ? DagentContainerConfig.fromJSON(object.dagent) : undefined
    message.crane =
      object.crane !== undefined && object.crane !== null ? CraneContainerConfig.fromJSON(object.crane) : undefined
    message.expose = object.expose !== undefined && object.expose !== null ? Expose.fromJSON(object.expose) : undefined
    message.ingress =
      object.ingress !== undefined && object.ingress !== null ? Ingress.fromJSON(object.ingress) : undefined
    message.configContainer =
      object.configContainer !== undefined && object.configContainer !== null
        ? ConfigContainer.fromJSON(object.configContainer)
        : undefined
    message.importContainer =
      object.importContainer !== undefined && object.importContainer !== null
        ? ImportContainer.fromJSON(object.importContainer)
        : undefined
    message.user = object.user !== undefined && object.user !== null ? Number(object.user) : undefined
    message.TTY = object.TTY !== undefined && object.TTY !== null ? Boolean(object.TTY) : undefined
    message.ports = (object.ports ?? []).map((e: any) => Port.fromJSON(e))
    message.portRanges = (object.portRanges ?? []).map((e: any) => PortRangeBinding.fromJSON(e))
    message.volumes = (object.volumes ?? []).map((e: any) => Volume.fromJSON(e))
    message.command = (object.command ?? []).map((e: any) => String(e))
    message.args = (object.args ?? []).map((e: any) => String(e))
    message.environments = (object.environments ?? []).map((e: any) => String(e))
    return message
=======
    return {
      dagent: isSet(object.dagent) ? DagentContainerConfig.fromJSON(object.dagent) : undefined,
      crane: isSet(object.crane) ? CraneContainerConfig.fromJSON(object.crane) : undefined,
      expose: isSet(object.expose) ? Expose.fromJSON(object.expose) : undefined,
      ingress: isSet(object.ingress) ? Ingress.fromJSON(object.ingress) : undefined,
      configContainer: isSet(object.configContainer) ? ConfigContainer.fromJSON(object.configContainer) : undefined,
      importContainer: isSet(object.importContainer) ? ImportContainer.fromJSON(object.importContainer) : undefined,
      user: isSet(object.user) ? Number(object.user) : undefined,
      TTY: isSet(object.TTY) ? Boolean(object.TTY) : undefined,
      ports: Array.isArray(object?.ports) ? object.ports.map((e: any) => Port.fromJSON(e)) : [],
      portRanges: Array.isArray(object?.portRanges)
        ? object.portRanges.map((e: any) => PortRangeBinding.fromJSON(e))
        : [],
      volumes: Array.isArray(object?.volumes) ? object.volumes.map((e: any) => Volume.fromJSON(e)) : [],
      command: Array.isArray(object?.command) ? object.command.map((e: any) => String(e)) : [],
      args: Array.isArray(object?.args) ? object.args.map((e: any) => String(e)) : [],
      environments: Array.isArray(object?.environments) ? object.environments.map((e: any) => String(e)) : [],
      secrets: isSet(object.secrets) ? KeyValueList.fromJSON(object.secrets) : undefined,
      initContainers: Array.isArray(object?.initContainers)
        ? object.initContainers.map((e: any) => InitContainer.fromJSON(e))
        : [],
    }
>>>>>>> 5f909f2b
  },

  toJSON(message: ExplicitContainerConfig): unknown {
    const obj: any = {}
    message.dagent !== undefined &&
      (obj.dagent = message.dagent ? DagentContainerConfig.toJSON(message.dagent) : undefined)
    message.crane !== undefined && (obj.crane = message.crane ? CraneContainerConfig.toJSON(message.crane) : undefined)
    message.expose !== undefined && (obj.expose = message.expose ? Expose.toJSON(message.expose) : undefined)
    message.ingress !== undefined && (obj.ingress = message.ingress ? Ingress.toJSON(message.ingress) : undefined)
    message.configContainer !== undefined &&
      (obj.configContainer = message.configContainer ? ConfigContainer.toJSON(message.configContainer) : undefined)
    message.importContainer !== undefined &&
      (obj.importContainer = message.importContainer ? ImportContainer.toJSON(message.importContainer) : undefined)
    message.user !== undefined && (obj.user = Math.round(message.user))
    message.TTY !== undefined && (obj.TTY = message.TTY)
    if (message.ports) {
      obj.ports = message.ports.map(e => (e ? Port.toJSON(e) : undefined))
    } else {
      obj.ports = []
    }
    if (message.portRanges) {
      obj.portRanges = message.portRanges.map(e => (e ? PortRangeBinding.toJSON(e) : undefined))
    } else {
      obj.portRanges = []
    }
    if (message.volumes) {
      obj.volumes = message.volumes.map(e => (e ? Volume.toJSON(e) : undefined))
    } else {
      obj.volumes = []
    }
    if (message.command) {
      obj.command = message.command.map(e => e)
    } else {
      obj.command = []
    }
    if (message.args) {
      obj.args = message.args.map(e => e)
    } else {
      obj.args = []
    }
    if (message.environments) {
      obj.environments = message.environments.map(e => e)
    } else {
      obj.environments = []
    }
    message.secrets !== undefined && (obj.secrets = message.secrets ? KeyValueList.toJSON(message.secrets) : undefined)
    if (message.initContainers) {
      obj.initContainers = message.initContainers.map(e => (e ? InitContainer.toJSON(e) : undefined))
    } else {
      obj.initContainers = []
    }
    return obj
  },
}

function createBaseUniqueKey(): UniqueKey {
  return { id: '', key: '' }
}

export const UniqueKey = {
  fromJSON(object: any): UniqueKey {
    return { id: isSet(object.id) ? String(object.id) : '', key: isSet(object.key) ? String(object.key) : '' }
  },

  toJSON(message: UniqueKey): unknown {
    const obj: any = {}
    message.id !== undefined && (obj.id = message.id)
    message.key !== undefined && (obj.key = message.key)
    return obj
  },
}

function createBaseKeyList(): KeyList {
  return { data: [] }
}

export const KeyList = {
  fromJSON(object: any): KeyList {
    return { data: Array.isArray(object?.data) ? object.data.map((e: any) => UniqueKey.fromJSON(e)) : [] }
  },

  toJSON(message: KeyList): unknown {
    const obj: any = {}
    if (message.data) {
      obj.data = message.data.map(e => (e ? UniqueKey.toJSON(e) : undefined))
    } else {
      obj.data = []
    }
    return obj
  },
}

function createBaseUniqueKeyValue(): UniqueKeyValue {
  return { id: '', key: '', value: '' }
}

export const UniqueKeyValue = {
  fromJSON(object: any): UniqueKeyValue {
    return {
      id: isSet(object.id) ? String(object.id) : '',
      key: isSet(object.key) ? String(object.key) : '',
      value: isSet(object.value) ? String(object.value) : '',
    }
  },

  toJSON(message: UniqueKeyValue): unknown {
    const obj: any = {}
    message.id !== undefined && (obj.id = message.id)
    message.key !== undefined && (obj.key = message.key)
    message.value !== undefined && (obj.value = message.value)
    return obj
  },
}

function createBaseUniqueKeySecretValue(): UniqueKeySecretValue {
  return { id: '', key: '', value: '' }
}

export const UniqueKeySecretValue = {
  fromJSON(object: any): UniqueKeySecretValue {
    return {
      id: isSet(object.id) ? String(object.id) : '',
      key: isSet(object.key) ? String(object.key) : '',
      value: isSet(object.value) ? String(object.value) : '',
      encrypted: isSet(object.encrypted) ? Boolean(object.encrypted) : undefined,
    }
  },

  toJSON(message: UniqueKeySecretValue): unknown {
    const obj: any = {}
    message.id !== undefined && (obj.id = message.id)
    message.key !== undefined && (obj.key = message.key)
    message.value !== undefined && (obj.value = message.value)
    message.encrypted !== undefined && (obj.encrypted = message.encrypted)
    return obj
  },
}

function createBaseKeyValueList(): KeyValueList {
  return { data: [] }
}

export const KeyValueList = {
  fromJSON(object: any): KeyValueList {
    return { data: Array.isArray(object?.data) ? object.data.map((e: any) => UniqueKeyValue.fromJSON(e)) : [] }
  },

  toJSON(message: KeyValueList): unknown {
    const obj: any = {}
    if (message.data) {
      obj.data = message.data.map(e => (e ? UniqueKeyValue.toJSON(e) : undefined))
    } else {
      obj.data = []
    }
    return obj
  },
}

function createBaseSecretList(): SecretList {
  return { data: [] }
}

export const SecretList = {
  fromJSON(object: any): SecretList {
    return { data: Array.isArray(object?.data) ? object.data.map((e: any) => UniqueKeySecretValue.fromJSON(e)) : [] }
  },

  toJSON(message: SecretList): unknown {
    const obj: any = {}
    if (message.data) {
      obj.data = message.data.map(e => (e ? UniqueKeySecretValue.toJSON(e) : undefined))
    } else {
      obj.data = []
    }
    return obj
  },
}

function createBaseListSecretsResponse(): ListSecretsResponse {
  return { prefix: '', publicKey: '', keys: [] }
}

export const ListSecretsResponse = {
  fromJSON(object: any): ListSecretsResponse {
    return {
      prefix: isSet(object.prefix) ? String(object.prefix) : '',
      publicKey: isSet(object.publicKey) ? String(object.publicKey) : '',
      keys: Array.isArray(object?.keys) ? object.keys.map((e: any) => String(e)) : [],
    }
  },

  toJSON(message: ListSecretsResponse): unknown {
    const obj: any = {}
    message.prefix !== undefined && (obj.prefix = message.prefix)
    message.publicKey !== undefined && (obj.publicKey = message.publicKey)
    if (message.keys) {
      obj.keys = message.keys.map(e => e)
    } else {
      obj.keys = []
    }
    return obj
  },
}

function toTimestamp(date: Date): Timestamp {
  const seconds = date.getTime() / 1_000
  const nanos = (date.getTime() % 1_000) * 1_000_000
  return { seconds, nanos }
}

function fromTimestamp(t: Timestamp): Date {
  let millis = t.seconds * 1_000
  millis += t.nanos / 1_000_000
  return new Date(millis)
}

function fromJsonTimestamp(o: any): Timestamp {
  if (o instanceof Date) {
    return toTimestamp(o)
  } else if (typeof o === 'string') {
    return toTimestamp(new Date(o))
  } else {
    return Timestamp.fromJSON(o)
  }
}

// If you get a compile-error about 'Constructor<Long> and ... have no overlap',
// add '--ts_proto_opt=esModuleInterop=true' as a flag when calling 'protoc'.
if (util.Long !== Long) {
  util.Long = Long as any
  configure()
}<|MERGE_RESOLUTION|>--- conflicted
+++ resolved
@@ -1,6 +1,4 @@
 /* eslint-disable */
-import { util, configure } from 'protobufjs/minimal'
-import * as Long from 'long'
 import { Timestamp } from '../../google/protobuf/timestamp'
 
 export const protobufPackage = 'common'
@@ -69,8 +67,9 @@
       return 'EXITED'
     case ContainerState.DEAD:
       return 'DEAD'
+    case ContainerState.UNRECOGNIZED:
     default:
-      return 'UNKNOWN'
+      return 'UNRECOGNIZED'
   }
 }
 
@@ -131,8 +130,9 @@
       return 'OBSOLATE'
     case DeploymentStatus.DOWNGRADED:
       return 'DOWNGRADED'
+    case DeploymentStatus.UNRECOGNIZED:
     default:
-      return 'UNKNOWN'
+      return 'UNRECOGNIZED'
   }
 }
 
@@ -175,8 +175,9 @@
       return 'HOST'
     case NetworkMode.BRIDGE:
       return 'BRIDGE'
+    case NetworkMode.UNRECOGNIZED:
     default:
-      return 'UNKNOWN'
+      return 'UNRECOGNIZED'
   }
 }
 
@@ -231,8 +232,9 @@
       return 'NO'
     case RestartPolicy.ON_FAILURE:
       return 'ON_FAILURE'
+    case RestartPolicy.UNRECOGNIZED:
     default:
-      return 'UNKNOWN'
+      return 'UNRECOGNIZED'
   }
 }
 
@@ -269,8 +271,9 @@
       return 'RECREATE'
     case DeploymentStrategy.ROLLING:
       return 'ROLLING'
+    case DeploymentStrategy.UNRECOGNIZED:
     default:
-      return 'UNKNOWN'
+      return 'UNRECOGNIZED'
   }
 }
 
@@ -492,31 +495,33 @@
 
 export const COMMON_PACKAGE_NAME = 'common'
 
-const baseContainerStateItem: object = {
-  containerId: '',
-  name: '',
-  command: '',
-  state: 0,
-  status: '',
-  imageName: '',
-  imageTag: '',
+function createBaseContainerStateItem(): ContainerStateItem {
+  return {
+    containerId: '',
+    name: '',
+    command: '',
+    createdAt: undefined,
+    state: 0,
+    status: '',
+    imageName: '',
+    imageTag: '',
+    ports: [],
+  }
 }
 
 export const ContainerStateItem = {
   fromJSON(object: any): ContainerStateItem {
-    const message = { ...baseContainerStateItem } as ContainerStateItem
-    message.containerId =
-      object.containerId !== undefined && object.containerId !== null ? String(object.containerId) : ''
-    message.name = object.name !== undefined && object.name !== null ? String(object.name) : ''
-    message.command = object.command !== undefined && object.command !== null ? String(object.command) : ''
-    message.createdAt =
-      object.createdAt !== undefined && object.createdAt !== null ? fromJsonTimestamp(object.createdAt) : undefined
-    message.state = object.state !== undefined && object.state !== null ? containerStateFromJSON(object.state) : 0
-    message.status = object.status !== undefined && object.status !== null ? String(object.status) : ''
-    message.imageName = object.imageName !== undefined && object.imageName !== null ? String(object.imageName) : ''
-    message.imageTag = object.imageTag !== undefined && object.imageTag !== null ? String(object.imageTag) : ''
-    message.ports = (object.ports ?? []).map((e: any) => Port.fromJSON(e))
-    return message
+    return {
+      containerId: isSet(object.containerId) ? String(object.containerId) : '',
+      name: isSet(object.name) ? String(object.name) : '',
+      command: isSet(object.command) ? String(object.command) : '',
+      createdAt: isSet(object.createdAt) ? fromJsonTimestamp(object.createdAt) : undefined,
+      state: isSet(object.state) ? containerStateFromJSON(object.state) : 0,
+      status: isSet(object.status) ? String(object.status) : '',
+      imageName: isSet(object.imageName) ? String(object.imageName) : '',
+      imageTag: isSet(object.imageTag) ? String(object.imageTag) : '',
+      ports: Array.isArray(object?.ports) ? object.ports.map((e: any) => Port.fromJSON(e)) : [],
+    }
   },
 
   toJSON(message: ContainerStateItem): unknown {
@@ -538,16 +543,16 @@
   },
 }
 
-const baseContainerStateListMessage: object = {}
+function createBaseContainerStateListMessage(): ContainerStateListMessage {
+  return { data: [] }
+}
 
 export const ContainerStateListMessage = {
   fromJSON(object: any): ContainerStateListMessage {
-    const message = {
-      ...baseContainerStateListMessage,
-    } as ContainerStateListMessage
-    message.prefix = object.prefix !== undefined && object.prefix !== null ? String(object.prefix) : undefined
-    message.data = (object.data ?? []).map((e: any) => ContainerStateItem.fromJSON(e))
-    return message
+    return {
+      prefix: isSet(object.prefix) ? String(object.prefix) : undefined,
+      data: Array.isArray(object?.data) ? object.data.map((e: any) => ContainerStateItem.fromJSON(e)) : [],
+    }
   },
 
   toJSON(message: ContainerStateListMessage): unknown {
@@ -562,14 +567,16 @@
   },
 }
 
-const baseInstanceDeploymentItem: object = { instanceId: '', state: 0 }
+function createBaseInstanceDeploymentItem(): InstanceDeploymentItem {
+  return { instanceId: '', state: 0 }
+}
 
 export const InstanceDeploymentItem = {
   fromJSON(object: any): InstanceDeploymentItem {
-    const message = { ...baseInstanceDeploymentItem } as InstanceDeploymentItem
-    message.instanceId = object.instanceId !== undefined && object.instanceId !== null ? String(object.instanceId) : ''
-    message.state = object.state !== undefined && object.state !== null ? containerStateFromJSON(object.state) : 0
-    return message
+    return {
+      instanceId: isSet(object.instanceId) ? String(object.instanceId) : '',
+      state: isSet(object.state) ? containerStateFromJSON(object.state) : 0,
+    }
   },
 
   toJSON(message: InstanceDeploymentItem): unknown {
@@ -580,23 +587,17 @@
   },
 }
 
-const baseDeploymentStatusMessage: object = { log: '' }
+function createBaseDeploymentStatusMessage(): DeploymentStatusMessage {
+  return { instance: undefined, deploymentStatus: undefined, log: [] }
+}
 
 export const DeploymentStatusMessage = {
   fromJSON(object: any): DeploymentStatusMessage {
-    const message = {
-      ...baseDeploymentStatusMessage,
-    } as DeploymentStatusMessage
-    message.instance =
-      object.instance !== undefined && object.instance !== null
-        ? InstanceDeploymentItem.fromJSON(object.instance)
-        : undefined
-    message.deploymentStatus =
-      object.deploymentStatus !== undefined && object.deploymentStatus !== null
-        ? deploymentStatusFromJSON(object.deploymentStatus)
-        : undefined
-    message.log = (object.log ?? []).map((e: any) => String(e))
-    return message
+    return {
+      instance: isSet(object.instance) ? InstanceDeploymentItem.fromJSON(object.instance) : undefined,
+      deploymentStatus: isSet(object.deploymentStatus) ? deploymentStatusFromJSON(object.deploymentStatus) : undefined,
+      log: Array.isArray(object?.log) ? object.log.map((e: any) => String(e)) : [],
+    }
   },
 
   toJSON(message: DeploymentStatusMessage): unknown {
@@ -615,14 +616,16 @@
   },
 }
 
-const basePort: object = { internal: 0, external: 0 }
+function createBasePort(): Port {
+  return { internal: 0, external: 0 }
+}
 
 export const Port = {
   fromJSON(object: any): Port {
-    const message = { ...basePort } as Port
-    message.internal = object.internal !== undefined && object.internal !== null ? Number(object.internal) : 0
-    message.external = object.external !== undefined && object.external !== null ? Number(object.external) : 0
-    return message
+    return {
+      internal: isSet(object.internal) ? Number(object.internal) : 0,
+      external: isSet(object.external) ? Number(object.external) : 0,
+    }
   },
 
   toJSON(message: Port): unknown {
@@ -633,14 +636,13 @@
   },
 }
 
-const basePortRange: object = { from: 0, to: 0 }
+function createBasePortRange(): PortRange {
+  return { from: 0, to: 0 }
+}
 
 export const PortRange = {
   fromJSON(object: any): PortRange {
-    const message = { ...basePortRange } as PortRange
-    message.from = object.from !== undefined && object.from !== null ? Number(object.from) : 0
-    message.to = object.to !== undefined && object.to !== null ? Number(object.to) : 0
-    return message
+    return { from: isSet(object.from) ? Number(object.from) : 0, to: isSet(object.to) ? Number(object.to) : 0 }
   },
 
   toJSON(message: PortRange): unknown {
@@ -651,16 +653,16 @@
   },
 }
 
-const basePortRangeBinding: object = {}
+function createBasePortRangeBinding(): PortRangeBinding {
+  return { internal: undefined, external: undefined }
+}
 
 export const PortRangeBinding = {
   fromJSON(object: any): PortRangeBinding {
-    const message = { ...basePortRangeBinding } as PortRangeBinding
-    message.internal =
-      object.internal !== undefined && object.internal !== null ? PortRange.fromJSON(object.internal) : undefined
-    message.external =
-      object.external !== undefined && object.external !== null ? PortRange.fromJSON(object.external) : undefined
-    return message
+    return {
+      internal: isSet(object.internal) ? PortRange.fromJSON(object.internal) : undefined,
+      external: isSet(object.external) ? PortRange.fromJSON(object.external) : undefined,
+    }
   },
 
   toJSON(message: PortRangeBinding): unknown {
@@ -671,17 +673,19 @@
   },
 }
 
-const baseVolume: object = { name: '', path: '' }
+function createBaseVolume(): Volume {
+  return { name: '', path: '' }
+}
 
 export const Volume = {
   fromJSON(object: any): Volume {
-    const message = { ...baseVolume } as Volume
-    message.name = object.name !== undefined && object.name !== null ? String(object.name) : ''
-    message.path = object.path !== undefined && object.path !== null ? String(object.path) : ''
-    message.size = object.size !== undefined && object.size !== null ? String(object.size) : undefined
-    message.type = object.type !== undefined && object.type !== null ? String(object.type) : undefined
-    message.class = object.class !== undefined && object.class !== null ? String(object.class) : undefined
-    return message
+    return {
+      name: isSet(object.name) ? String(object.name) : '',
+      path: isSet(object.path) ? String(object.path) : '',
+      size: isSet(object.size) ? String(object.size) : undefined,
+      type: isSet(object.type) ? String(object.type) : undefined,
+      class: isSet(object.class) ? String(object.class) : undefined,
+    }
   },
 
   toJSON(message: Volume): unknown {
@@ -695,14 +699,16 @@
   },
 }
 
-const baseExpose: object = { public: false, tls: false }
+function createBaseExpose(): Expose {
+  return { public: false, tls: false }
+}
 
 export const Expose = {
   fromJSON(object: any): Expose {
-    const message = { ...baseExpose } as Expose
-    message.public = object.public !== undefined && object.public !== null ? Boolean(object.public) : false
-    message.tls = object.tls !== undefined && object.tls !== null ? Boolean(object.tls) : false
-    return message
+    return {
+      public: isSet(object.public) ? Boolean(object.public) : false,
+      tls: isSet(object.tls) ? Boolean(object.tls) : false,
+    }
   },
 
   toJSON(message: Expose): unknown {
@@ -713,16 +719,17 @@
   },
 }
 
-const baseIngress: object = { name: '', host: '' }
+function createBaseIngress(): Ingress {
+  return { name: '', host: '' }
+}
 
 export const Ingress = {
   fromJSON(object: any): Ingress {
-    const message = { ...baseIngress } as Ingress
-    message.name = object.name !== undefined && object.name !== null ? String(object.name) : ''
-    message.host = object.host !== undefined && object.host !== null ? String(object.host) : ''
-    message.uploadLimit =
-      object.uploadLimit !== undefined && object.uploadLimit !== null ? String(object.uploadLimit) : undefined
-    return message
+    return {
+      name: isSet(object.name) ? String(object.name) : '',
+      host: isSet(object.host) ? String(object.host) : '',
+      uploadLimit: isSet(object.uploadLimit) ? String(object.uploadLimit) : undefined,
+    }
   },
 
   toJSON(message: Ingress): unknown {
@@ -734,21 +741,18 @@
   },
 }
 
-const baseConfigContainer: object = {
-  image: '',
-  volume: '',
-  path: '',
-  keepFiles: false,
+function createBaseConfigContainer(): ConfigContainer {
+  return { image: '', volume: '', path: '', keepFiles: false }
 }
 
 export const ConfigContainer = {
   fromJSON(object: any): ConfigContainer {
-    const message = { ...baseConfigContainer } as ConfigContainer
-    message.image = object.image !== undefined && object.image !== null ? String(object.image) : ''
-    message.volume = object.volume !== undefined && object.volume !== null ? String(object.volume) : ''
-    message.path = object.path !== undefined && object.path !== null ? String(object.path) : ''
-    message.keepFiles = object.keepFiles !== undefined && object.keepFiles !== null ? Boolean(object.keepFiles) : false
-    return message
+    return {
+      image: isSet(object.image) ? String(object.image) : '',
+      volume: isSet(object.volume) ? String(object.volume) : '',
+      path: isSet(object.path) ? String(object.path) : '',
+      keepFiles: isSet(object.keepFiles) ? Boolean(object.keepFiles) : false,
+    }
   },
 
   toJSON(message: ConfigContainer): unknown {
@@ -761,20 +765,22 @@
   },
 }
 
-const baseImportContainer: object = { volume: '', command: '' }
+function createBaseImportContainer(): ImportContainer {
+  return { environments: {}, volume: '', command: '' }
+}
 
 export const ImportContainer = {
   fromJSON(object: any): ImportContainer {
-    const message = { ...baseImportContainer } as ImportContainer
-    message.environments = Object.entries(object.environments ?? {}).reduce<{
-      [key: string]: string
-    }>((acc, [key, value]) => {
-      acc[key] = String(value)
-      return acc
-    }, {})
-    message.volume = object.volume !== undefined && object.volume !== null ? String(object.volume) : ''
-    message.command = object.command !== undefined && object.command !== null ? String(object.command) : ''
-    return message
+    return {
+      environments: isObject(object.environments)
+        ? Object.entries(object.environments).reduce<{ [key: string]: string }>((acc, [key, value]) => {
+            acc[key] = String(value)
+            return acc
+          }, {})
+        : {},
+      volume: isSet(object.volume) ? String(object.volume) : '',
+      command: isSet(object.command) ? String(object.command) : '',
+    }
   },
 
   toJSON(message: ImportContainer): unknown {
@@ -791,16 +797,13 @@
   },
 }
 
-const baseImportContainer_EnvironmentsEntry: object = { key: '', value: '' }
+function createBaseImportContainer_EnvironmentsEntry(): ImportContainer_EnvironmentsEntry {
+  return { key: '', value: '' }
+}
 
 export const ImportContainer_EnvironmentsEntry = {
   fromJSON(object: any): ImportContainer_EnvironmentsEntry {
-    const message = {
-      ...baseImportContainer_EnvironmentsEntry,
-    } as ImportContainer_EnvironmentsEntry
-    message.key = object.key !== undefined && object.key !== null ? String(object.key) : ''
-    message.value = object.value !== undefined && object.value !== null ? String(object.value) : ''
-    return message
+    return { key: isSet(object.key) ? String(object.key) : '', value: isSet(object.value) ? String(object.value) : '' }
   },
 
   toJSON(message: ImportContainer_EnvironmentsEntry): unknown {
@@ -811,19 +814,21 @@
   },
 }
 
-const baseLogConfig: object = { driver: '' }
+function createBaseLogConfig(): LogConfig {
+  return { driver: '', options: {} }
+}
 
 export const LogConfig = {
   fromJSON(object: any): LogConfig {
-    const message = { ...baseLogConfig } as LogConfig
-    message.driver = object.driver !== undefined && object.driver !== null ? String(object.driver) : ''
-    message.options = Object.entries(object.options ?? {}).reduce<{
-      [key: string]: string
-    }>((acc, [key, value]) => {
-      acc[key] = String(value)
-      return acc
-    }, {})
-    return message
+    return {
+      driver: isSet(object.driver) ? String(object.driver) : '',
+      options: isObject(object.options)
+        ? Object.entries(object.options).reduce<{ [key: string]: string }>((acc, [key, value]) => {
+            acc[key] = String(value)
+            return acc
+          }, {})
+        : {},
+    }
   },
 
   toJSON(message: LogConfig): unknown {
@@ -839,14 +844,13 @@
   },
 }
 
-const baseLogConfig_OptionsEntry: object = { key: '', value: '' }
+function createBaseLogConfig_OptionsEntry(): LogConfig_OptionsEntry {
+  return { key: '', value: '' }
+}
 
 export const LogConfig_OptionsEntry = {
   fromJSON(object: any): LogConfig_OptionsEntry {
-    const message = { ...baseLogConfig_OptionsEntry } as LogConfig_OptionsEntry
-    message.key = object.key !== undefined && object.key !== null ? String(object.key) : ''
-    message.value = object.value !== undefined && object.value !== null ? String(object.value) : ''
-    return message
+    return { key: isSet(object.key) ? String(object.key) : '', value: isSet(object.value) ? String(object.value) : '' }
   },
 
   toJSON(message: LogConfig_OptionsEntry): unknown {
@@ -857,9 +861,6 @@
   },
 }
 
-<<<<<<< HEAD
-const baseDagentContainerConfig: object = { networks: '' }
-=======
 function createBaseVolumeLink(): VolumeLink {
   return { name: '', path: '' }
 }
@@ -949,23 +950,15 @@
 function createBaseDagentContainerConfig(): DagentContainerConfig {
   return { networks: [] }
 }
->>>>>>> 5f909f2b
 
 export const DagentContainerConfig = {
   fromJSON(object: any): DagentContainerConfig {
-    const message = { ...baseDagentContainerConfig } as DagentContainerConfig
-    message.logConfig =
-      object.logConfig !== undefined && object.logConfig !== null ? LogConfig.fromJSON(object.logConfig) : undefined
-    message.restartPolicy =
-      object.restartPolicy !== undefined && object.restartPolicy !== null
-        ? restartPolicyFromJSON(object.restartPolicy)
-        : undefined
-    message.networkMode =
-      object.networkMode !== undefined && object.networkMode !== null
-        ? networkModeFromJSON(object.networkMode)
-        : undefined
-    message.networks = (object.networks ?? []).map((e: any) => String(e))
-    return message
+    return {
+      logConfig: isSet(object.logConfig) ? LogConfig.fromJSON(object.logConfig) : undefined,
+      restartPolicy: isSet(object.restartPolicy) ? restartPolicyFromJSON(object.restartPolicy) : undefined,
+      networkMode: isSet(object.networkMode) ? networkModeFromJSON(object.networkMode) : undefined,
+      networks: Array.isArray(object?.networks) ? object.networks.map((e: any) => String(e)) : [],
+    }
   },
 
   toJSON(message: DagentContainerConfig): unknown {
@@ -985,19 +978,18 @@
   },
 }
 
-const baseHealthCheckConfig: object = { port: 0 }
+function createBaseHealthCheckConfig(): HealthCheckConfig {
+  return { port: 0 }
+}
 
 export const HealthCheckConfig = {
   fromJSON(object: any): HealthCheckConfig {
-    const message = { ...baseHealthCheckConfig } as HealthCheckConfig
-    message.port = object.port !== undefined && object.port !== null ? Number(object.port) : 0
-    message.livenessProbe =
-      object.livenessProbe !== undefined && object.livenessProbe !== null ? String(object.livenessProbe) : undefined
-    message.readinessProbe =
-      object.readinessProbe !== undefined && object.readinessProbe !== null ? String(object.readinessProbe) : undefined
-    message.startupProbe =
-      object.startupProbe !== undefined && object.startupProbe !== null ? String(object.startupProbe) : undefined
-    return message
+    return {
+      port: isSet(object.port) ? Number(object.port) : 0,
+      livenessProbe: isSet(object.livenessProbe) ? String(object.livenessProbe) : undefined,
+      readinessProbe: isSet(object.readinessProbe) ? String(object.readinessProbe) : undefined,
+      startupProbe: isSet(object.startupProbe) ? String(object.startupProbe) : undefined,
+    }
   },
 
   toJSON(message: HealthCheckConfig): unknown {
@@ -1010,14 +1002,16 @@
   },
 }
 
-const baseResource: object = {}
+function createBaseResource(): Resource {
+  return {}
+}
 
 export const Resource = {
   fromJSON(object: any): Resource {
-    const message = { ...baseResource } as Resource
-    message.cpu = object.cpu !== undefined && object.cpu !== null ? String(object.cpu) : undefined
-    message.memory = object.memory !== undefined && object.memory !== null ? String(object.memory) : undefined
-    return message
+    return {
+      cpu: isSet(object.cpu) ? String(object.cpu) : undefined,
+      memory: isSet(object.memory) ? String(object.memory) : undefined,
+    }
   },
 
   toJSON(message: Resource): unknown {
@@ -1028,16 +1022,16 @@
   },
 }
 
-const baseResourceConfig: object = {}
+function createBaseResourceConfig(): ResourceConfig {
+  return {}
+}
 
 export const ResourceConfig = {
   fromJSON(object: any): ResourceConfig {
-    const message = { ...baseResourceConfig } as ResourceConfig
-    message.limits =
-      object.limits !== undefined && object.limits !== null ? Resource.fromJSON(object.limits) : undefined
-    message.requests =
-      object.requests !== undefined && object.requests !== null ? Resource.fromJSON(object.requests) : undefined
-    return message
+    return {
+      limits: isSet(object.limits) ? Resource.fromJSON(object.limits) : undefined,
+      requests: isSet(object.requests) ? Resource.fromJSON(object.requests) : undefined,
+    }
   },
 
   toJSON(message: ResourceConfig): unknown {
@@ -1048,38 +1042,30 @@
   },
 }
 
-const baseCraneContainerConfig: object = { customHeaders: '' }
+function createBaseCraneContainerConfig(): CraneContainerConfig {
+  return { extraLBAnnotations: {}, customHeaders: [] }
+}
 
 export const CraneContainerConfig = {
   fromJSON(object: any): CraneContainerConfig {
-    const message = { ...baseCraneContainerConfig } as CraneContainerConfig
-    message.deploymentStatregy =
-      object.deploymentStatregy !== undefined && object.deploymentStatregy !== null
+    return {
+      deploymentStatregy: isSet(object.deploymentStatregy)
         ? deploymentStrategyFromJSON(object.deploymentStatregy)
-        : undefined
-    message.healthCheckConfig =
-      object.healthCheckConfig !== undefined && object.healthCheckConfig !== null
+        : undefined,
+      healthCheckConfig: isSet(object.healthCheckConfig)
         ? HealthCheckConfig.fromJSON(object.healthCheckConfig)
-        : undefined
-    message.resourceConfig =
-      object.resourceConfig !== undefined && object.resourceConfig !== null
-        ? ResourceConfig.fromJSON(object.resourceConfig)
-        : undefined
-    message.proxyHeaders =
-      object.proxyHeaders !== undefined && object.proxyHeaders !== null ? Boolean(object.proxyHeaders) : undefined
-    message.useLoadBalancer =
-      object.useLoadBalancer !== undefined && object.useLoadBalancer !== null
-        ? Boolean(object.useLoadBalancer)
-        : undefined
-    message.extraLBAnnotations = Object.entries(object.extraLBAnnotations ?? {}).reduce<{ [key: string]: string }>(
-      (acc, [key, value]) => {
-        acc[key] = String(value)
-        return acc
-      },
-      {},
-    )
-    message.customHeaders = (object.customHeaders ?? []).map((e: any) => String(e))
-    return message
+        : undefined,
+      resourceConfig: isSet(object.resourceConfig) ? ResourceConfig.fromJSON(object.resourceConfig) : undefined,
+      proxyHeaders: isSet(object.proxyHeaders) ? Boolean(object.proxyHeaders) : undefined,
+      useLoadBalancer: isSet(object.useLoadBalancer) ? Boolean(object.useLoadBalancer) : undefined,
+      extraLBAnnotations: isObject(object.extraLBAnnotations)
+        ? Object.entries(object.extraLBAnnotations).reduce<{ [key: string]: string }>((acc, [key, value]) => {
+            acc[key] = String(value)
+            return acc
+          }, {})
+        : {},
+      customHeaders: Array.isArray(object?.customHeaders) ? object.customHeaders.map((e: any) => String(e)) : [],
+    }
   },
 
   toJSON(message: CraneContainerConfig): unknown {
@@ -1110,19 +1096,13 @@
   },
 }
 
-const baseCraneContainerConfig_ExtraLBAnnotationsEntry: object = {
-  key: '',
-  value: '',
+function createBaseCraneContainerConfig_ExtraLBAnnotationsEntry(): CraneContainerConfig_ExtraLBAnnotationsEntry {
+  return { key: '', value: '' }
 }
 
 export const CraneContainerConfig_ExtraLBAnnotationsEntry = {
   fromJSON(object: any): CraneContainerConfig_ExtraLBAnnotationsEntry {
-    const message = {
-      ...baseCraneContainerConfig_ExtraLBAnnotationsEntry,
-    } as CraneContainerConfig_ExtraLBAnnotationsEntry
-    message.key = object.key !== undefined && object.key !== null ? String(object.key) : ''
-    message.value = object.value !== undefined && object.value !== null ? String(object.value) : ''
-    return message
+    return { key: isSet(object.key) ? String(object.key) : '', value: isSet(object.value) ? String(object.value) : '' }
   },
 
   toJSON(message: CraneContainerConfig_ExtraLBAnnotationsEntry): unknown {
@@ -1133,48 +1113,12 @@
   },
 }
 
-<<<<<<< HEAD
-const baseExplicitContainerConfig: object = {
-  command: '',
-  args: '',
-  environments: '',
-=======
 function createBaseExplicitContainerConfig(): ExplicitContainerConfig {
   return { ports: [], portRanges: [], volumes: [], command: [], args: [], environments: [], initContainers: [] }
->>>>>>> 5f909f2b
 }
 
 export const ExplicitContainerConfig = {
   fromJSON(object: any): ExplicitContainerConfig {
-<<<<<<< HEAD
-    const message = {
-      ...baseExplicitContainerConfig,
-    } as ExplicitContainerConfig
-    message.dagent =
-      object.dagent !== undefined && object.dagent !== null ? DagentContainerConfig.fromJSON(object.dagent) : undefined
-    message.crane =
-      object.crane !== undefined && object.crane !== null ? CraneContainerConfig.fromJSON(object.crane) : undefined
-    message.expose = object.expose !== undefined && object.expose !== null ? Expose.fromJSON(object.expose) : undefined
-    message.ingress =
-      object.ingress !== undefined && object.ingress !== null ? Ingress.fromJSON(object.ingress) : undefined
-    message.configContainer =
-      object.configContainer !== undefined && object.configContainer !== null
-        ? ConfigContainer.fromJSON(object.configContainer)
-        : undefined
-    message.importContainer =
-      object.importContainer !== undefined && object.importContainer !== null
-        ? ImportContainer.fromJSON(object.importContainer)
-        : undefined
-    message.user = object.user !== undefined && object.user !== null ? Number(object.user) : undefined
-    message.TTY = object.TTY !== undefined && object.TTY !== null ? Boolean(object.TTY) : undefined
-    message.ports = (object.ports ?? []).map((e: any) => Port.fromJSON(e))
-    message.portRanges = (object.portRanges ?? []).map((e: any) => PortRangeBinding.fromJSON(e))
-    message.volumes = (object.volumes ?? []).map((e: any) => Volume.fromJSON(e))
-    message.command = (object.command ?? []).map((e: any) => String(e))
-    message.args = (object.args ?? []).map((e: any) => String(e))
-    message.environments = (object.environments ?? []).map((e: any) => String(e))
-    return message
-=======
     return {
       dagent: isSet(object.dagent) ? DagentContainerConfig.fromJSON(object.dagent) : undefined,
       crane: isSet(object.crane) ? CraneContainerConfig.fromJSON(object.crane) : undefined,
@@ -1197,7 +1141,6 @@
         ? object.initContainers.map((e: any) => InitContainer.fromJSON(e))
         : [],
     }
->>>>>>> 5f909f2b
   },
 
   toJSON(message: ExplicitContainerConfig): unknown {
@@ -1424,9 +1367,10 @@
   }
 }
 
-// If you get a compile-error about 'Constructor<Long> and ... have no overlap',
-// add '--ts_proto_opt=esModuleInterop=true' as a flag when calling 'protoc'.
-if (util.Long !== Long) {
-  util.Long = Long as any
-  configure()
+function isObject(value: any): boolean {
+  return typeof value === 'object' && value !== null
+}
+
+function isSet(value: any): boolean {
+  return value !== null && value !== undefined
 }