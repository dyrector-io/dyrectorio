/* eslint-disable */
import { Metadata } from '@grpc/grpc-js'
import { GrpcMethod, GrpcStreamMethod } from '@nestjs/microservices'
import { Observable } from 'rxjs'
import { Timestamp } from '../../google/protobuf/timestamp'
import {
  ConfigContainer,
  ContainerIdentifier,
  ContainerLogMessage,
  ContainerState,
  containerStateFromJSON,
  ContainerStateListMessage,
  containerStateToJSON,
  DeploymentStatus,
  deploymentStatusFromJSON,
  deploymentStatusToJSON,
  DeploymentStrategy,
  deploymentStrategyFromJSON,
  deploymentStrategyToJSON,
  DriverType,
  driverTypeFromJSON,
  driverTypeToJSON,
  Empty,
  ExposeStrategy,
  exposeStrategyFromJSON,
  exposeStrategyToJSON,
  HealthCheckConfig,
  Ingress,
  InstanceDeploymentItem,
  NetworkMode,
  networkModeFromJSON,
  networkModeToJSON,
  ResourceConfig,
  RestartPolicy,
  restartPolicyFromJSON,
  restartPolicyToJSON,
  UniqueKey,
  VolumeType,
  volumeTypeFromJSON,
  volumeTypeToJSON,
} from './common'

export const protobufPackage = 'crux'

/** CRUX Protobuf definitions */

export enum RegistryType {
  REGISTRY_TYPE_UNSPECIFIED = 0,
  V2 = 1,
  HUB = 2,
  GITLAB = 3,
  GITHUB = 4,
  GOOGLE = 5,
  UNCHECKED = 6,
  UNRECOGNIZED = -1,
}

export function registryTypeFromJSON(object: any): RegistryType {
  switch (object) {
    case 0:
    case 'REGISTRY_TYPE_UNSPECIFIED':
      return RegistryType.REGISTRY_TYPE_UNSPECIFIED
    case 1:
    case 'V2':
      return RegistryType.V2
    case 2:
    case 'HUB':
      return RegistryType.HUB
    case 3:
    case 'GITLAB':
      return RegistryType.GITLAB
    case 4:
    case 'GITHUB':
      return RegistryType.GITHUB
    case 5:
    case 'GOOGLE':
      return RegistryType.GOOGLE
    case 6:
    case 'UNCHECKED':
      return RegistryType.UNCHECKED
    case -1:
    case 'UNRECOGNIZED':
    default:
      return RegistryType.UNRECOGNIZED
  }
}

export function registryTypeToJSON(object: RegistryType): string {
  switch (object) {
    case RegistryType.REGISTRY_TYPE_UNSPECIFIED:
      return 'REGISTRY_TYPE_UNSPECIFIED'
    case RegistryType.V2:
      return 'V2'
    case RegistryType.HUB:
      return 'HUB'
    case RegistryType.GITLAB:
      return 'GITLAB'
    case RegistryType.GITHUB:
      return 'GITHUB'
    case RegistryType.GOOGLE:
      return 'GOOGLE'
    case RegistryType.UNCHECKED:
      return 'UNCHECKED'
    case RegistryType.UNRECOGNIZED:
    default:
      return 'UNRECOGNIZED'
  }
}

/**
 * Lifecycle:
 * When a node connection is alive, the status is CONNECTED.
 * If it disconnects, the status will be UNREACHABLE.
 * When a node created, it is UNREACHEABLE until the user completes
 * the install process.
 */
export enum NodeConnectionStatus {
  CONNECTION_STATUS_UNSPECIFIED = 0,
  /** UNREACHABLE - Node was not yet connected or became unreachable */
  UNREACHABLE = 1,
  /** CONNECTED - Node is running and connected */
  CONNECTED = 2,
  UNRECOGNIZED = -1,
}

export function nodeConnectionStatusFromJSON(object: any): NodeConnectionStatus {
  switch (object) {
    case 0:
    case 'CONNECTION_STATUS_UNSPECIFIED':
      return NodeConnectionStatus.CONNECTION_STATUS_UNSPECIFIED
    case 1:
    case 'UNREACHABLE':
      return NodeConnectionStatus.UNREACHABLE
    case 2:
    case 'CONNECTED':
      return NodeConnectionStatus.CONNECTED
    case -1:
    case 'UNRECOGNIZED':
    default:
      return NodeConnectionStatus.UNRECOGNIZED
  }
}

export function nodeConnectionStatusToJSON(object: NodeConnectionStatus): string {
  switch (object) {
    case NodeConnectionStatus.CONNECTION_STATUS_UNSPECIFIED:
      return 'CONNECTION_STATUS_UNSPECIFIED'
    case NodeConnectionStatus.UNREACHABLE:
      return 'UNREACHABLE'
    case NodeConnectionStatus.CONNECTED:
      return 'CONNECTED'
    case NodeConnectionStatus.UNRECOGNIZED:
    default:
      return 'UNRECOGNIZED'
  }
}

export enum NodeType {
  NODE_TYPE_UNSPECIFIED = 0,
  DOCKER = 1,
  K8S = 2,
  UNRECOGNIZED = -1,
}

export function nodeTypeFromJSON(object: any): NodeType {
  switch (object) {
    case 0:
    case 'NODE_TYPE_UNSPECIFIED':
      return NodeType.NODE_TYPE_UNSPECIFIED
    case 1:
    case 'DOCKER':
      return NodeType.DOCKER
    case 2:
    case 'K8S':
      return NodeType.K8S
    case -1:
    case 'UNRECOGNIZED':
    default:
      return NodeType.UNRECOGNIZED
  }
}

export function nodeTypeToJSON(object: NodeType): string {
  switch (object) {
    case NodeType.NODE_TYPE_UNSPECIFIED:
      return 'NODE_TYPE_UNSPECIFIED'
    case NodeType.DOCKER:
      return 'DOCKER'
    case NodeType.K8S:
      return 'K8S'
    case NodeType.UNRECOGNIZED:
    default:
      return 'UNRECOGNIZED'
  }
}

export enum NodeScriptType {
  NODE_SCRIPT_TYPE_UNSPECIFIED = 0,
  SHELL = 1,
  POWERSHELL = 2,
  UNRECOGNIZED = -1,
}

export function nodeScriptTypeFromJSON(object: any): NodeScriptType {
  switch (object) {
    case 0:
    case 'NODE_SCRIPT_TYPE_UNSPECIFIED':
      return NodeScriptType.NODE_SCRIPT_TYPE_UNSPECIFIED
    case 1:
    case 'SHELL':
      return NodeScriptType.SHELL
    case 2:
    case 'POWERSHELL':
      return NodeScriptType.POWERSHELL
    case -1:
    case 'UNRECOGNIZED':
    default:
      return NodeScriptType.UNRECOGNIZED
  }
}

export function nodeScriptTypeToJSON(object: NodeScriptType): string {
  switch (object) {
    case NodeScriptType.NODE_SCRIPT_TYPE_UNSPECIFIED:
      return 'NODE_SCRIPT_TYPE_UNSPECIFIED'
    case NodeScriptType.SHELL:
      return 'SHELL'
    case NodeScriptType.POWERSHELL:
      return 'POWERSHELL'
    case NodeScriptType.UNRECOGNIZED:
    default:
      return 'UNRECOGNIZED'
  }
}

export enum VersionType {
  VERSION_TYPE_UNSPECIFIED = 0,
  INCREMENTAL = 1,
  ROLLING = 2,
  UNRECOGNIZED = -1,
}

export function versionTypeFromJSON(object: any): VersionType {
  switch (object) {
    case 0:
    case 'VERSION_TYPE_UNSPECIFIED':
      return VersionType.VERSION_TYPE_UNSPECIFIED
    case 1:
    case 'INCREMENTAL':
      return VersionType.INCREMENTAL
    case 2:
    case 'ROLLING':
      return VersionType.ROLLING
    case -1:
    case 'UNRECOGNIZED':
    default:
      return VersionType.UNRECOGNIZED
  }
}

export function versionTypeToJSON(object: VersionType): string {
  switch (object) {
    case VersionType.VERSION_TYPE_UNSPECIFIED:
      return 'VERSION_TYPE_UNSPECIFIED'
    case VersionType.INCREMENTAL:
      return 'INCREMENTAL'
    case VersionType.ROLLING:
      return 'ROLLING'
    case VersionType.UNRECOGNIZED:
    default:
      return 'UNRECOGNIZED'
  }
}

export enum DeploymentEventType {
  DEPLOYMENT_EVENT_TYPE_UNSPECIFIED = 0,
  DEPLOYMENT_LOG = 1,
  DEPLOYMENT_STATUS = 2,
  CONTAINER_STATUS = 3,
  UNRECOGNIZED = -1,
}

export function deploymentEventTypeFromJSON(object: any): DeploymentEventType {
  switch (object) {
    case 0:
    case 'DEPLOYMENT_EVENT_TYPE_UNSPECIFIED':
      return DeploymentEventType.DEPLOYMENT_EVENT_TYPE_UNSPECIFIED
    case 1:
    case 'DEPLOYMENT_LOG':
      return DeploymentEventType.DEPLOYMENT_LOG
    case 2:
    case 'DEPLOYMENT_STATUS':
      return DeploymentEventType.DEPLOYMENT_STATUS
    case 3:
    case 'CONTAINER_STATUS':
      return DeploymentEventType.CONTAINER_STATUS
    case -1:
    case 'UNRECOGNIZED':
    default:
      return DeploymentEventType.UNRECOGNIZED
  }
}

export function deploymentEventTypeToJSON(object: DeploymentEventType): string {
  switch (object) {
    case DeploymentEventType.DEPLOYMENT_EVENT_TYPE_UNSPECIFIED:
      return 'DEPLOYMENT_EVENT_TYPE_UNSPECIFIED'
    case DeploymentEventType.DEPLOYMENT_LOG:
      return 'DEPLOYMENT_LOG'
    case DeploymentEventType.DEPLOYMENT_STATUS:
      return 'DEPLOYMENT_STATUS'
    case DeploymentEventType.CONTAINER_STATUS:
      return 'CONTAINER_STATUS'
    case DeploymentEventType.UNRECOGNIZED:
    default:
      return 'UNRECOGNIZED'
  }
}

export enum ServiceStatus {
  SERVICE_STATUS_UNSPECIFIED = 0,
  UNAVAILABLE = 1,
  DISRUPTED = 2,
  OPERATIONAL = 3,
  UNRECOGNIZED = -1,
}

export function serviceStatusFromJSON(object: any): ServiceStatus {
  switch (object) {
    case 0:
    case 'SERVICE_STATUS_UNSPECIFIED':
      return ServiceStatus.SERVICE_STATUS_UNSPECIFIED
    case 1:
    case 'UNAVAILABLE':
      return ServiceStatus.UNAVAILABLE
    case 2:
    case 'DISRUPTED':
      return ServiceStatus.DISRUPTED
    case 3:
    case 'OPERATIONAL':
      return ServiceStatus.OPERATIONAL
    case -1:
    case 'UNRECOGNIZED':
    default:
      return ServiceStatus.UNRECOGNIZED
  }
}

export function serviceStatusToJSON(object: ServiceStatus): string {
  switch (object) {
    case ServiceStatus.SERVICE_STATUS_UNSPECIFIED:
      return 'SERVICE_STATUS_UNSPECIFIED'
    case ServiceStatus.UNAVAILABLE:
      return 'UNAVAILABLE'
    case ServiceStatus.DISRUPTED:
      return 'DISRUPTED'
    case ServiceStatus.OPERATIONAL:
      return 'OPERATIONAL'
    case ServiceStatus.UNRECOGNIZED:
    default:
      return 'UNRECOGNIZED'
  }
}

export interface ServiceIdRequest {
  id: string
}

export interface IdRequest {
  id: string
}

export interface AuditResponse {
  createdBy: string
  createdAt: Timestamp | undefined
  updatedBy?: string | undefined
  updatedAt?: Timestamp | undefined
}

export interface CreateEntityResponse {
  id: string
  createdAt: Timestamp | undefined
}

export interface UpdateEntityResponse {
  updatedAt: Timestamp | undefined
}

export interface VolumeLink {
  id: string
  name: string
  path: string
}

export interface InitContainer {
  id: string
  name: string
  image: string
  useParentConfig: boolean
  volumes: VolumeLink[]
  command: UniqueKey[]
  args: UniqueKey[]
  environment: UniqueKeyValue[]
}

export interface InitContainerList {
  data: InitContainer[]
}

export interface LogConfig {
  driver: DriverType
  options: UniqueKeyValue[]
}

export interface Port {
  id: string
  internal: number
  external?: number | undefined
}

export interface PortList {
  data: Port[]
}

export interface PortRange {
  from: number
  to: number
}

export interface PortRangeBinding {
  id: string
  internal: PortRange | undefined
  external: PortRange | undefined
}

export interface PortRangeBindingList {
  data: PortRangeBinding[]
}

export interface Volume {
  id: string
  name: string
  path: string
  size?: string | undefined
  type?: VolumeType | undefined
  class?: string | undefined
}

export interface VolumeList {
  data: Volume[]
}

export interface UniqueKeyList {
  data: UniqueKey[]
}

export interface UniqueKeyValue {
  id: string
  key: string
  value: string
}

export interface UniqueKeyValueList {
  data: UniqueKeyValue[]
}

export interface UniqueSecretKey {
  id: string
  key: string
  required: boolean
}

export interface UniqueSecretKeyList {
  data: UniqueSecretKey[]
}

export interface UniqueSecretKeyValue {
  id: string
  key: string
  value: string
  required: boolean
  encrypted: boolean
  publicKey?: string | undefined
}

export interface UniqueSecretKeyValueList {
  data: UniqueSecretKeyValue[]
}

export interface Marker {
  deployment: UniqueKeyValue[]
  service: UniqueKeyValue[]
  ingress: UniqueKeyValue[]
}

export interface ContainerStorage {
  storageId?: string | undefined
  path?: string | undefined
  bucket?: string | undefined
}

export interface DagentContainerConfig {
  logConfig?: LogConfig | undefined
  restartPolicy?: RestartPolicy | undefined
  networkMode?: NetworkMode | undefined
  networks?: UniqueKeyList | undefined
  labels?: UniqueKeyValueList | undefined
}

export interface CraneContainerConfig {
  deploymentStatregy?: DeploymentStrategy | undefined
  healthCheckConfig?: HealthCheckConfig | undefined
  resourceConfig?: ResourceConfig | undefined
  proxyHeaders?: boolean | undefined
  useLoadBalancer?: boolean | undefined
  annotations?: Marker | undefined
  labels?: Marker | undefined
  customHeaders?: UniqueKeyList | undefined
  extraLBAnnotations?: UniqueKeyValueList | undefined
}

export interface CommonContainerConfig {
  name?: string | undefined
  expose?: ExposeStrategy | undefined
  ingress?: Ingress | undefined
  configContainer?: ConfigContainer | undefined
  user?: number | undefined
  TTY?: boolean | undefined
  storage?: ContainerStorage | undefined
  ports?: PortList | undefined
  portRanges?: PortRangeBindingList | undefined
  volumes?: VolumeList | undefined
  commands?: UniqueKeyList | undefined
  args?: UniqueKeyList | undefined
  environment?: UniqueKeyValueList | undefined
  initContainers?: InitContainerList | undefined
}

export interface ImageContainerConfig {
  common?: CommonContainerConfig | undefined
  dagent?: DagentContainerConfig | undefined
  crane?: CraneContainerConfig | undefined
  secrets?: UniqueSecretKeyList | undefined
}

export interface InstanceContainerConfig {
  common?: CommonContainerConfig | undefined
  dagent?: DagentContainerConfig | undefined
  crane?: CraneContainerConfig | undefined
  secrets?: UniqueSecretKeyValueList | undefined
}

export interface ImageResponse {
  id: string
  name: string
  tag: string
  order: number
  registryId: string
  config: ImageContainerConfig | undefined
  createdAt: Timestamp | undefined
  registryName: string
  registryType: RegistryType
}

export interface NodeEventMessage {
  id: string
  status: NodeConnectionStatus
  address?: string | undefined
  version?: string | undefined
  connectedAt?: Timestamp | undefined
  error?: string | undefined
  updating?: boolean | undefined
}

export interface WatchContainerStateRequest {
  nodeId: string
  prefix?: string | undefined
}

export interface WatchContainerLogRequest {
  nodeId: string
  container: ContainerIdentifier | undefined
}

export interface DeploymentProgressMessage {
  id: string
  status?: DeploymentStatus | undefined
  instance?: InstanceDeploymentItem | undefined
  log: string[]
}

export interface InstancesCreatedEventList {
  data: InstanceResponse[]
}

export interface DeploymentEditEventMessage {
  instancesCreated?: InstancesCreatedEventList | undefined
  imageIdDeleted?: string | undefined
}

export interface InstanceResponse {
  id: string
  audit: AuditResponse | undefined
  image: ImageResponse | undefined
  state?: ContainerState | undefined
  config?: InstanceContainerConfig | undefined
}

export interface PatchInstanceRequest {
  id: string
  config?: InstanceContainerConfig | undefined
  resetSection?: string | undefined
}

export interface DeploymentEventContainerState {
  instanceId: string
  state: ContainerState
}

export interface DeploymentEventLog {
  log: string[]
}

export interface HealthResponse {
  status: ServiceStatus
  cruxVersion: string
  lastMigration?: string | undefined
}

export const CRUX_PACKAGE_NAME = 'crux'

function createBaseServiceIdRequest(): ServiceIdRequest {
  return { id: '' }
}

export const ServiceIdRequest = {
  fromJSON(object: any): ServiceIdRequest {
    return { id: isSet(object.id) ? String(object.id) : '' }
  },

  toJSON(message: ServiceIdRequest): unknown {
    const obj: any = {}
    message.id !== undefined && (obj.id = message.id)
    return obj
  },
}

function createBaseIdRequest(): IdRequest {
  return { id: '' }
}

export const IdRequest = {
  fromJSON(object: any): IdRequest {
    return { id: isSet(object.id) ? String(object.id) : '' }
  },

  toJSON(message: IdRequest): unknown {
    const obj: any = {}
    message.id !== undefined && (obj.id = message.id)
    return obj
  },
}

function createBaseAuditResponse(): AuditResponse {
  return { createdBy: '', createdAt: undefined }
}

export const AuditResponse = {
  fromJSON(object: any): AuditResponse {
    return {
      createdBy: isSet(object.createdBy) ? String(object.createdBy) : '',
      createdAt: isSet(object.createdAt) ? fromJsonTimestamp(object.createdAt) : undefined,
      updatedBy: isSet(object.updatedBy) ? String(object.updatedBy) : undefined,
      updatedAt: isSet(object.updatedAt) ? fromJsonTimestamp(object.updatedAt) : undefined,
    }
  },

  toJSON(message: AuditResponse): unknown {
    const obj: any = {}
    message.createdBy !== undefined && (obj.createdBy = message.createdBy)
    message.createdAt !== undefined && (obj.createdAt = fromTimestamp(message.createdAt).toISOString())
    message.updatedBy !== undefined && (obj.updatedBy = message.updatedBy)
    message.updatedAt !== undefined && (obj.updatedAt = fromTimestamp(message.updatedAt).toISOString())
    return obj
  },
}

function createBaseCreateEntityResponse(): CreateEntityResponse {
  return { id: '', createdAt: undefined }
}

export const CreateEntityResponse = {
  fromJSON(object: any): CreateEntityResponse {
    return {
      id: isSet(object.id) ? String(object.id) : '',
      createdAt: isSet(object.createdAt) ? fromJsonTimestamp(object.createdAt) : undefined,
    }
  },

  toJSON(message: CreateEntityResponse): unknown {
    const obj: any = {}
    message.id !== undefined && (obj.id = message.id)
    message.createdAt !== undefined && (obj.createdAt = fromTimestamp(message.createdAt).toISOString())
<<<<<<< HEAD
    return obj
  },
}

function createBaseUpdateEntityResponse(): UpdateEntityResponse {
  return { updatedAt: undefined }
}

export const UpdateEntityResponse = {
  fromJSON(object: any): UpdateEntityResponse {
    return { updatedAt: isSet(object.updatedAt) ? fromJsonTimestamp(object.updatedAt) : undefined }
  },

  toJSON(message: UpdateEntityResponse): unknown {
    const obj: any = {}
    message.updatedAt !== undefined && (obj.updatedAt = fromTimestamp(message.updatedAt).toISOString())
    return obj
  },
}

function createBaseVolumeLink(): VolumeLink {
  return { id: '', name: '', path: '' }
}

export const VolumeLink = {
  fromJSON(object: any): VolumeLink {
    return {
      id: isSet(object.id) ? String(object.id) : '',
      name: isSet(object.name) ? String(object.name) : '',
      path: isSet(object.path) ? String(object.path) : '',
    }
  },

  toJSON(message: VolumeLink): unknown {
    const obj: any = {}
    message.id !== undefined && (obj.id = message.id)
    message.name !== undefined && (obj.name = message.name)
    message.path !== undefined && (obj.path = message.path)
    return obj
  },
}

function createBaseInitContainer(): InitContainer {
  return { id: '', name: '', image: '', useParentConfig: false, volumes: [], command: [], args: [], environment: [] }
}

export const InitContainer = {
  fromJSON(object: any): InitContainer {
    return {
      id: isSet(object.id) ? String(object.id) : '',
      name: isSet(object.name) ? String(object.name) : '',
      image: isSet(object.image) ? String(object.image) : '',
      useParentConfig: isSet(object.useParentConfig) ? Boolean(object.useParentConfig) : false,
      volumes: Array.isArray(object?.volumes) ? object.volumes.map((e: any) => VolumeLink.fromJSON(e)) : [],
      command: Array.isArray(object?.command) ? object.command.map((e: any) => UniqueKey.fromJSON(e)) : [],
      args: Array.isArray(object?.args) ? object.args.map((e: any) => UniqueKey.fromJSON(e)) : [],
      environment: Array.isArray(object?.environment)
        ? object.environment.map((e: any) => UniqueKeyValue.fromJSON(e))
        : [],
    }
  },

  toJSON(message: InitContainer): unknown {
    const obj: any = {}
    message.id !== undefined && (obj.id = message.id)
    message.name !== undefined && (obj.name = message.name)
    message.image !== undefined && (obj.image = message.image)
    message.useParentConfig !== undefined && (obj.useParentConfig = message.useParentConfig)
    if (message.volumes) {
      obj.volumes = message.volumes.map(e => (e ? VolumeLink.toJSON(e) : undefined))
    } else {
      obj.volumes = []
    }
    if (message.command) {
      obj.command = message.command.map(e => (e ? UniqueKey.toJSON(e) : undefined))
    } else {
      obj.command = []
    }
    if (message.args) {
      obj.args = message.args.map(e => (e ? UniqueKey.toJSON(e) : undefined))
    } else {
      obj.args = []
    }
    if (message.environment) {
      obj.environment = message.environment.map(e => (e ? UniqueKeyValue.toJSON(e) : undefined))
    } else {
      obj.environment = []
    }
    return obj
  },
}

function createBaseInitContainerList(): InitContainerList {
  return { data: [] }
}

export const InitContainerList = {
  fromJSON(object: any): InitContainerList {
    return { data: Array.isArray(object?.data) ? object.data.map((e: any) => InitContainer.fromJSON(e)) : [] }
  },

  toJSON(message: InitContainerList): unknown {
    const obj: any = {}
    if (message.data) {
      obj.data = message.data.map(e => (e ? InitContainer.toJSON(e) : undefined))
    } else {
      obj.data = []
    }
    return obj
  },
}

function createBaseLogConfig(): LogConfig {
  return { driver: 0, options: [] }
}

export const LogConfig = {
  fromJSON(object: any): LogConfig {
    return {
      driver: isSet(object.driver) ? driverTypeFromJSON(object.driver) : 0,
      options: Array.isArray(object?.options) ? object.options.map((e: any) => UniqueKeyValue.fromJSON(e)) : [],
    }
  },

  toJSON(message: LogConfig): unknown {
    const obj: any = {}
    message.driver !== undefined && (obj.driver = driverTypeToJSON(message.driver))
    if (message.options) {
      obj.options = message.options.map(e => (e ? UniqueKeyValue.toJSON(e) : undefined))
    } else {
      obj.options = []
    }
    return obj
  },
}

function createBasePort(): Port {
  return { id: '', internal: 0 }
}

export const Port = {
  fromJSON(object: any): Port {
    return {
      id: isSet(object.id) ? String(object.id) : '',
      internal: isSet(object.internal) ? Number(object.internal) : 0,
      external: isSet(object.external) ? Number(object.external) : undefined,
    }
  },

  toJSON(message: Port): unknown {
    const obj: any = {}
    message.id !== undefined && (obj.id = message.id)
    message.internal !== undefined && (obj.internal = Math.round(message.internal))
    message.external !== undefined && (obj.external = Math.round(message.external))
    return obj
  },
}

function createBasePortList(): PortList {
  return { data: [] }
}

export const PortList = {
  fromJSON(object: any): PortList {
    return { data: Array.isArray(object?.data) ? object.data.map((e: any) => Port.fromJSON(e)) : [] }
  },

  toJSON(message: PortList): unknown {
    const obj: any = {}
    if (message.data) {
      obj.data = message.data.map(e => (e ? Port.toJSON(e) : undefined))
    } else {
      obj.data = []
    }
    return obj
  },
}

function createBasePortRange(): PortRange {
  return { from: 0, to: 0 }
}

export const PortRange = {
  fromJSON(object: any): PortRange {
    return { from: isSet(object.from) ? Number(object.from) : 0, to: isSet(object.to) ? Number(object.to) : 0 }
  },

  toJSON(message: PortRange): unknown {
    const obj: any = {}
    message.from !== undefined && (obj.from = Math.round(message.from))
    message.to !== undefined && (obj.to = Math.round(message.to))
    return obj
  },
}

function createBasePortRangeBinding(): PortRangeBinding {
  return { id: '', internal: undefined, external: undefined }
}

export const PortRangeBinding = {
  fromJSON(object: any): PortRangeBinding {
    return {
      id: isSet(object.id) ? String(object.id) : '',
      internal: isSet(object.internal) ? PortRange.fromJSON(object.internal) : undefined,
      external: isSet(object.external) ? PortRange.fromJSON(object.external) : undefined,
    }
  },

  toJSON(message: PortRangeBinding): unknown {
    const obj: any = {}
    message.id !== undefined && (obj.id = message.id)
    message.internal !== undefined && (obj.internal = message.internal ? PortRange.toJSON(message.internal) : undefined)
    message.external !== undefined && (obj.external = message.external ? PortRange.toJSON(message.external) : undefined)
    return obj
  },
}

function createBasePortRangeBindingList(): PortRangeBindingList {
  return { data: [] }
}

export const PortRangeBindingList = {
  fromJSON(object: any): PortRangeBindingList {
    return { data: Array.isArray(object?.data) ? object.data.map((e: any) => PortRangeBinding.fromJSON(e)) : [] }
  },

  toJSON(message: PortRangeBindingList): unknown {
    const obj: any = {}
    if (message.data) {
      obj.data = message.data.map(e => (e ? PortRangeBinding.toJSON(e) : undefined))
    } else {
      obj.data = []
    }
    return obj
  },
}

function createBaseVolume(): Volume {
  return { id: '', name: '', path: '' }
}

export const Volume = {
  fromJSON(object: any): Volume {
    return {
      id: isSet(object.id) ? String(object.id) : '',
      name: isSet(object.name) ? String(object.name) : '',
      path: isSet(object.path) ? String(object.path) : '',
      size: isSet(object.size) ? String(object.size) : undefined,
      type: isSet(object.type) ? volumeTypeFromJSON(object.type) : undefined,
      class: isSet(object.class) ? String(object.class) : undefined,
    }
  },

  toJSON(message: Volume): unknown {
    const obj: any = {}
    message.id !== undefined && (obj.id = message.id)
    message.name !== undefined && (obj.name = message.name)
    message.path !== undefined && (obj.path = message.path)
    message.size !== undefined && (obj.size = message.size)
    message.type !== undefined && (obj.type = message.type !== undefined ? volumeTypeToJSON(message.type) : undefined)
    message.class !== undefined && (obj.class = message.class)
    return obj
  },
}

function createBaseVolumeList(): VolumeList {
  return { data: [] }
}

export const VolumeList = {
  fromJSON(object: any): VolumeList {
    return { data: Array.isArray(object?.data) ? object.data.map((e: any) => Volume.fromJSON(e)) : [] }
  },

  toJSON(message: VolumeList): unknown {
    const obj: any = {}
    if (message.data) {
      obj.data = message.data.map(e => (e ? Volume.toJSON(e) : undefined))
    } else {
      obj.data = []
    }
    return obj
  },
}

function createBaseUniqueKeyList(): UniqueKeyList {
  return { data: [] }
}

export const UniqueKeyList = {
  fromJSON(object: any): UniqueKeyList {
    return { data: Array.isArray(object?.data) ? object.data.map((e: any) => UniqueKey.fromJSON(e)) : [] }
  },

  toJSON(message: UniqueKeyList): unknown {
    const obj: any = {}
    if (message.data) {
      obj.data = message.data.map(e => (e ? UniqueKey.toJSON(e) : undefined))
    } else {
      obj.data = []
    }
    return obj
  },
}

function createBaseUniqueKeyValue(): UniqueKeyValue {
  return { id: '', key: '', value: '' }
}

export const UniqueKeyValue = {
  fromJSON(object: any): UniqueKeyValue {
    return {
      id: isSet(object.id) ? String(object.id) : '',
      key: isSet(object.key) ? String(object.key) : '',
      value: isSet(object.value) ? String(object.value) : '',
    }
  },

  toJSON(message: UniqueKeyValue): unknown {
    const obj: any = {}
    message.id !== undefined && (obj.id = message.id)
    message.key !== undefined && (obj.key = message.key)
    message.value !== undefined && (obj.value = message.value)
    return obj
  },
}

function createBaseUniqueKeyValueList(): UniqueKeyValueList {
  return { data: [] }
}

export const UniqueKeyValueList = {
  fromJSON(object: any): UniqueKeyValueList {
    return { data: Array.isArray(object?.data) ? object.data.map((e: any) => UniqueKeyValue.fromJSON(e)) : [] }
  },

  toJSON(message: UniqueKeyValueList): unknown {
    const obj: any = {}
    if (message.data) {
      obj.data = message.data.map(e => (e ? UniqueKeyValue.toJSON(e) : undefined))
    } else {
      obj.data = []
    }
=======
>>>>>>> bf630393
    return obj
  },
}

<<<<<<< HEAD
function createBaseUniqueSecretKey(): UniqueSecretKey {
  return { id: '', key: '', required: false }
}

export const UniqueSecretKey = {
  fromJSON(object: any): UniqueSecretKey {
    return {
      id: isSet(object.id) ? String(object.id) : '',
      key: isSet(object.key) ? String(object.key) : '',
      required: isSet(object.required) ? Boolean(object.required) : false,
    }
  },

  toJSON(message: UniqueSecretKey): unknown {
    const obj: any = {}
    message.id !== undefined && (obj.id = message.id)
    message.key !== undefined && (obj.key = message.key)
    message.required !== undefined && (obj.required = message.required)
=======
function createBaseUpdateEntityResponse(): UpdateEntityResponse {
  return { updatedAt: undefined }
}

export const UpdateEntityResponse = {
  fromJSON(object: any): UpdateEntityResponse {
    return { updatedAt: isSet(object.updatedAt) ? fromJsonTimestamp(object.updatedAt) : undefined }
  },

  toJSON(message: UpdateEntityResponse): unknown {
    const obj: any = {}
    message.updatedAt !== undefined && (obj.updatedAt = fromTimestamp(message.updatedAt).toISOString())
>>>>>>> bf630393
    return obj
  },
}

function createBaseUniqueSecretKeyList(): UniqueSecretKeyList {
  return { data: [] }
}

export const UniqueSecretKeyList = {
  fromJSON(object: any): UniqueSecretKeyList {
    return { data: Array.isArray(object?.data) ? object.data.map((e: any) => UniqueSecretKey.fromJSON(e)) : [] }
  },

  toJSON(message: UniqueSecretKeyList): unknown {
    const obj: any = {}
    if (message.data) {
      obj.data = message.data.map(e => (e ? UniqueSecretKey.toJSON(e) : undefined))
    } else {
      obj.data = []
    }
    return obj
  },
}

function createBaseUniqueSecretKeyValue(): UniqueSecretKeyValue {
  return { id: '', key: '', value: '', required: false, encrypted: false }
}

export const UniqueSecretKeyValue = {
  fromJSON(object: any): UniqueSecretKeyValue {
    return {
      id: isSet(object.id) ? String(object.id) : '',
      key: isSet(object.key) ? String(object.key) : '',
      value: isSet(object.value) ? String(object.value) : '',
      required: isSet(object.required) ? Boolean(object.required) : false,
      encrypted: isSet(object.encrypted) ? Boolean(object.encrypted) : false,
      publicKey: isSet(object.publicKey) ? String(object.publicKey) : undefined,
    }
  },

  toJSON(message: UniqueSecretKeyValue): unknown {
    const obj: any = {}
    message.id !== undefined && (obj.id = message.id)
    message.key !== undefined && (obj.key = message.key)
    message.value !== undefined && (obj.value = message.value)
    message.required !== undefined && (obj.required = message.required)
    message.encrypted !== undefined && (obj.encrypted = message.encrypted)
    message.publicKey !== undefined && (obj.publicKey = message.publicKey)
    return obj
  },
}

function createBaseUniqueSecretKeyValueList(): UniqueSecretKeyValueList {
  return { data: [] }
}

export const UniqueSecretKeyValueList = {
  fromJSON(object: any): UniqueSecretKeyValueList {
    return { data: Array.isArray(object?.data) ? object.data.map((e: any) => UniqueSecretKeyValue.fromJSON(e)) : [] }
  },

  toJSON(message: UniqueSecretKeyValueList): unknown {
    const obj: any = {}
    if (message.data) {
      obj.data = message.data.map(e => (e ? UniqueSecretKeyValue.toJSON(e) : undefined))
    } else {
      obj.data = []
    }
    return obj
  },
}

function createBaseMarker(): Marker {
  return { deployment: [], service: [], ingress: [] }
}

export const Marker = {
  fromJSON(object: any): Marker {
    return {
      deployment: Array.isArray(object?.deployment)
        ? object.deployment.map((e: any) => UniqueKeyValue.fromJSON(e))
        : [],
      service: Array.isArray(object?.service) ? object.service.map((e: any) => UniqueKeyValue.fromJSON(e)) : [],
      ingress: Array.isArray(object?.ingress) ? object.ingress.map((e: any) => UniqueKeyValue.fromJSON(e)) : [],
    }
  },

  toJSON(message: Marker): unknown {
    const obj: any = {}
    if (message.deployment) {
      obj.deployment = message.deployment.map(e => (e ? UniqueKeyValue.toJSON(e) : undefined))
    } else {
      obj.deployment = []
    }
    if (message.service) {
      obj.service = message.service.map(e => (e ? UniqueKeyValue.toJSON(e) : undefined))
    } else {
      obj.service = []
    }
    if (message.ingress) {
      obj.ingress = message.ingress.map(e => (e ? UniqueKeyValue.toJSON(e) : undefined))
    } else {
      obj.ingress = []
    }
    return obj
  },
}

function createBaseContainerStorage(): ContainerStorage {
  return {}
}

export const ContainerStorage = {
  fromJSON(object: any): ContainerStorage {
    return {
      storageId: isSet(object.storageId) ? String(object.storageId) : undefined,
      path: isSet(object.path) ? String(object.path) : undefined,
      bucket: isSet(object.bucket) ? String(object.bucket) : undefined,
    }
  },

  toJSON(message: ContainerStorage): unknown {
    const obj: any = {}
    message.storageId !== undefined && (obj.storageId = message.storageId)
    message.path !== undefined && (obj.path = message.path)
    message.bucket !== undefined && (obj.bucket = message.bucket)
    return obj
  },
}

function createBaseDagentContainerConfig(): DagentContainerConfig {
  return {}
}

export const DagentContainerConfig = {
  fromJSON(object: any): DagentContainerConfig {
    return {
      logConfig: isSet(object.logConfig) ? LogConfig.fromJSON(object.logConfig) : undefined,
      restartPolicy: isSet(object.restartPolicy) ? restartPolicyFromJSON(object.restartPolicy) : undefined,
      networkMode: isSet(object.networkMode) ? networkModeFromJSON(object.networkMode) : undefined,
      networks: isSet(object.networks) ? UniqueKeyList.fromJSON(object.networks) : undefined,
      labels: isSet(object.labels) ? UniqueKeyValueList.fromJSON(object.labels) : undefined,
    }
  },

  toJSON(message: DagentContainerConfig): unknown {
    const obj: any = {}
    message.logConfig !== undefined &&
      (obj.logConfig = message.logConfig ? LogConfig.toJSON(message.logConfig) : undefined)
    message.restartPolicy !== undefined &&
      (obj.restartPolicy = message.restartPolicy !== undefined ? restartPolicyToJSON(message.restartPolicy) : undefined)
    message.networkMode !== undefined &&
      (obj.networkMode = message.networkMode !== undefined ? networkModeToJSON(message.networkMode) : undefined)
    message.networks !== undefined &&
      (obj.networks = message.networks ? UniqueKeyList.toJSON(message.networks) : undefined)
    message.labels !== undefined &&
      (obj.labels = message.labels ? UniqueKeyValueList.toJSON(message.labels) : undefined)
    return obj
  },
}

function createBaseCraneContainerConfig(): CraneContainerConfig {
  return {}
}

export const CraneContainerConfig = {
  fromJSON(object: any): CraneContainerConfig {
    return {
      deploymentStatregy: isSet(object.deploymentStatregy)
        ? deploymentStrategyFromJSON(object.deploymentStatregy)
        : undefined,
      healthCheckConfig: isSet(object.healthCheckConfig)
        ? HealthCheckConfig.fromJSON(object.healthCheckConfig)
        : undefined,
      resourceConfig: isSet(object.resourceConfig) ? ResourceConfig.fromJSON(object.resourceConfig) : undefined,
      proxyHeaders: isSet(object.proxyHeaders) ? Boolean(object.proxyHeaders) : undefined,
      useLoadBalancer: isSet(object.useLoadBalancer) ? Boolean(object.useLoadBalancer) : undefined,
      annotations: isSet(object.annotations) ? Marker.fromJSON(object.annotations) : undefined,
      labels: isSet(object.labels) ? Marker.fromJSON(object.labels) : undefined,
      customHeaders: isSet(object.customHeaders) ? UniqueKeyList.fromJSON(object.customHeaders) : undefined,
      extraLBAnnotations: isSet(object.extraLBAnnotations)
        ? UniqueKeyValueList.fromJSON(object.extraLBAnnotations)
        : undefined,
    }
  },

  toJSON(message: CraneContainerConfig): unknown {
    const obj: any = {}
    message.deploymentStatregy !== undefined &&
      (obj.deploymentStatregy =
        message.deploymentStatregy !== undefined ? deploymentStrategyToJSON(message.deploymentStatregy) : undefined)
    message.healthCheckConfig !== undefined &&
      (obj.healthCheckConfig = message.healthCheckConfig
        ? HealthCheckConfig.toJSON(message.healthCheckConfig)
        : undefined)
    message.resourceConfig !== undefined &&
      (obj.resourceConfig = message.resourceConfig ? ResourceConfig.toJSON(message.resourceConfig) : undefined)
    message.proxyHeaders !== undefined && (obj.proxyHeaders = message.proxyHeaders)
    message.useLoadBalancer !== undefined && (obj.useLoadBalancer = message.useLoadBalancer)
    message.annotations !== undefined &&
      (obj.annotations = message.annotations ? Marker.toJSON(message.annotations) : undefined)
    message.labels !== undefined && (obj.labels = message.labels ? Marker.toJSON(message.labels) : undefined)
    message.customHeaders !== undefined &&
      (obj.customHeaders = message.customHeaders ? UniqueKeyList.toJSON(message.customHeaders) : undefined)
    message.extraLBAnnotations !== undefined &&
      (obj.extraLBAnnotations = message.extraLBAnnotations
        ? UniqueKeyValueList.toJSON(message.extraLBAnnotations)
        : undefined)
    return obj
  },
}

function createBaseCommonContainerConfig(): CommonContainerConfig {
  return {}
}

export const CommonContainerConfig = {
  fromJSON(object: any): CommonContainerConfig {
    return {
      name: isSet(object.name) ? String(object.name) : undefined,
      expose: isSet(object.expose) ? exposeStrategyFromJSON(object.expose) : undefined,
      ingress: isSet(object.ingress) ? Ingress.fromJSON(object.ingress) : undefined,
      configContainer: isSet(object.configContainer) ? ConfigContainer.fromJSON(object.configContainer) : undefined,
      user: isSet(object.user) ? Number(object.user) : undefined,
      TTY: isSet(object.TTY) ? Boolean(object.TTY) : undefined,
      storage: isSet(object.storage) ? ContainerStorage.fromJSON(object.storage) : undefined,
      ports: isSet(object.ports) ? PortList.fromJSON(object.ports) : undefined,
      portRanges: isSet(object.portRanges) ? PortRangeBindingList.fromJSON(object.portRanges) : undefined,
      volumes: isSet(object.volumes) ? VolumeList.fromJSON(object.volumes) : undefined,
      commands: isSet(object.commands) ? UniqueKeyList.fromJSON(object.commands) : undefined,
      args: isSet(object.args) ? UniqueKeyList.fromJSON(object.args) : undefined,
      environment: isSet(object.environment) ? UniqueKeyValueList.fromJSON(object.environment) : undefined,
      initContainers: isSet(object.initContainers) ? InitContainerList.fromJSON(object.initContainers) : undefined,
    }
  },

  toJSON(message: CommonContainerConfig): unknown {
    const obj: any = {}
    message.name !== undefined && (obj.name = message.name)
    message.expose !== undefined &&
      (obj.expose = message.expose !== undefined ? exposeStrategyToJSON(message.expose) : undefined)
    message.ingress !== undefined && (obj.ingress = message.ingress ? Ingress.toJSON(message.ingress) : undefined)
    message.configContainer !== undefined &&
      (obj.configContainer = message.configContainer ? ConfigContainer.toJSON(message.configContainer) : undefined)
    message.user !== undefined && (obj.user = Math.round(message.user))
    message.TTY !== undefined && (obj.TTY = message.TTY)
    message.storage !== undefined &&
      (obj.storage = message.storage ? ContainerStorage.toJSON(message.storage) : undefined)
    message.ports !== undefined && (obj.ports = message.ports ? PortList.toJSON(message.ports) : undefined)
    message.portRanges !== undefined &&
      (obj.portRanges = message.portRanges ? PortRangeBindingList.toJSON(message.portRanges) : undefined)
    message.volumes !== undefined && (obj.volumes = message.volumes ? VolumeList.toJSON(message.volumes) : undefined)
    message.commands !== undefined &&
      (obj.commands = message.commands ? UniqueKeyList.toJSON(message.commands) : undefined)
    message.args !== undefined && (obj.args = message.args ? UniqueKeyList.toJSON(message.args) : undefined)
    message.environment !== undefined &&
      (obj.environment = message.environment ? UniqueKeyValueList.toJSON(message.environment) : undefined)
    message.initContainers !== undefined &&
      (obj.initContainers = message.initContainers ? InitContainerList.toJSON(message.initContainers) : undefined)
    return obj
  },
}

function createBaseImageContainerConfig(): ImageContainerConfig {
  return {}
}

export const ImageContainerConfig = {
  fromJSON(object: any): ImageContainerConfig {
    return {
      common: isSet(object.common) ? CommonContainerConfig.fromJSON(object.common) : undefined,
      dagent: isSet(object.dagent) ? DagentContainerConfig.fromJSON(object.dagent) : undefined,
      crane: isSet(object.crane) ? CraneContainerConfig.fromJSON(object.crane) : undefined,
      secrets: isSet(object.secrets) ? UniqueSecretKeyList.fromJSON(object.secrets) : undefined,
    }
  },

  toJSON(message: ImageContainerConfig): unknown {
    const obj: any = {}
    message.common !== undefined &&
      (obj.common = message.common ? CommonContainerConfig.toJSON(message.common) : undefined)
    message.dagent !== undefined &&
      (obj.dagent = message.dagent ? DagentContainerConfig.toJSON(message.dagent) : undefined)
    message.crane !== undefined && (obj.crane = message.crane ? CraneContainerConfig.toJSON(message.crane) : undefined)
    message.secrets !== undefined &&
      (obj.secrets = message.secrets ? UniqueSecretKeyList.toJSON(message.secrets) : undefined)
    return obj
  },
}

function createBaseInstanceContainerConfig(): InstanceContainerConfig {
  return {}
}

export const InstanceContainerConfig = {
  fromJSON(object: any): InstanceContainerConfig {
    return {
      common: isSet(object.common) ? CommonContainerConfig.fromJSON(object.common) : undefined,
      dagent: isSet(object.dagent) ? DagentContainerConfig.fromJSON(object.dagent) : undefined,
      crane: isSet(object.crane) ? CraneContainerConfig.fromJSON(object.crane) : undefined,
      secrets: isSet(object.secrets) ? UniqueSecretKeyValueList.fromJSON(object.secrets) : undefined,
    }
  },

  toJSON(message: InstanceContainerConfig): unknown {
    const obj: any = {}
    message.common !== undefined &&
      (obj.common = message.common ? CommonContainerConfig.toJSON(message.common) : undefined)
    message.dagent !== undefined &&
      (obj.dagent = message.dagent ? DagentContainerConfig.toJSON(message.dagent) : undefined)
    message.crane !== undefined && (obj.crane = message.crane ? CraneContainerConfig.toJSON(message.crane) : undefined)
    message.secrets !== undefined &&
      (obj.secrets = message.secrets ? UniqueSecretKeyValueList.toJSON(message.secrets) : undefined)
    return obj
  },
}

function createBaseImageResponse(): ImageResponse {
  return {
    id: '',
    name: '',
    tag: '',
    order: 0,
    registryId: '',
    config: undefined,
    createdAt: undefined,
    registryName: '',
    registryType: 0,
  }
}

export const ImageResponse = {
  fromJSON(object: any): ImageResponse {
    return {
      id: isSet(object.id) ? String(object.id) : '',
      name: isSet(object.name) ? String(object.name) : '',
      tag: isSet(object.tag) ? String(object.tag) : '',
      order: isSet(object.order) ? Number(object.order) : 0,
      registryId: isSet(object.registryId) ? String(object.registryId) : '',
      config: isSet(object.config) ? ImageContainerConfig.fromJSON(object.config) : undefined,
      createdAt: isSet(object.createdAt) ? fromJsonTimestamp(object.createdAt) : undefined,
      registryName: isSet(object.registryName) ? String(object.registryName) : '',
      registryType: isSet(object.registryType) ? registryTypeFromJSON(object.registryType) : 0,
    }
  },

  toJSON(message: ImageResponse): unknown {
    const obj: any = {}
    message.id !== undefined && (obj.id = message.id)
    message.name !== undefined && (obj.name = message.name)
    message.tag !== undefined && (obj.tag = message.tag)
    message.order !== undefined && (obj.order = Math.round(message.order))
    message.registryId !== undefined && (obj.registryId = message.registryId)
    message.config !== undefined &&
      (obj.config = message.config ? ImageContainerConfig.toJSON(message.config) : undefined)
    message.createdAt !== undefined && (obj.createdAt = fromTimestamp(message.createdAt).toISOString())
    message.registryName !== undefined && (obj.registryName = message.registryName)
    message.registryType !== undefined && (obj.registryType = registryTypeToJSON(message.registryType))
    return obj
  },
}

function createBaseNodeEventMessage(): NodeEventMessage {
  return { id: '', status: 0 }
}

export const NodeEventMessage = {
  fromJSON(object: any): NodeEventMessage {
    return {
      id: isSet(object.id) ? String(object.id) : '',
      status: isSet(object.status) ? nodeConnectionStatusFromJSON(object.status) : 0,
      address: isSet(object.address) ? String(object.address) : undefined,
      version: isSet(object.version) ? String(object.version) : undefined,
      connectedAt: isSet(object.connectedAt) ? fromJsonTimestamp(object.connectedAt) : undefined,
      error: isSet(object.error) ? String(object.error) : undefined,
      updating: isSet(object.updating) ? Boolean(object.updating) : undefined,
    }
  },

  toJSON(message: NodeEventMessage): unknown {
    const obj: any = {}
    message.id !== undefined && (obj.id = message.id)
    message.status !== undefined && (obj.status = nodeConnectionStatusToJSON(message.status))
    message.address !== undefined && (obj.address = message.address)
    message.version !== undefined && (obj.version = message.version)
    message.connectedAt !== undefined && (obj.connectedAt = fromTimestamp(message.connectedAt).toISOString())
    message.error !== undefined && (obj.error = message.error)
    message.updating !== undefined && (obj.updating = message.updating)
    return obj
  },
}

function createBaseWatchContainerStateRequest(): WatchContainerStateRequest {
  return { nodeId: '' }
}

export const WatchContainerStateRequest = {
  fromJSON(object: any): WatchContainerStateRequest {
    return {
      nodeId: isSet(object.nodeId) ? String(object.nodeId) : '',
      prefix: isSet(object.prefix) ? String(object.prefix) : undefined,
    }
  },

  toJSON(message: WatchContainerStateRequest): unknown {
    const obj: any = {}
    message.nodeId !== undefined && (obj.nodeId = message.nodeId)
    message.prefix !== undefined && (obj.prefix = message.prefix)
    return obj
  },
}

function createBaseWatchContainerLogRequest(): WatchContainerLogRequest {
  return { nodeId: '', container: undefined }
}

export const WatchContainerLogRequest = {
  fromJSON(object: any): WatchContainerLogRequest {
    return {
      nodeId: isSet(object.nodeId) ? String(object.nodeId) : '',
      container: isSet(object.container) ? ContainerIdentifier.fromJSON(object.container) : undefined,
    }
  },

  toJSON(message: WatchContainerLogRequest): unknown {
    const obj: any = {}
    message.nodeId !== undefined && (obj.nodeId = message.nodeId)
    message.container !== undefined &&
      (obj.container = message.container ? ContainerIdentifier.toJSON(message.container) : undefined)
    return obj
  },
}

function createBaseDeploymentProgressMessage(): DeploymentProgressMessage {
  return { id: '', log: [] }
}

export const DeploymentProgressMessage = {
  fromJSON(object: any): DeploymentProgressMessage {
    return {
      id: isSet(object.id) ? String(object.id) : '',
      status: isSet(object.status) ? deploymentStatusFromJSON(object.status) : undefined,
      instance: isSet(object.instance) ? InstanceDeploymentItem.fromJSON(object.instance) : undefined,
      log: Array.isArray(object?.log) ? object.log.map((e: any) => String(e)) : [],
    }
  },

  toJSON(message: DeploymentProgressMessage): unknown {
    const obj: any = {}
    message.id !== undefined && (obj.id = message.id)
    message.status !== undefined &&
      (obj.status = message.status !== undefined ? deploymentStatusToJSON(message.status) : undefined)
    message.instance !== undefined &&
      (obj.instance = message.instance ? InstanceDeploymentItem.toJSON(message.instance) : undefined)
    if (message.log) {
      obj.log = message.log.map(e => e)
    } else {
      obj.log = []
    }
    return obj
  },
}

function createBaseInstancesCreatedEventList(): InstancesCreatedEventList {
  return { data: [] }
}

export const InstancesCreatedEventList = {
  fromJSON(object: any): InstancesCreatedEventList {
    return { data: Array.isArray(object?.data) ? object.data.map((e: any) => InstanceResponse.fromJSON(e)) : [] }
  },

  toJSON(message: InstancesCreatedEventList): unknown {
    const obj: any = {}
    if (message.data) {
      obj.data = message.data.map(e => (e ? InstanceResponse.toJSON(e) : undefined))
    } else {
      obj.data = []
    }
    return obj
  },
}

function createBaseDeploymentEditEventMessage(): DeploymentEditEventMessage {
  return {}
}

export const DeploymentEditEventMessage = {
  fromJSON(object: any): DeploymentEditEventMessage {
    return {
      instancesCreated: isSet(object.instancesCreated)
        ? InstancesCreatedEventList.fromJSON(object.instancesCreated)
        : undefined,
      imageIdDeleted: isSet(object.imageIdDeleted) ? String(object.imageIdDeleted) : undefined,
    }
  },

  toJSON(message: DeploymentEditEventMessage): unknown {
    const obj: any = {}
    message.instancesCreated !== undefined &&
      (obj.instancesCreated = message.instancesCreated
        ? InstancesCreatedEventList.toJSON(message.instancesCreated)
        : undefined)
    message.imageIdDeleted !== undefined && (obj.imageIdDeleted = message.imageIdDeleted)
    return obj
  },
}

function createBaseInstanceResponse(): InstanceResponse {
  return { id: '', audit: undefined, image: undefined }
}

export const InstanceResponse = {
  fromJSON(object: any): InstanceResponse {
    return {
      id: isSet(object.id) ? String(object.id) : '',
      audit: isSet(object.audit) ? AuditResponse.fromJSON(object.audit) : undefined,
      image: isSet(object.image) ? ImageResponse.fromJSON(object.image) : undefined,
      state: isSet(object.state) ? containerStateFromJSON(object.state) : undefined,
      config: isSet(object.config) ? InstanceContainerConfig.fromJSON(object.config) : undefined,
    }
  },

  toJSON(message: InstanceResponse): unknown {
    const obj: any = {}
    message.id !== undefined && (obj.id = message.id)
    message.audit !== undefined && (obj.audit = message.audit ? AuditResponse.toJSON(message.audit) : undefined)
    message.image !== undefined && (obj.image = message.image ? ImageResponse.toJSON(message.image) : undefined)
    message.state !== undefined &&
      (obj.state = message.state !== undefined ? containerStateToJSON(message.state) : undefined)
    message.config !== undefined &&
      (obj.config = message.config ? InstanceContainerConfig.toJSON(message.config) : undefined)
    return obj
  },
}

function createBasePatchInstanceRequest(): PatchInstanceRequest {
  return { id: '' }
}

export const PatchInstanceRequest = {
  fromJSON(object: any): PatchInstanceRequest {
    return {
      id: isSet(object.id) ? String(object.id) : '',
      config: isSet(object.config) ? InstanceContainerConfig.fromJSON(object.config) : undefined,
      resetSection: isSet(object.resetSection) ? String(object.resetSection) : undefined,
    }
  },

  toJSON(message: PatchInstanceRequest): unknown {
    const obj: any = {}
    message.id !== undefined && (obj.id = message.id)
    message.config !== undefined &&
      (obj.config = message.config ? InstanceContainerConfig.toJSON(message.config) : undefined)
    message.resetSection !== undefined && (obj.resetSection = message.resetSection)
    return obj
  },
}

function createBaseDeploymentEventContainerState(): DeploymentEventContainerState {
  return { instanceId: '', state: 0 }
}

export const DeploymentEventContainerState = {
  fromJSON(object: any): DeploymentEventContainerState {
    return {
      instanceId: isSet(object.instanceId) ? String(object.instanceId) : '',
      state: isSet(object.state) ? containerStateFromJSON(object.state) : 0,
    }
  },

  toJSON(message: DeploymentEventContainerState): unknown {
    const obj: any = {}
    message.instanceId !== undefined && (obj.instanceId = message.instanceId)
    message.state !== undefined && (obj.state = containerStateToJSON(message.state))
    return obj
  },
}

function createBaseDeploymentEventLog(): DeploymentEventLog {
  return { log: [] }
}

export const DeploymentEventLog = {
  fromJSON(object: any): DeploymentEventLog {
    return { log: Array.isArray(object?.log) ? object.log.map((e: any) => String(e)) : [] }
  },

  toJSON(message: DeploymentEventLog): unknown {
    const obj: any = {}
    if (message.log) {
      obj.log = message.log.map(e => e)
    } else {
      obj.log = []
    }
    return obj
  },
}

function createBaseHealthResponse(): HealthResponse {
  return { status: 0, cruxVersion: '' }
}

export const HealthResponse = {
  fromJSON(object: any): HealthResponse {
    return {
      status: isSet(object.status) ? serviceStatusFromJSON(object.status) : 0,
      cruxVersion: isSet(object.cruxVersion) ? String(object.cruxVersion) : '',
      lastMigration: isSet(object.lastMigration) ? String(object.lastMigration) : undefined,
    }
  },

  toJSON(message: HealthResponse): unknown {
    const obj: any = {}
    message.status !== undefined && (obj.status = serviceStatusToJSON(message.status))
    message.cruxVersion !== undefined && (obj.cruxVersion = message.cruxVersion)
    message.lastMigration !== undefined && (obj.lastMigration = message.lastMigration)
    return obj
  },
}

/** Services */

export interface CruxNodeClient {
  subscribeNodeEventChannel(request: ServiceIdRequest, metadata: Metadata, ...rest: any): Observable<NodeEventMessage>

  watchContainerState(
    request: WatchContainerStateRequest,
    metadata: Metadata,
    ...rest: any
  ): Observable<ContainerStateListMessage>

  subscribeContainerLogChannel(
    request: WatchContainerLogRequest,
    metadata: Metadata,
    ...rest: any
  ): Observable<ContainerLogMessage>
}

/** Services */

export interface CruxNodeController {
  subscribeNodeEventChannel(request: ServiceIdRequest, metadata: Metadata, ...rest: any): Observable<NodeEventMessage>

  watchContainerState(
    request: WatchContainerStateRequest,
    metadata: Metadata,
    ...rest: any
  ): Observable<ContainerStateListMessage>

  subscribeContainerLogChannel(
    request: WatchContainerLogRequest,
    metadata: Metadata,
    ...rest: any
  ): Observable<ContainerLogMessage>
}

export function CruxNodeControllerMethods() {
  return function (constructor: Function) {
    const grpcMethods: string[] = ['subscribeNodeEventChannel', 'watchContainerState', 'subscribeContainerLogChannel']
    for (const method of grpcMethods) {
      const descriptor: any = Reflect.getOwnPropertyDescriptor(constructor.prototype, method)
      GrpcMethod('CruxNode', method)(constructor.prototype[method], method, descriptor)
    }
    const grpcStreamMethods: string[] = []
    for (const method of grpcStreamMethods) {
      const descriptor: any = Reflect.getOwnPropertyDescriptor(constructor.prototype, method)
      GrpcStreamMethod('CruxNode', method)(constructor.prototype[method], method, descriptor)
    }
  }
}

export const CRUX_NODE_SERVICE_NAME = 'CruxNode'

export interface CruxDeploymentClient {
  subscribeToDeploymentEvents(
    request: IdRequest,
    metadata: Metadata,
    ...rest: any
  ): Observable<DeploymentProgressMessage>

  subscribeToDeploymentEditEvents(
    request: ServiceIdRequest,
    metadata: Metadata,
    ...rest: any
  ): Observable<DeploymentEditEventMessage>
}

export interface CruxDeploymentController {
  subscribeToDeploymentEvents(
    request: IdRequest,
    metadata: Metadata,
    ...rest: any
  ): Observable<DeploymentProgressMessage>

  subscribeToDeploymentEditEvents(
    request: ServiceIdRequest,
    metadata: Metadata,
    ...rest: any
  ): Observable<DeploymentEditEventMessage>
}

export function CruxDeploymentControllerMethods() {
  return function (constructor: Function) {
    const grpcMethods: string[] = ['subscribeToDeploymentEvents', 'subscribeToDeploymentEditEvents']
    for (const method of grpcMethods) {
      const descriptor: any = Reflect.getOwnPropertyDescriptor(constructor.prototype, method)
      GrpcMethod('CruxDeployment', method)(constructor.prototype[method], method, descriptor)
    }
    const grpcStreamMethods: string[] = []
    for (const method of grpcStreamMethods) {
      const descriptor: any = Reflect.getOwnPropertyDescriptor(constructor.prototype, method)
      GrpcStreamMethod('CruxDeployment', method)(constructor.prototype[method], method, descriptor)
    }
  }
}

export const CRUX_DEPLOYMENT_SERVICE_NAME = 'CruxDeployment'

export interface CruxHealthClient {
  getHealth(request: Empty, metadata: Metadata, ...rest: any): Observable<HealthResponse>
}

export interface CruxHealthController {
  getHealth(
    request: Empty,
    metadata: Metadata,
    ...rest: any
  ): Promise<HealthResponse> | Observable<HealthResponse> | HealthResponse
}

export function CruxHealthControllerMethods() {
  return function (constructor: Function) {
    const grpcMethods: string[] = ['getHealth']
    for (const method of grpcMethods) {
      const descriptor: any = Reflect.getOwnPropertyDescriptor(constructor.prototype, method)
      GrpcMethod('CruxHealth', method)(constructor.prototype[method], method, descriptor)
    }
    const grpcStreamMethods: string[] = []
    for (const method of grpcStreamMethods) {
      const descriptor: any = Reflect.getOwnPropertyDescriptor(constructor.prototype, method)
      GrpcStreamMethod('CruxHealth', method)(constructor.prototype[method], method, descriptor)
    }
  }
}

export const CRUX_HEALTH_SERVICE_NAME = 'CruxHealth'

function toTimestamp(date: Date): Timestamp {
  const seconds = date.getTime() / 1_000
  const nanos = (date.getTime() % 1_000) * 1_000_000
  return { seconds, nanos }
}

function fromTimestamp(t: Timestamp): Date {
  let millis = t.seconds * 1_000
  millis += t.nanos / 1_000_000
  return new Date(millis)
}

function fromJsonTimestamp(o: any): Timestamp {
  if (o instanceof Date) {
    return toTimestamp(o)
  } else if (typeof o === 'string') {
    return toTimestamp(new Date(o))
  } else {
    return Timestamp.fromJSON(o)
  }
}

function isSet(value: any): boolean {
  return value !== null && value !== undefined
}<|MERGE_RESOLUTION|>--- conflicted
+++ resolved
@@ -701,7 +701,6 @@
     const obj: any = {}
     message.id !== undefined && (obj.id = message.id)
     message.createdAt !== undefined && (obj.createdAt = fromTimestamp(message.createdAt).toISOString())
-<<<<<<< HEAD
     return obj
   },
 }
@@ -1045,13 +1044,10 @@
     } else {
       obj.data = []
     }
-=======
->>>>>>> bf630393
-    return obj
-  },
-}
-
-<<<<<<< HEAD
+    return obj
+  },
+}
+
 function createBaseUniqueSecretKey(): UniqueSecretKey {
   return { id: '', key: '', required: false }
 }
@@ -1070,20 +1066,6 @@
     message.id !== undefined && (obj.id = message.id)
     message.key !== undefined && (obj.key = message.key)
     message.required !== undefined && (obj.required = message.required)
-=======
-function createBaseUpdateEntityResponse(): UpdateEntityResponse {
-  return { updatedAt: undefined }
-}
-
-export const UpdateEntityResponse = {
-  fromJSON(object: any): UpdateEntityResponse {
-    return { updatedAt: isSet(object.updatedAt) ? fromJsonTimestamp(object.updatedAt) : undefined }
-  },
-
-  toJSON(message: UpdateEntityResponse): unknown {
-    const obj: any = {}
-    message.updatedAt !== undefined && (obj.updatedAt = fromTimestamp(message.updatedAt).toISOString())
->>>>>>> bf630393
     return obj
   },
 }
