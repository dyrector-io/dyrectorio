import { CallHandler, ExecutionContext, Injectable, NestInterceptor } from '@nestjs/common'
import { VersionTypeEnum } from '@prisma/client'
import { Observable } from 'rxjs'
import { CruxConflictException, CruxPreconditionFailedException } from 'src/exception/crux-exception'
import PrismaService from 'src/services/prisma.service'
import { CreateDeploymentDto } from '../deploy.dto'

@Injectable()
export default class DeployCreateValidationInterceptor implements NestInterceptor {
  constructor(private prisma: PrismaService) {}

  async intercept(context: ExecutionContext, next: CallHandler): Promise<Observable<any>> {
    const req = context.switchToHttp().getRequest()
    const body = req.body as CreateDeploymentDto

    const version = await this.prisma.version.findFirst({
      where: {
        id: body.versionId,
      },
      select: {
        type: true,
      },
    })

    const existingDeployment = await this.prisma.deployment.findFirst({
      where: {
        nodeId: body.nodeId,
        versionId: body.versionId,
        prefix: body.prefix,

        // Rolling versions can only have one deployment for a node with the same prefix
        status: version.type === VersionTypeEnum.rolling ? undefined : 'preparing',
      },
      select: {
        id: true,
      },
    })

    if (existingDeployment) {
      throw new CruxConflictException({
        message:
          version.type === VersionTypeEnum.rolling
            ? 'Rolling versions can only have one deployment for the same node with the same prefix!'
            : 'You already have one preparing deployment with the same prefix!',
        error: version.type === VersionTypeEnum.rolling ? 'rollingVersionDeployment' : 'alreadyHavePreparing',
        property: 'deploymentId',
        value: existingDeployment.id,
      })
    }

    const images = await this.prisma.image.count({
      where: {
        versionId: body.versionId,
      },
    })

    if (images <= 0) {
      throw new CruxPreconditionFailedException({
        message: "You can't create a deployment without having atleast one image",
        property: 'versionId',
        value: body.versionId,
      })
    }

    if (body.protected) {
      const otherProtected = await this.prisma.deployment.findFirst({
        where: {
          protected: true,
          nodeId: body.nodeId,
          prefix: body.prefix,
          versionId:
            version.type === 'incremental'
              ? {
                  not: body.versionId,
                }
              : undefined,
        },
      })

<<<<<<< HEAD
      if (otherProtected != null) {
=======
      if (otherProtected) {
>>>>>>> 791859e4
        throw new CruxPreconditionFailedException({
          message:
            version.type === 'incremental'
              ? "There's a protected deployment with the same node and prefix in a different version"
              : "There's a protected deployment with the same node and prefix",
          property: 'deploymentId',
          value: otherProtected.id,
        })
      }
    }

    return next.handle()
  }
}<|MERGE_RESOLUTION|>--- conflicted
+++ resolved
@@ -77,11 +77,7 @@
         },
       })
 
-<<<<<<< HEAD
-      if (otherProtected != null) {
-=======
       if (otherProtected) {
->>>>>>> 791859e4
         throw new CruxPreconditionFailedException({
           message:
             version.type === 'incremental'
