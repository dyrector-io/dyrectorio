--- conflicted
+++ resolved
@@ -116,11 +116,7 @@
           },
         })
 
-<<<<<<< HEAD
-        if (otherProtected != null) {
-=======
         if (otherProtected) {
->>>>>>> 791859e4
           throw new CruxPreconditionFailedException({
             message:
               deployment.version.type === 'incremental'
@@ -133,7 +129,6 @@
       }
     }
 
-<<<<<<< HEAD
     if (deployment.configBundles.length > 0) {
       const deploymentEnv = (deployment.environment as UniqueKeyValue[]) ?? []
       const deploymentEnvKeys = deploymentEnv.map(it => it.key)
@@ -162,8 +157,6 @@
       })
     }
 
-=======
->>>>>>> 791859e4
     return next.handle()
   }
 }