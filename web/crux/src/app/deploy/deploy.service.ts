import { Inject, Injectable, Logger, forwardRef } from '@nestjs/common'
import { ConfigService } from '@nestjs/config'
import { EventEmitter2 } from '@nestjs/event-emitter'
import { JwtService } from '@nestjs/jwt'
import { Identity } from '@ory/kratos-client'
import { ContainerConfig, DeploymentStatusEnum, Prisma } from '@prisma/client'
import { EMPTY, Observable, filter, map } from 'rxjs'
import {
  ConcreteContainerConfigData,
  ContainerConfigData,
  UniqueSecretKeyValue,
  configIsEmpty,
} from 'src/domain/container'
import Deployment, { DeploymentWithConfig } from 'src/domain/deployment'
import { DeploymentTokenScriptGenerator } from 'src/domain/deployment-token'
import {
  DEPLOYMENT_EVENT_CONFIG_BUNDLES_UPDATE,
  DEPLOYMENT_EVENT_INSTACE_CREATE,
  DEPLOYMENT_EVENT_INSTACE_DELETE,
  DeploymentConfigBundlesUpdatedEvent,
  InstanceDeletedEvent,
  InstancesCreatedEvent,
} from 'src/domain/domain-events'
import {
  InvalidSecrets,
  collectInvalidSecrets,
  deploymentConfigOf,
  instanceConfigOf,
  mergePrefixNeighborSecrets,
} from 'src/domain/start-deployment'
import { DeploymentTokenPayload, tokenSignOptionsFor } from 'src/domain/token'
import { collectChildVersionIds, collectParentVersionIds, toPrismaJson } from 'src/domain/utils'
import { copyDeployment } from 'src/domain/version-increase'
import { CruxPreconditionFailedException } from 'src/exception/crux-exception'
import { DeployWorkloadRequest } from 'src/grpc/protobuf/proto/agent'
import EncryptionService from 'src/services/encryption.service'
import PrismaService from 'src/services/prisma.service'
import { DomainEvent } from 'src/shared/domain-event'
import { WsMessage } from 'src/websockets/common'
import { v4 as uuid } from 'uuid'
import AgentService from '../agent/agent.service'
import ContainerMapper from '../container/container.mapper'
import { EditorLeftMessage, EditorMessage } from '../editor/editor.message'
import EditorServiceProvider from '../editor/editor.service.provider'
import RegistryMapper from '../registry/registry.mapper'
import DeployDomainEventListener from './deploy.domain-event.listener'
import {
  CopyDeploymentDto,
  CreateDeploymentDto,
  CreateDeploymentTokenDto,
  DeploymentDetailsDto,
  DeploymentDto,
  DeploymentEventDto,
<<<<<<< HEAD
  DeploymentLogListDto,
  DeploymentLogPaginationQuery,
  DeploymentSecretsDto,
=======
  DeploymentImageEvent,
  DeploymentListDto,
  DeploymentLogListDto,
  DeploymentLogPaginationQuery,
  DeploymentQueryDto,
>>>>>>> 4badf495
  DeploymentTokenCreatedDto,
  InstanceDetailsDto,
  InstanceSecretsDto,
  PatchInstanceDto,
  UpdateDeploymentDto,
} from './deploy.dto'
import DeployMapper from './deploy.mapper'
import {
  DeploymentEventListMessage,
  WS_TYPE_DEPLOYMENT_BUNDLES_UPDATED,
  WS_TYPE_INSTANCES_ADDED,
  WS_TYPE_INSTANCE_DELETED,
} from './deploy.message'

@Injectable()
export default class DeployService {
  private readonly logger = new Logger(DeployService.name)

  constructor(
    private readonly prisma: PrismaService,
    private readonly jwtService: JwtService,
    @Inject(forwardRef(() => AgentService))
    private readonly agentService: AgentService,
    private readonly domainEvents: DeployDomainEventListener,
    @Inject(forwardRef(() => DeployMapper))
    private readonly mapper: DeployMapper,
    private readonly events: EventEmitter2,
    private readonly registryMapper: RegistryMapper,
    @Inject(forwardRef(() => ContainerMapper))
    private readonly containerMapper: ContainerMapper,
    private readonly editorServices: EditorServiceProvider,
    private readonly configService: ConfigService,
    private readonly encryptionService: EncryptionService,
  ) {}

  subscribeToDomainEvents(deploymentId: string): Observable<WsMessage> {
    return this.domainEvents.watchEvents(deploymentId).pipe(
      map(it => this.transformDomainEventToWsMessage(it)),
      filter(it => !!it),
    )
  }

  async checkDeploymentIsInTeam(teamSlug: string, deploymentId: string, identity: Identity): Promise<boolean> {
    const deployments = await this.prisma.deployment.count({
      where: {
        id: deploymentId,
        version: {
          project: {
            team: {
              slug: teamSlug,
              users: {
                some: {
                  userId: identity.id,
                },
              },
            },
          },
        },
      },
    })

    return deployments > 0
  }

  async getDeploymentDetails(deploymentId: string): Promise<DeploymentDetailsDto> {
    const deployment = await this.prisma.deployment.findUniqueOrThrow({
      where: {
        id: deploymentId,
      },
      include: {
        node: true,
        config: true,
        configBundles: {
          include: {
            configBundle: {
              include: {
                config: true,
              },
            },
          },
        },
        version: {
          include: {
            project: true,
          },
        },
        token: {
          select: {
            id: true,
            name: true,
            createdAt: true,
            expiresAt: true,
          },
        },
        instances: {
          include: {
            image: {
              include: {
                config: true,
                registry: true,
              },
            },
            config: true,
          },
          orderBy: {
            image: {
              order: 'asc',
            },
          },
        },
      },
    })

    return this.mapper.toDetailsDto(deployment)
  }

  async getDeploymentEvents(deploymentId: string, tryCount?: number): Promise<DeploymentEventDto[]> {
    const events = await this.prisma.deploymentEvent.findMany({
      where: {
        deploymentId,
        tryCount,
      },
      orderBy: {
        createdAt: 'asc',
      },
    })

    return events.map(it => this.mapper.eventToDto(it))
  }

  async getInstance(instanceId: string): Promise<InstanceDetailsDto> {
    const instance = await this.prisma.instance.findUniqueOrThrow({
      where: {
        id: instanceId,
      },
      include: {
        image: {
          include: {
            config: true,
            registry: true,
          },
        },
        config: true,
      },
    })

    return this.mapper.instanceToDto(instance)
  }

  async createDeployment(request: CreateDeploymentDto, identity: Identity): Promise<DeploymentDto> {
    const version = await this.prisma.version.findUniqueOrThrow({
      where: {
        id: request.versionId,
      },
      include: {
        project: true,
        parent: true,
        images: true,
      },
    })

    const previousDeployment = await this.prisma.deployment.findFirst({
      where: {
        prefix: request.prefix,
        nodeId: request.nodeId,
        versionId: request.versionId,
      },
      include: {
        instances: {
          select: {
            imageId: true,
            config: true,
          },
        },
      },
      orderBy: {
        createdAt: 'desc',
      },
    })

    const deploy = await this.prisma.$transaction(async prisma => {
      const deployment = await this.prisma.deployment.create({
        data: {
          version: { connect: { id: request.versionId } },
          node: { connect: { id: request.nodeId } },
          status: DeploymentStatusEnum.preparing,
          note: request.note,
          createdBy: identity.id,
          prefix: request.prefix,
          protected: request.protected,
          config: { create: { type: 'deployment' } },
        },
        include: {
          node: true,
          version: {
            include: {
              project: true,
            },
          },
          instances: {
            select: {
              id: true,
              imageId: true,
              image: {
                select: {
                  name: true,
                },
              },
            },
          },
        },
      })

      const instances = await Promise.all(
        version.images.map(
          async image =>
            await prisma.instance.create({
              data: {
                deployment: { connect: { id: deployment.id } },
                image: { connect: { id: image.id } },
                config: { create: { type: 'instance' } },
              },
              select: {
                id: true,
                imageId: true,
                image: {
                  select: {
                    name: true,
                  },
                },
              },
            }),
        ),
      )

      deployment.instances = instances

      const previousSecrets: Map<string, UniqueSecretKeyValue[]> = new Map(
        previousDeployment?.instances
          ?.filter(it => {
            const secrets = it.config.secrets as UniqueSecretKeyValue[]
            return !!it.config.secrets || secrets.length > 0
          })
          ?.map(it => [it.imageId, it.config.secrets as UniqueSecretKeyValue[]]) ?? [],
      )

      await Promise.all(
        deployment.instances.map(async it => {
          const secrets = previousSecrets[it.imageId]

          await prisma.instance.update({
            where: {
              id: it.id,
            },
            data: {
              config: {
                create: {
                  type: 'instance',
                  updatedBy: identity.id,
                  secrets,
                },
              },
            },
          })
        }),
      )

      return deployment
    })

    return this.mapper.toDto(deploy)
  }

  async updateDeployment(deploymentId: string, req: UpdateDeploymentDto, identity: Identity): Promise<void> {
    const deployment = await this.prisma.deployment.update({
      where: {
        id: deploymentId,
      },
      data: {
        note: req.note,
        prefix: req.prefix,
        protected: req.protected,
        configBundles: {
          deleteMany: {
            deploymentId,
          },
          create: req.configBundles.map(configBundleId => ({ configBundle: { connect: { id: configBundleId } } })),
        },
        updatedBy: identity.id,
      },
      select: {
        configBundles: {
          select: {
            configBundle: {
              include: {
                config: true,
              },
            },
          },
        },
      },
    })

    const event: DeploymentConfigBundlesUpdatedEvent = {
      deploymentId,
      bundles: deployment.configBundles.map(it => it.configBundle),
    }

    await this.events.emitAsync(DEPLOYMENT_EVENT_CONFIG_BUNDLES_UPDATE, event)
  }

  async patchInstance(
    deploymentId: string,
    instanceId: string,
    req: PatchInstanceDto,
    identity: Identity,
  ): Promise<void> {
    const instance = await this.prisma.instance.findUniqueOrThrow({
      where: {
        id: instanceId,
      },
      select: {
        config: true,
        image: {
          select: {
            config: true,
          },
        },
      },
    })

    const configData = this.mapper.concreteConfigDtoToConcreteContainerConfigData(
      instance.image.config as any as ContainerConfigData,
      (instance.config ?? {}) as any as ConcreteContainerConfigData,
      req.config,
    )

    const config: Omit<ContainerConfig, 'id'> = {
      ...this.containerMapper.configDataToDbPatch(configData),
      type: 'deployment',
      updatedAt: new Date(),
      updatedBy: identity.id,
    }

    await this.prisma.deployment.update({
      where: {
        id: deploymentId,
      },
      data: {
        updatedBy: identity.id,
        instances: {
          update: {
            where: {
              id: instanceId,
            },
            data: {
              config: {
                update: config,
              },
            },
          },
        },
      },
    })
  }

  async deleteDeployment(deploymentId: string): Promise<void> {
    await this.prisma.deployment.delete({
      where: {
        id: deploymentId,
      },
      select: {
        prefix: true,
        nodeId: true,
        status: true,
      },
    })
  }

  async startDeployment(deploymentId: string, identity: Identity, instances?: string[]): Promise<void> {
    const instanceWhere = instances
      ? {
          where: {
            id: {
              in: instances,
            },
          },
        }
      : null

    const deployment = await this.prisma.deployment.findUniqueOrThrow({
      where: {
        id: deploymentId,
      },
      include: {
        config: true,
        configBundles: {
          include: {
            configBundle: {
              include: {
                config: true,
              },
            },
          },
        },
        version: {
          include: {
            project: {
              select: {
                name: true,
                teamId: true,
              },
            },
          },
        },
        instances: {
          ...instanceWhere,
          include: {
            image: {
              include: {
                config: true,
                registry: true,
              },
            },
            config: true,
          },
          orderBy: {
            image: {
              order: 'asc',
            },
          },
        },
        node: {
          select: {
            name: true,
          },
        },
        token: {
          select: {
            name: true,
          },
        },
      },
    })

    const agent = this.agentService.getById(deployment.nodeId)
    const publicKey = agent?.publicKey

    if (!publicKey) {
      throw new CruxPreconditionFailedException({
        message: 'Agent has no public key',
        property: 'publicKey',
        value: deployment.nodeId,
      })
    }

    const invalidSecrets: InvalidSecrets[] = []

    // deployment config
    const deploymentConfig = deploymentConfigOf(deployment)

    if (deploymentConfig.secrets) {
      const invalidDeploymentSecrets = collectInvalidSecrets(deployment.configId, deploymentConfig, publicKey)

      if (invalidDeploymentSecrets) {
        invalidSecrets.push(invalidDeploymentSecrets)
      }
    }

    // instance config
    // instanceId to instanceConfig
    const instanceConfigs: Map<string, ConcreteContainerConfigData> = new Map(
      deployment.instances.map(instance => {
        const instanceConfig = instanceConfigOf(deployment, deploymentConfig, instance)

        return [instance.id, instanceConfig]
      }),
    )

    const invalidInstanceSecrets = deployment.instances
      .map(it => collectInvalidSecrets(it.configId, instanceConfigs.get(it.id), publicKey))
      .filter(it => !!it)

    invalidSecrets.push(...invalidInstanceSecrets)

    // check for invalid secrets
    if (invalidSecrets.length > 0) {
      await this.updateInvalidSecretsAndThrow(invalidSecrets)
    }

    const prefixNeighbors = await this.collectLatestSuccessfulDeploymentsForPrefix(deployment.nodeId, deployment.prefix)
    const sharedSecrets = mergePrefixNeighborSecrets(prefixNeighbors, publicKey)

    const tries = deployment.tries + 1
    await this.prisma.deployment.update({
      where: {
        id: deployment.id,
      },
      data: {
        tries,
      },
    })

    const deploy = new Deployment({
      request: {
        id: deployment.id,
        releaseNotes: deployment.version.changelog,
        versionName: deployment.version.name,
        prefix: deployment.prefix,
        secrets: sharedSecrets,
        requests: await Promise.all(
          deployment.instances.map(async it => {
            const { registry } = it.image
            const registryUrl = this.registryMapper.pullUrlOf(registry)

            const config = instanceConfigs.get(it.id)
            const storage = config.storageSet
              ? await this.prisma.storage.findFirstOrThrow({
                  where: {
                    id: config.storageId,
                  },
                })
              : undefined

            return {
              common: this.mapper.commonConfigToAgentProto(config, storage),
              crane: this.mapper.craneConfigToAgentProto(config),
              dagent: this.mapper.dagentConfigToAgentProto(config),
              id: it.id,
              containerName: it.image.config.name,
              imageName: it.image.name,
              tag: it.image.tag,
              registry: registryUrl,
              registryAuth: !registry.user
                ? undefined
                : {
                    name: registry.name,
                    url: registryUrl,
                    user: registry.user,
                    password: this.encryptionService.decrypt(registry.token),
                  },
            } as DeployWorkloadRequest
          }),
        ),
      },
      instanceConfigs,
      notification: {
        teamId: deployment.version.project.teamId,
        actor: identity ?? deployment.token?.name ?? null,
        projectName: deployment.version.project.name,
        versionName: deployment.version.name,
        nodeName: deployment.node.name,
      },
      deploymentConfig: !configIsEmpty(deploymentConfig) ? deploymentConfig : null,
      tries,
    })

    this.logger.debug(`Starting deployment: ${deploy.id}`)

    agent.deploy(deploy)

    await this.prisma.deployment.update({
      where: {
        id: deployment.id,
      },
      data: {
        status: DeploymentStatusEnum.inProgress,
        deployedAt: new Date(),
        deployedBy: identity.id,
      },
    })
  }

  async finishDeployment(nodeId: string, finishedDeployment: Deployment, status: DeploymentStatusEnum) {
    const deployment = await this.prisma.deployment.findUniqueOrThrow({
      select: {
        status: true,
        prefix: true,
        config: true,
        configBundles: {
          include: {
            configBundle: true,
          },
        },
        version: {
          select: {
            id: true,
            type: true,
            deployments: {
              select: {
                id: true,
              },
              where: {
                nodeId,
              },
            },
          },
        },
      },
      where: {
        id: finishedDeployment.id,
      },
    })

    const finalStatus = status === 'successful' ? 'successful' : 'failed'

    if (deployment.status !== finalStatus) {
      // update status for sure

      await this.prisma.deployment.update({
        where: {
          id: finishedDeployment.id,
        },
        data: {
          status: finalStatus,
          deployedAt: new Date(),
        },
      })

      deployment.status = finalStatus
    }

    if (finalStatus !== 'successful') {
      return
    }

    await this.prisma.$transaction(async prisma => {
      // set other deployments to obsolate in this version

      await prisma.deployment.updateMany({
        data: {
          status: DeploymentStatusEnum.obsolete,
        },
        where: {
          id: {
            not: finishedDeployment.id,
          },
          versionId: deployment.version.id,
          nodeId,
          prefix: deployment.prefix,
          status: {
            not: DeploymentStatusEnum.preparing,
          },
        },
      })

      if (deployment.version.type === 'rolling') {
        // we don't care about version parents and children
        // also we don't save the concrete configs

        return
      }

      // set other deployments obsolate in the parent version
      const parentVersionIds = await collectParentVersionIds(prisma, deployment.version.id)
      await prisma.deployment.updateMany({
        data: {
          status: DeploymentStatusEnum.obsolete,
        },
        where: {
          versionId: {
            in: parentVersionIds,
          },
          nodeId,
          prefix: deployment.prefix,
          status: {
            not: DeploymentStatusEnum.preparing,
          },
        },
      })

      // set other diployments in children to downgraded
      const childVersionIds = await collectChildVersionIds(prisma, deployment.version.id)
      await prisma.deployment.updateMany({
        data: {
          status: DeploymentStatusEnum.downgraded,
        },
        where: {
          versionId: {
            in: childVersionIds,
          },
          nodeId,
          prefix: deployment.prefix,
        },
      })

      if (finishedDeployment.deploymentConfig) {
        await prisma.deployment.update({
          where: {
            id: finishedDeployment.id,
          },
          data: {
            config: {
              update: this.containerMapper.configDataToDbPatch(finishedDeployment.deploymentConfig),
            },
          },
        })

        await prisma.configBundleOnDeployments.deleteMany({
          where: {
            deploymentId: finishedDeployment.id,
          },
        })
      }

      const configUpserts = Array.from(finishedDeployment.instanceConfigs).map(it => {
        const [key, config] = it
        const data = this.containerMapper.configDataToDbPatch(config)

        return prisma.instance.update({
          where: {
            id: key,
          },
          data: {
            config: {
              update: data,
            },
          },
        })
      })

      await Promise.all(configUpserts)
    })
  }

  async subscribeToDeploymentEvents(id: string): Promise<Observable<DeploymentEventListMessage>> {
    const deployment = await this.prisma.deployment.findUniqueOrThrow({
      where: {
        id,
      },
      select: {
        id: true,
        nodeId: true,
      },
    })

    const agent = this.agentService.getById(deployment.nodeId)
    if (!agent) {
      return EMPTY
    }

    const runningDeployment = agent.getDeployment(deployment.id)
    if (!runningDeployment) {
      return EMPTY
    }

    return runningDeployment.watchStatus().pipe(map(it => this.mapper.progressEventToEventDto(it)))
  }

<<<<<<< HEAD
  async getDeployments(teamSlug: string, nodeId?: string): Promise<DeploymentDto[]> {
    const deployments = await this.prisma.deployment.findMany({
      where: {
        version: {
          project: {
            team: {
              slug: teamSlug,
            },
=======
  subscribeToDeploymentEditEvents(deploymentId: string): Observable<DeploymentImageEvent> {
    return this.deploymentImageEvents.pipe(filter(it => it.deploymentIds.includes(deploymentId)))
  }

  async getDeployments(teamSlug: string, query?: DeploymentQueryDto): Promise<DeploymentListDto> {
    let where: Prisma.DeploymentWhereInput = {
      version: {
        project: {
          team: {
            slug: teamSlug,
>>>>>>> 4badf495
          },
        },
      },
      nodeId: query?.nodeId,
      status: query?.status ? this.mapper.statusDtoToDb(query.status) : undefined,
    }

    if (query.filter) {
      const { filter: filterKeyword } = query
      where = {
        ...where,
        OR: [
          {
            prefix: {
              contains: filterKeyword,
              mode: 'insensitive',
            },
          },
          {
            node: {
              name: {
                contains: filterKeyword,
                mode: 'insensitive',
              },
            },
          },
          {
            version: {
              name: {
                contains: filterKeyword,
                mode: 'insensitive',
              },
            },
          },
          {
            version: {
              project: {
                name: {
                  contains: filterKeyword,
                  mode: 'insensitive',
                },
              },
            },
          },
        ],
      }
    }

    const [deployments, total] = await this.prisma.$transaction([
      this.prisma.deployment.findMany({
        where,
        orderBy: {
          createdAt: 'desc',
        },
        skip: query?.skip,
        take: query?.take,
        include: {
          version: {
            select: {
              id: true,
              name: true,
              type: true,
              project: {
                select: {
                  id: true,
                  name: true,
                  type: true,
                },
              },
            },
          },
          node: {
            select: {
              id: true,
              name: true,
              type: true,
            },
          },
        },
      }),
      this.prisma.deployment.count({ where }),
    ])

    return {
      items: deployments.map(it => this.mapper.toDto(it)),
      total,
    }
  }

  async getDeploymentSecrets(deploymentId: string): Promise<DeploymentSecretsDto> {
    const deployment = await this.prisma.deployment.findUniqueOrThrow({
      where: {
        id: deploymentId,
      },
    })

    const agent = this.agentService.getById(deployment.nodeId)
    if (!agent) {
      throw new CruxPreconditionFailedException({
        message: 'Node is unreachable',
        property: 'nodeId',
        value: deployment.nodeId,
      })
    }

    const secrets = await agent.listSecrets({
      target: {
        prefix: deployment.prefix,
      },
    })

    return this.mapper.secretsResponseToDeploymentSecretsDto(secrets)
  }

  async getInstanceSecrets(instanceId: string): Promise<InstanceSecretsDto> {
    const instance = await this.prisma.instance.findUniqueOrThrow({
      where: {
        id: instanceId,
      },
      include: {
        image: {
          include: {
            config: true,
          },
        },
        deployment: true,
      },
    })

    const { deployment } = instance
    const containerName = instance.image.config.name

    const agent = this.agentService.getById(deployment.nodeId)
    if (!agent) {
      throw new CruxPreconditionFailedException({
        message: 'Node is unreachable',
        property: 'nodeId',
        value: deployment.nodeId,
      })
    }

    const secrets = await agent.listSecrets({
      target: {
        container: {
          prefix: deployment.prefix,
          name: containerName,
        },
      },
    })

    return this.mapper.secretsResponseToInstanceSecretsDto(secrets)
  }

  async copyDeployment(deploymentId: string, request: CopyDeploymentDto, identity: Identity): Promise<DeploymentDto> {
    const oldDeployment = await this.prisma.deployment.findFirstOrThrow({
      where: {
        id: deploymentId,
      },
      include: {
        config: true,
        instances: {
          include: {
            config: true,
          },
        },
      },
    })

    const copiedDeployment = copyDeployment(oldDeployment)

    const newDeployment = await this.prisma.deployment.create({
      data: {
        prefix: request.prefix,
        note: request.note,
        status: DeploymentStatusEnum.preparing,
        createdBy: identity.id,
        version: {
          connect: {
            id: copiedDeployment.versionId,
          },
        },
        node: {
          connect: {
            id: copiedDeployment.nodeId,
          },
        },
        config: !copiedDeployment.config
          ? undefined
          : {
              create: this.containerMapper.dbConfigToCreateConfigStatement(copiedDeployment.config),
            },
      },
      include: {
        node: true,
        version: {
          include: {
            project: true,
          },
        },
      },
    })

    const differentNode = oldDeployment.nodeId !== newDeployment.nodeId

    await this.prisma.$transaction(
      oldDeployment.instances.map(it =>
        this.prisma.instance.create({
          data: {
            deployment: {
              connect: {
                id: newDeployment.id,
              },
            },
            image: {
              connect: {
                id: it.imageId,
              },
            },
            config: !it.config
              ? undefined
              : {
                  create: {
                    ...this.containerMapper.dbConfigToCreateConfigStatement(it.config),
                    secrets: differentNode ? null : toPrismaJson(it.config.secrets),
                  },
                },
          },
        }),
      ),
    )

    return this.mapper.toDto(newDeployment)
  }

  async getDeploymentLog(deploymentId: string, query: DeploymentLogPaginationQuery): Promise<DeploymentLogListDto> {
    const { skip, take, try: tryCount } = query

    const where: Prisma.DeploymentEventWhereInput = {
      deploymentId,
      tryCount,
    }

    const [events, total] = await this.prisma.$transaction([
      this.prisma.deploymentEvent.findMany({
        where,
        skip,
        take,
        orderBy: {
          createdAt: 'desc',
        },
      }),
      this.prisma.deploymentEvent.count({ where }),
    ])

    return {
      items: events.reverse().map(it => this.mapper.eventToDto(it)),
      total,
    }
  }

  async createDeploymentToken(
    teamSlug: string,
    deploymentId: string,
    req: CreateDeploymentTokenDto,
    identity: Identity,
  ): Promise<DeploymentTokenCreatedDto> {
    const nonce = uuid()
    let expiresAt: Date | null = null

    if (req.expirationInDays) {
      expiresAt = new Date()
      expiresAt.setDate(expiresAt.getDate() + req.expirationInDays)
    }

    this.logger.verbose(`DeploymentToken expires at ${expiresAt?.toISOString()}`)

    const payload: DeploymentTokenPayload = {
      deploymentId,
      nonce,
    }

    const jwt = this.jwtService.sign(payload, tokenSignOptionsFor(identity, expiresAt))

    const tokenGenerator = new DeploymentTokenScriptGenerator(this.configService)

    const curl = tokenGenerator
      .getCurlCommand({
        deploymentId,
        teamSlug,
        token: jwt,
      })
      .trim()

    const deploymentToken = await this.prisma.deploymentToken.create({
      data: {
        name: req.name,
        deploymentId,
        nonce,
        expiresAt,
        createdBy: identity.id,
      },
    })

    return {
      id: deploymentToken.id,
      name: deploymentToken.name,
      createdAt: deploymentToken.createdAt,
      expiresAt,
      token: jwt,
      curl,
    }
  }

  async deleteDeploymentToken(deploymentId: string): Promise<void> {
    await this.prisma.deploymentToken.delete({
      where: {
        deploymentId,
      },
    })
  }

  async onEditorJoined(
    deploymentId: string,
    clientToken: string,
    identity: Identity,
  ): Promise<[EditorMessage, EditorMessage[]]> {
    const editors = await this.editorServices.getOrCreateService(deploymentId)

    const me = editors.onClientJoin(clientToken, identity)

    return [me, editors.getEditors()]
  }

  async onEditorLeft(deploymentId: string, clientToken: string): Promise<EditorLeftMessage> {
    const editors = await this.editorServices.getOrCreateService(deploymentId)
    const message = editors.onClientLeft(clientToken)

    if (editors.editorCount < 1) {
      this.logger.verbose(`All editors left removing ${deploymentId}`)
      this.editorServices.free(deploymentId)
    }

    return message
  }

  private transformDomainEventToWsMessage(ev: DomainEvent<object>): WsMessage | null {
    switch (ev.type) {
      case DEPLOYMENT_EVENT_INSTACE_CREATE:
        return {
          type: WS_TYPE_INSTANCES_ADDED,
          data: this.mapper.instancesCreatedEventToMessage(ev.event as InstancesCreatedEvent),
        }
      case DEPLOYMENT_EVENT_INSTACE_DELETE:
        return {
          type: WS_TYPE_INSTANCE_DELETED,
          data: this.mapper.instanceDeletedEventToMessage(ev.event as InstanceDeletedEvent),
        }
      case DEPLOYMENT_EVENT_CONFIG_BUNDLES_UPDATE:
        return {
          type: WS_TYPE_DEPLOYMENT_BUNDLES_UPDATED,
          data: this.mapper.bundlesUpdatedEventToMessage(ev.event as DeploymentConfigBundlesUpdatedEvent),
        }
      default: {
        this.logger.error(`Unhandled domain event ${ev.type}`)
        return null
      }
    }
  }

  private async updateInvalidSecretsAndThrow(secrets: InvalidSecrets[]) {
    await this.prisma.$transaction(
      secrets.map(it =>
        this.prisma.containerConfig.update({
          where: {
            id: it.configId,
          },
          data: {
            secrets: it.secrets,
          },
        }),
      ),
    )

    throw new CruxPreconditionFailedException({
      message: 'Some secrets are invalid',
      property: 'secrets',
      value: secrets.map(it => ({ ...it, secrets: undefined })),
    })
  }

  private async collectLatestSuccessfulDeploymentsForPrefix(
    nodeId: string,
    prefix: string,
  ): Promise<DeploymentWithConfig[]> {
    const versions = await this.prisma.version.findMany({
      where: {
        deployments: {
          some: {
            prefix,
            nodeId,
            status: 'successful',
          },
        },
      },
      include: {
        deployments: {
          where: {
            prefix,
            nodeId,
            status: 'successful',
          },
          take: 1,
          orderBy: {
            createdAt: 'desc',
          },
          include: {
            config: true,
          },
        },
      },
    })

    return versions.flatMap(it => it.deployments)
  }
}<|MERGE_RESOLUTION|>--- conflicted
+++ resolved
@@ -51,17 +51,10 @@
   DeploymentDetailsDto,
   DeploymentDto,
   DeploymentEventDto,
-<<<<<<< HEAD
-  DeploymentLogListDto,
-  DeploymentLogPaginationQuery,
-  DeploymentSecretsDto,
-=======
-  DeploymentImageEvent,
-  DeploymentListDto,
   DeploymentLogListDto,
   DeploymentLogPaginationQuery,
   DeploymentQueryDto,
->>>>>>> 4badf495
+  DeploymentSecretsDto,
   DeploymentTokenCreatedDto,
   InstanceDetailsDto,
   InstanceSecretsDto,
@@ -811,27 +804,12 @@
     return runningDeployment.watchStatus().pipe(map(it => this.mapper.progressEventToEventDto(it)))
   }
 
-<<<<<<< HEAD
-  async getDeployments(teamSlug: string, nodeId?: string): Promise<DeploymentDto[]> {
-    const deployments = await this.prisma.deployment.findMany({
-      where: {
-        version: {
-          project: {
-            team: {
-              slug: teamSlug,
-            },
-=======
-  subscribeToDeploymentEditEvents(deploymentId: string): Observable<DeploymentImageEvent> {
-    return this.deploymentImageEvents.pipe(filter(it => it.deploymentIds.includes(deploymentId)))
-  }
-
   async getDeployments(teamSlug: string, query?: DeploymentQueryDto): Promise<DeploymentListDto> {
     let where: Prisma.DeploymentWhereInput = {
       version: {
         project: {
           team: {
             slug: teamSlug,
->>>>>>> 4badf495
           },
         },
       },
