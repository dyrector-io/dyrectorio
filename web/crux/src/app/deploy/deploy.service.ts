import { Inject, Injectable, Logger, forwardRef } from '@nestjs/common'
import { ConfigService } from '@nestjs/config'
import { EventEmitter2 } from '@nestjs/event-emitter'
import { JwtService } from '@nestjs/jwt'
import { Identity } from '@ory/kratos-client'
import { ContainerConfig, DeploymentStatusEnum, Prisma } from '@prisma/client'
import { EMPTY, Observable, filter, map } from 'rxjs'
import {
  ConcreteContainerConfigData,
  ContainerConfigData,
  UniqueSecretKeyValue,
  configIsEmpty,
} from 'src/domain/container'
import Deployment, { DeploymentWithConfig } from 'src/domain/deployment'
import { DeploymentTokenScriptGenerator } from 'src/domain/deployment-token'
import {
  DEPLOYMENT_EVENT_CONFIG_BUNDLES_UPDATE,
  DEPLOYMENT_EVENT_INSTACE_CREATE,
  DEPLOYMENT_EVENT_INSTACE_DELETE,
  DeploymentConfigBundlesUpdatedEvent,
  InstanceDeletedEvent,
  InstancesCreatedEvent,
} from 'src/domain/domain-events'
import {
  InvalidSecrets,
  collectInvalidSecrets,
  deploymentConfigOf,
  instanceConfigOf,
  mergePrefixNeighborSecrets,
} from 'src/domain/start-deployment'
import { DeploymentTokenPayload, tokenSignOptionsFor } from 'src/domain/token'
import { collectChildVersionIds, collectParentVersionIds, toPrismaJson } from 'src/domain/utils'
import { copyDeployment } from 'src/domain/version-increase'
import { CruxPreconditionFailedException } from 'src/exception/crux-exception'
import { DeployWorkloadRequest } from 'src/grpc/protobuf/proto/agent'
import EncryptionService from 'src/services/encryption.service'
import PrismaService from 'src/services/prisma.service'
import { DomainEvent } from 'src/shared/domain-event'
import { WsMessage } from 'src/websockets/common'
import { v4 as uuid } from 'uuid'
import AgentService from '../agent/agent.service'
import ContainerMapper from '../container/container.mapper'
import { EditorLeftMessage, EditorMessage } from '../editor/editor.message'
import EditorServiceProvider from '../editor/editor.service.provider'
import RegistryMapper from '../registry/registry.mapper'
import DeployDomainEventListener from './deploy.domain-event.listener'
import {
  CopyDeploymentDto,
  CreateDeploymentDto,
  CreateDeploymentTokenDto,
  DeploymentDetailsDto,
  DeploymentDto,
  DeploymentEventDto,
  DeploymentListDto,
  DeploymentLogListDto,
  DeploymentLogPaginationQuery,
  DeploymentQueryDto,
  DeploymentSecretsDto,
  DeploymentTokenCreatedDto,
  InstanceDetailsDto,
  InstanceSecretsDto,
  PatchInstanceDto,
  UpdateDeploymentDto,
} from './deploy.dto'
import DeployMapper from './deploy.mapper'
import {
  DeploymentEventListMessage,
  WS_TYPE_DEPLOYMENT_BUNDLES_UPDATED,
  WS_TYPE_INSTANCES_ADDED,
  WS_TYPE_INSTANCE_DELETED,
} from './deploy.message'

@Injectable()
export default class DeployService {
  private readonly logger = new Logger(DeployService.name)

  constructor(
    private readonly prisma: PrismaService,
    private readonly jwtService: JwtService,
    @Inject(forwardRef(() => AgentService))
    private readonly agentService: AgentService,
    private readonly domainEvents: DeployDomainEventListener,
    @Inject(forwardRef(() => DeployMapper))
    private readonly mapper: DeployMapper,
    private readonly events: EventEmitter2,
    private readonly registryMapper: RegistryMapper,
    @Inject(forwardRef(() => ContainerMapper))
    private readonly containerMapper: ContainerMapper,
    private readonly editorServices: EditorServiceProvider,
    private readonly configService: ConfigService,
    private readonly encryptionService: EncryptionService,
  ) {}

  subscribeToDomainEvents(deploymentId: string): Observable<WsMessage> {
    return this.domainEvents.watchEvents(deploymentId).pipe(
      map(it => this.transformDomainEventToWsMessage(it)),
      filter(it => !!it),
    )
  }

  async checkDeploymentIsInTeam(teamSlug: string, deploymentId: string, identity: Identity): Promise<boolean> {
    const deployments = await this.prisma.deployment.count({
      where: {
        id: deploymentId,
        version: {
          project: {
            team: {
              slug: teamSlug,
              users: {
                some: {
                  userId: identity.id,
                },
              },
            },
          },
        },
      },
    })

    return deployments > 0
  }

  async getDeploymentDetails(deploymentId: string): Promise<DeploymentDetailsDto> {
    const deployment = await this.prisma.deployment.findUniqueOrThrow({
      where: {
        id: deploymentId,
      },
      include: {
        node: true,
        config: true,
        configBundles: {
          include: {
            configBundle: {
              include: {
                config: true,
              },
            },
          },
        },
        version: {
          include: {
            project: true,
          },
        },
        token: {
          select: {
            id: true,
            name: true,
            createdAt: true,
            expiresAt: true,
          },
        },
        instances: {
          include: {
            image: {
              include: {
                config: true,
                registry: true,
              },
            },
            config: true,
          },
          orderBy: {
            image: {
              order: 'asc',
            },
          },
        },
      },
    })

    return this.mapper.toDetailsDto(deployment)
  }

  async getDeploymentEvents(deploymentId: string, tryCount?: number): Promise<DeploymentEventDto[]> {
    const events = await this.prisma.deploymentEvent.findMany({
      where: {
        deploymentId,
        tryCount,
      },
      orderBy: {
        createdAt: 'asc',
      },
    })

    return events.map(it => this.mapper.eventToDto(it))
  }

  async getInstance(instanceId: string): Promise<InstanceDetailsDto> {
    const instance = await this.prisma.instance.findUniqueOrThrow({
      where: {
        id: instanceId,
      },
      include: {
        image: {
          include: {
            config: true,
            registry: true,
          },
        },
        config: true,
      },
    })

    return this.mapper.instanceToDto(instance)
  }

  async createDeployment(request: CreateDeploymentDto, identity: Identity): Promise<DeploymentDto> {
    const version = await this.prisma.version.findUniqueOrThrow({
      where: {
        id: request.versionId,
      },
      include: {
        project: true,
        parent: true,
        images: true,
      },
    })

    const previousDeployment = await this.prisma.deployment.findFirst({
      where: {
        prefix: request.prefix,
        nodeId: request.nodeId,
        versionId: request.versionId,
      },
      include: {
        instances: {
          select: {
            imageId: true,
            config: true,
          },
        },
      },
      orderBy: {
        createdAt: 'desc',
      },
    })

    const deploy = await this.prisma.$transaction(async prisma => {
      const deployment = await this.prisma.deployment.create({
        data: {
          version: { connect: { id: request.versionId } },
          node: { connect: { id: request.nodeId } },
          status: DeploymentStatusEnum.preparing,
          note: request.note,
          createdBy: identity.id,
          prefix: request.prefix,
          protected: request.protected,
          config: { create: { type: 'deployment' } },
        },
        include: {
          node: true,
          version: {
            include: {
              project: true,
            },
          },
          instances: {
            select: {
              id: true,
              imageId: true,
              image: {
                select: {
                  name: true,
                },
              },
            },
          },
        },
      })

      const instances = await Promise.all(
        version.images.map(
          async image =>
            await prisma.instance.create({
              data: {
                deployment: { connect: { id: deployment.id } },
                image: { connect: { id: image.id } },
                config: { create: { type: 'instance' } },
              },
              select: {
                id: true,
                imageId: true,
                image: {
                  select: {
                    name: true,
                  },
                },
              },
            }),
        ),
      )

      deployment.instances = instances

      const previousSecrets: Map<string, UniqueSecretKeyValue[]> = new Map(
        previousDeployment?.instances
          ?.filter(it => {
            const secrets = it.config.secrets as UniqueSecretKeyValue[]
            return !!it.config.secrets || secrets.length > 0
          })
          ?.map(it => [it.imageId, it.config.secrets as UniqueSecretKeyValue[]]) ?? [],
      )
<<<<<<< HEAD

      await Promise.all(
        deployment.instances.map(async it => {
          const secrets = previousSecrets[it.imageId]

=======

      await Promise.all(
        deployment.instances.map(async it => {
          const secrets = previousSecrets[it.imageId]

>>>>>>> b8e46523
          await prisma.instance.update({
            where: {
              id: it.id,
            },
            data: {
              config: {
                create: {
                  type: 'instance',
                  updatedBy: identity.id,
                  secrets,
                },
              },
            },
          })
        }),
      )

      return deployment
    })

    return this.mapper.toDto(deploy)
  }

  async updateDeployment(deploymentId: string, req: UpdateDeploymentDto, identity: Identity): Promise<void> {
    const deployment = await this.prisma.deployment.update({
      where: {
        id: deploymentId,
      },
      data: {
        note: req.note,
        prefix: req.prefix,
        protected: req.protected,
        configBundles: {
          deleteMany: {
            deploymentId,
          },
          create: req.configBundles.map(configBundleId => ({ configBundle: { connect: { id: configBundleId } } })),
        },
        updatedBy: identity.id,
      },
      select: {
        configBundles: {
          select: {
            configBundle: {
              include: {
                config: true,
              },
            },
          },
        },
      },
    })

    const event: DeploymentConfigBundlesUpdatedEvent = {
      deploymentId,
      bundles: deployment.configBundles.map(it => it.configBundle),
    }

    await this.events.emitAsync(DEPLOYMENT_EVENT_CONFIG_BUNDLES_UPDATE, event)
  }

  async patchInstance(
    deploymentId: string,
    instanceId: string,
    req: PatchInstanceDto,
    identity: Identity,
  ): Promise<void> {
    const instance = await this.prisma.instance.findUniqueOrThrow({
      where: {
        id: instanceId,
      },
      select: {
        config: true,
        image: {
          select: {
            config: true,
          },
        },
      },
    })

    const configData = this.mapper.concreteConfigDtoToConcreteContainerConfigData(
      instance.image.config as any as ContainerConfigData,
      (instance.config ?? {}) as any as ConcreteContainerConfigData,
      req.config,
    )

    const config: Omit<ContainerConfig, 'id'> = {
      ...this.containerMapper.configDataToDbPatch(configData),
      type: 'deployment',
      updatedAt: new Date(),
      updatedBy: identity.id,
    }

    await this.prisma.deployment.update({
      where: {
        id: deploymentId,
      },
      data: {
        updatedBy: identity.id,
        instances: {
          update: {
            where: {
              id: instanceId,
            },
            data: {
              config: {
                update: config,
              },
            },
          },
        },
      },
    })
  }

  async deleteDeployment(deploymentId: string): Promise<void> {
    await this.prisma.deployment.delete({
      where: {
        id: deploymentId,
      },
      select: {
        prefix: true,
        nodeId: true,
        status: true,
      },
    })
  }

  async startDeployment(deploymentId: string, identity: Identity, instances?: string[]): Promise<void> {
    const instanceWhere = instances
      ? {
          where: {
            id: {
              in: instances,
            },
          },
        }
      : null

    const deployment = await this.prisma.deployment.findUniqueOrThrow({
      where: {
        id: deploymentId,
      },
      include: {
        config: true,
        configBundles: {
          include: {
            configBundle: {
              include: {
                config: true,
              },
            },
          },
        },
        version: {
          include: {
            project: {
              select: {
                name: true,
                teamId: true,
              },
            },
          },
        },
        instances: {
          ...instanceWhere,
          include: {
            image: {
              include: {
                config: true,
                registry: true,
              },
            },
            config: true,
          },
          orderBy: {
            image: {
              order: 'asc',
            },
          },
        },
        node: {
          select: {
            name: true,
          },
        },
        token: {
          select: {
            name: true,
          },
        },
      },
    })

    const agent = this.agentService.getById(deployment.nodeId)
    const publicKey = agent?.publicKey

    if (!publicKey) {
      throw new CruxPreconditionFailedException({
        message: 'Agent has no public key',
        property: 'publicKey',
        value: deployment.nodeId,
      })
    }

    const invalidSecrets: InvalidSecrets[] = []

    // deployment config
    const deploymentConfig = deploymentConfigOf(deployment)

    if (deploymentConfig.secrets) {
      const invalidDeploymentSecrets = collectInvalidSecrets(deployment.configId, deploymentConfig, publicKey)

      if (invalidDeploymentSecrets) {
        invalidSecrets.push(invalidDeploymentSecrets)
      }
    }

    // instance config
    // instanceId to instanceConfig
    const instanceConfigs: Map<string, ConcreteContainerConfigData> = new Map(
      deployment.instances.map(instance => {
        const instanceConfig = instanceConfigOf(deployment, deploymentConfig, instance)

        return [instance.id, instanceConfig]
      }),
    )

    const invalidInstanceSecrets = deployment.instances
      .map(it => collectInvalidSecrets(it.configId, instanceConfigs.get(it.id), publicKey))
      .filter(it => !!it)

    invalidSecrets.push(...invalidInstanceSecrets)

    // check for invalid secrets
    if (invalidSecrets.length > 0) {
      await this.updateInvalidSecretsAndThrow(invalidSecrets)
    }

    const prefixNeighbors = await this.collectLatestSuccessfulDeploymentsForPrefix(deployment.nodeId, deployment.prefix)
    const sharedSecrets = mergePrefixNeighborSecrets(prefixNeighbors, publicKey)

    const tries = deployment.tries + 1
    await this.prisma.deployment.update({
      where: {
        id: deployment.id,
      },
      data: {
        tries,
      },
    })

    const deploy = new Deployment({
      request: {
        id: deployment.id,
        releaseNotes: deployment.version.changelog,
        versionName: deployment.version.name,
        prefix: deployment.prefix,
        secrets: sharedSecrets,
        requests: await Promise.all(
          deployment.instances.map(async it => {
            const { registry } = it.image
            const registryUrl = this.registryMapper.pullUrlOf(registry)

            const config = instanceConfigs.get(it.id)
            const storage = config.storageSet
              ? await this.prisma.storage.findFirstOrThrow({
                  where: {
                    id: config.storageId,
                  },
                })
              : undefined

            return {
              common: this.mapper.commonConfigToAgentProto(config, storage),
              crane: this.mapper.craneConfigToAgentProto(config),
              dagent: this.mapper.dagentConfigToAgentProto(config),
              id: it.id,
              imageName: it.image.name,
              tag: it.image.tag,
              registry: registryUrl,
              registryAuth: !registry.user
                ? undefined
                : {
                    name: registry.name,
                    url: registryUrl,
                    user: registry.user,
                    password: this.encryptionService.decrypt(registry.token),
                  },
            } as DeployWorkloadRequest
          }),
        ),
      },
      instanceConfigs,
      notification: {
        teamId: deployment.version.project.teamId,
        actor: identity ?? deployment.token?.name ?? null,
        projectName: deployment.version.project.name,
        versionName: deployment.version.name,
        nodeName: deployment.node.name,
      },
      deploymentConfig: !configIsEmpty(deploymentConfig) ? deploymentConfig : null,
      tries,
    })

    this.logger.debug(`Starting deployment: ${deploy.id}`)

    agent.deploy(deploy)

    await this.prisma.deployment.update({
      where: {
        id: deployment.id,
      },
      data: {
        status: DeploymentStatusEnum.inProgress,
        deployedAt: new Date(),
        deployedBy: identity.id,
      },
    })
  }

  async finishDeployment(nodeId: string, finishedDeployment: Deployment, status: DeploymentStatusEnum) {
    const deployment = await this.prisma.deployment.findUniqueOrThrow({
      select: {
        status: true,
        prefix: true,
        config: true,
        configBundles: {
          include: {
            configBundle: true,
          },
        },
        version: {
          select: {
            id: true,
            type: true,
            deployments: {
              select: {
                id: true,
              },
              where: {
                nodeId,
              },
            },
          },
        },
      },
      where: {
        id: finishedDeployment.id,
      },
    })

    const finalStatus = status === 'successful' ? 'successful' : 'failed'

    if (deployment.status !== finalStatus) {
      // update status for sure

      await this.prisma.deployment.update({
        where: {
          id: finishedDeployment.id,
        },
        data: {
          status: finalStatus,
          deployedAt: new Date(),
        },
      })

      deployment.status = finalStatus
    }

    if (finalStatus !== 'successful') {
      return
    }

    await this.prisma.$transaction(async prisma => {
      // set other deployments to obsolate in this version

      await prisma.deployment.updateMany({
        data: {
          status: DeploymentStatusEnum.obsolete,
        },
        where: {
          id: {
            not: finishedDeployment.id,
          },
          versionId: deployment.version.id,
          nodeId,
          prefix: deployment.prefix,
          status: {
            not: DeploymentStatusEnum.preparing,
          },
        },
      })

      if (deployment.version.type === 'rolling') {
        // we don't care about version parents and children
        // also we don't save the concrete configs

        return
      }

      // set other deployments obsolate in the parent version
      const parentVersionIds = await collectParentVersionIds(prisma, deployment.version.id)
      await prisma.deployment.updateMany({
        data: {
          status: DeploymentStatusEnum.obsolete,
        },
        where: {
          versionId: {
            in: parentVersionIds,
          },
          nodeId,
          prefix: deployment.prefix,
          status: {
            not: DeploymentStatusEnum.preparing,
          },
        },
      })

      // set other diployments in children to downgraded
      const childVersionIds = await collectChildVersionIds(prisma, deployment.version.id)
      await prisma.deployment.updateMany({
        data: {
          status: DeploymentStatusEnum.downgraded,
        },
        where: {
          versionId: {
            in: childVersionIds,
          },
          nodeId,
          prefix: deployment.prefix,
        },
      })

      if (finishedDeployment.deploymentConfig) {
        await prisma.deployment.update({
          where: {
            id: finishedDeployment.id,
          },
          data: {
            config: {
              update: this.containerMapper.configDataToDbPatch(finishedDeployment.deploymentConfig),
            },
          },
        })

        await prisma.configBundleOnDeployments.deleteMany({
          where: {
            deploymentId: finishedDeployment.id,
          },
        })
      }

      const configUpserts = Array.from(finishedDeployment.instanceConfigs).map(it => {
        const [key, config] = it
        const data = this.containerMapper.configDataToDbPatch(config)

        return prisma.instance.update({
          where: {
            id: key,
          },
          data: {
            config: {
              update: data,
            },
          },
        })
      })

      await Promise.all(configUpserts)
    })
  }

  async subscribeToDeploymentEvents(id: string): Promise<Observable<DeploymentEventListMessage>> {
    const deployment = await this.prisma.deployment.findUniqueOrThrow({
      where: {
        id,
      },
      select: {
        id: true,
        nodeId: true,
      },
    })

    const agent = this.agentService.getById(deployment.nodeId)
    if (!agent) {
      return EMPTY
    }

    const runningDeployment = agent.getDeployment(deployment.id)
    if (!runningDeployment) {
      return EMPTY
    }

    return runningDeployment.watchStatus().pipe(map(it => this.mapper.progressEventToEventDto(it)))
  }

<<<<<<< HEAD
  async getDeployments(teamSlug: string, query?: DeploymentQueryDto): Promise<DeploymentListDto> {
=======
  async getDeployments(teamSlug: string, query: DeploymentQueryDto): Promise<DeploymentListDto> {
>>>>>>> b8e46523
    let where: Prisma.DeploymentWhereInput = {
      version: {
        project: {
          team: {
            slug: teamSlug,
          },
        },
      },
<<<<<<< HEAD
      nodeId: query?.nodeId,
      status: query?.status ? this.mapper.statusDtoToDb(query.status) : undefined,
=======
      nodeId: query.nodeId ?? undefined,
      status: query.status ? this.mapper.statusDtoToDb(query.status) : undefined,
>>>>>>> b8e46523
    }

    if (query.configBundleId) {
      where = {
        ...where,
        configBundles: {
          some: {
            configBundleId: query.configBundleId,
          },
        },
      }
    }

    if (query.filter) {
      const { filter: filterKeyword } = query
      where = {
        ...where,
        OR: [
          {
            prefix: {
              contains: filterKeyword,
              mode: 'insensitive',
            },
          },
          {
            node: {
              name: {
                contains: filterKeyword,
                mode: 'insensitive',
              },
            },
          },
          {
            version: {
              name: {
                contains: filterKeyword,
                mode: 'insensitive',
<<<<<<< HEAD
              },
            },
          },
          {
            version: {
              project: {
                name: {
                  contains: filterKeyword,
                  mode: 'insensitive',
                },
              },
            },
          },
=======
              },
            },
          },
          {
            version: {
              project: {
                name: {
                  contains: filterKeyword,
                  mode: 'insensitive',
                },
              },
            },
          },
>>>>>>> b8e46523
        ],
      }
    }

    const [deployments, total] = await this.prisma.$transaction([
      this.prisma.deployment.findMany({
        where,
        orderBy: {
          createdAt: 'desc',
        },
<<<<<<< HEAD
        skip: query?.skip,
        take: query?.take,
        include: {
          version: {
            select: {
              id: true,
              name: true,
              type: true,
              project: {
                select: {
                  id: true,
                  name: true,
                  type: true,
                },
              },
            },
          },
          node: {
            select: {
              id: true,
              name: true,
              type: true,
            },
          },
=======
        skip: query.skip,
        take: query.take,
        include: DeployService.listInclude,
      }),
      this.prisma.deployment.count({ where }),
    ])

    return {
      items: deployments.map(it => this.mapper.toDto(it)),
      total,
    }
  }

  async getDeploymentsByNodeId(nodeId: string): Promise<DeploymentDto[]> {
    const deployments = await this.prisma.deployment.findMany({
      where: {
        node: {
          id: nodeId,
>>>>>>> b8e46523
        },
      }),
      this.prisma.deployment.count({ where }),
    ])

    return {
      items: deployments.map(it => this.mapper.toDto(it)),
      total,
    }
  }

  async getDeploymentSecrets(deploymentId: string): Promise<DeploymentSecretsDto> {
    const deployment = await this.prisma.deployment.findUniqueOrThrow({
      where: {
        id: deploymentId,
      },
    })

    const agent = this.agentService.getById(deployment.nodeId)
    if (!agent) {
      throw new CruxPreconditionFailedException({
        message: 'Node is unreachable',
        property: 'nodeId',
        value: deployment.nodeId,
      })
    }

    const secrets = await agent.listSecrets({
      target: {
        prefix: deployment.prefix,
      },
      orderBy: {
        createdAt: 'desc',
      },
      include: DeployService.listInclude,
    })

    return this.mapper.secretsResponseToDeploymentSecretsDto(secrets)
  }

  async getDeploymentsByConfigBundleId(configBundleId: string): Promise<DeploymentDto[]> {
    const bundle = await this.prisma.configBundle.findUnique({
      where: {
        id: configBundleId,
      },
      select: {
        deployments: {
          include: {
            deployment: {
              include: DeployService.listInclude,
            },
          },
          orderBy: {
            deployment: {
              createdAt: 'desc',
            },
          },
        },
      },
    })

    return bundle.deployments.map(it => this.mapper.toDto(it.deployment))
  }

  async getDeploymentSecrets(deploymentId: string): Promise<DeploymentSecretsDto> {
    const deployment = await this.prisma.deployment.findUniqueOrThrow({
      where: {
        id: deploymentId,
      },
    })

    const agent = this.agentService.getById(deployment.nodeId)
    if (!agent) {
      throw new CruxPreconditionFailedException({
        message: 'Node is unreachable',
        property: 'nodeId',
        value: deployment.nodeId,
      })
    }

    const secrets = await agent.listSecrets({
      target: {
        prefix: deployment.prefix,
      },
    })

    return this.mapper.secretsResponseToDeploymentSecretsDto(secrets)
  }

  async getInstanceSecrets(instanceId: string): Promise<InstanceSecretsDto> {
    const instance = await this.prisma.instance.findUniqueOrThrow({
      where: {
        id: instanceId,
      },
      include: {
        image: {
          include: {
            config: true,
          },
        },
        deployment: true,
      },
    })

    const { deployment } = instance
    const containerName = instance.image.config.name

    const agent = this.agentService.getById(deployment.nodeId)
    if (!agent) {
      throw new CruxPreconditionFailedException({
        message: 'Node is unreachable',
        property: 'nodeId',
        value: deployment.nodeId,
      })
    }

    const secrets = await agent.listSecrets({
      target: {
        container: {
          prefix: deployment.prefix,
          name: containerName,
        },
      },
    })

    return this.mapper.secretsResponseToInstanceSecretsDto(secrets)
  }

  async copyDeployment(deploymentId: string, request: CopyDeploymentDto, identity: Identity): Promise<DeploymentDto> {
    const oldDeployment = await this.prisma.deployment.findFirstOrThrow({
      where: {
        id: deploymentId,
      },
      include: {
        config: true,
        instances: {
          include: {
            config: true,
          },
        },
      },
    })

    const copiedDeployment = copyDeployment(oldDeployment)

    const newDeployment = await this.prisma.deployment.create({
      data: {
        prefix: request.prefix,
        note: request.note,
        status: DeploymentStatusEnum.preparing,
        createdBy: identity.id,
<<<<<<< HEAD
        version: {
          connect: {
            id: copiedDeployment.versionId,
          },
        },
        node: {
          connect: {
            id: copiedDeployment.nodeId,
          },
        },
=======
        version: { connect: { id: copiedDeployment.versionId } },
        node: { connect: { id: request.nodeId } },
>>>>>>> b8e46523
        config: !copiedDeployment.config
          ? undefined
          : {
              create: this.containerMapper.dbConfigToCreateConfigStatement(copiedDeployment.config),
            },
      },
      include: {
        node: true,
        version: {
          include: {
            project: true,
          },
        },
      },
    })

    const differentNode = oldDeployment.nodeId !== newDeployment.nodeId

    await this.prisma.$transaction(
      oldDeployment.instances.map(it =>
        this.prisma.instance.create({
          data: {
            deployment: {
              connect: {
                id: newDeployment.id,
              },
            },
            image: {
              connect: {
                id: it.imageId,
              },
            },
            config: !it.config
              ? undefined
              : {
                  create: {
                    ...this.containerMapper.dbConfigToCreateConfigStatement(it.config),
                    secrets: differentNode ? null : toPrismaJson(it.config.secrets),
                  },
                },
          },
        }),
      ),
    )

    return this.mapper.toDto(newDeployment)
  }

  async getDeploymentLog(deploymentId: string, query: DeploymentLogPaginationQuery): Promise<DeploymentLogListDto> {
    const { skip, take, try: tryCount } = query

    const where: Prisma.DeploymentEventWhereInput = {
      deploymentId,
      tryCount,
    }

    const [events, total] = await this.prisma.$transaction([
      this.prisma.deploymentEvent.findMany({
        where,
        skip,
        take,
        orderBy: {
          createdAt: 'desc',
        },
      }),
      this.prisma.deploymentEvent.count({ where }),
    ])

    return {
      items: events.reverse().map(it => this.mapper.eventToDto(it)),
      total,
    }
  }

  async createDeploymentToken(
    teamSlug: string,
    deploymentId: string,
    req: CreateDeploymentTokenDto,
    identity: Identity,
  ): Promise<DeploymentTokenCreatedDto> {
    const nonce = uuid()
    let expiresAt: Date | null = null

    if (req.expirationInDays) {
      expiresAt = new Date()
      expiresAt.setDate(expiresAt.getDate() + req.expirationInDays)
    }

    this.logger.verbose(`DeploymentToken expires at ${expiresAt?.toISOString()}`)

    const payload: DeploymentTokenPayload = {
      deploymentId,
      nonce,
    }

    const jwt = this.jwtService.sign(payload, tokenSignOptionsFor(identity, expiresAt))

    const tokenGenerator = new DeploymentTokenScriptGenerator(this.configService)

    const curl = tokenGenerator
      .getCurlCommand({
        deploymentId,
        teamSlug,
        token: jwt,
      })
      .trim()

    const deploymentToken = await this.prisma.deploymentToken.create({
      data: {
        name: req.name,
        deploymentId,
        nonce,
        expiresAt,
        createdBy: identity.id,
      },
    })

    return {
      id: deploymentToken.id,
      name: deploymentToken.name,
      createdAt: deploymentToken.createdAt,
      expiresAt,
      token: jwt,
      curl,
    }
  }

  async deleteDeploymentToken(deploymentId: string): Promise<void> {
    await this.prisma.deploymentToken.delete({
      where: {
        deploymentId,
      },
    })
  }

  async onEditorJoined(
    deploymentId: string,
    clientToken: string,
    identity: Identity,
  ): Promise<[EditorMessage, EditorMessage[]]> {
    const editors = await this.editorServices.getOrCreateService(deploymentId)

    const me = editors.onClientJoin(clientToken, identity)

    return [me, editors.getEditors()]
  }

  async onEditorLeft(deploymentId: string, clientToken: string): Promise<EditorLeftMessage> {
    const editors = await this.editorServices.getOrCreateService(deploymentId)
    const message = editors.onClientLeft(clientToken)

    if (editors.editorCount < 1) {
      this.logger.verbose(`All editors left removing ${deploymentId}`)
      this.editorServices.free(deploymentId)
    }

    return message
  }

  private transformDomainEventToWsMessage(ev: DomainEvent<object>): WsMessage | null {
    switch (ev.type) {
      case DEPLOYMENT_EVENT_INSTACE_CREATE:
        return {
          type: WS_TYPE_INSTANCES_ADDED,
          data: this.mapper.instancesCreatedEventToMessage(ev.event as InstancesCreatedEvent),
        }
      case DEPLOYMENT_EVENT_INSTACE_DELETE:
        return {
          type: WS_TYPE_INSTANCE_DELETED,
          data: this.mapper.instanceDeletedEventToMessage(ev.event as InstanceDeletedEvent),
        }
      case DEPLOYMENT_EVENT_CONFIG_BUNDLES_UPDATE:
        return {
          type: WS_TYPE_DEPLOYMENT_BUNDLES_UPDATED,
          data: this.mapper.bundlesUpdatedEventToMessage(ev.event as DeploymentConfigBundlesUpdatedEvent),
        }
      default: {
        this.logger.error(`Unhandled domain event ${ev.type}`)
        return null
      }
    }
  }

  private async updateInvalidSecretsAndThrow(secrets: InvalidSecrets[]) {
    await this.prisma.$transaction(
      secrets.map(it =>
        this.prisma.containerConfig.update({
          where: {
            id: it.configId,
          },
          data: {
            secrets: it.secrets,
          },
        }),
      ),
    )

    throw new CruxPreconditionFailedException({
      message: 'Some secrets are invalid',
      property: 'secrets',
      value: secrets.map(it => ({ ...it, secrets: undefined })),
    })
  }

  private async collectLatestSuccessfulDeploymentsForPrefix(
    nodeId: string,
    prefix: string,
  ): Promise<DeploymentWithConfig[]> {
    const versions = await this.prisma.version.findMany({
      where: {
        deployments: {
          some: {
            prefix,
            nodeId,
            status: 'successful',
          },
        },
      },
      include: {
        deployments: {
          where: {
            prefix,
            nodeId,
            status: 'successful',
          },
          take: 1,
          orderBy: {
            createdAt: 'desc',
          },
          include: {
            config: true,
          },
        },
      },
    })

    return versions.flatMap(it => it.deployments)
<<<<<<< HEAD
=======
  }

  private static listInclude = {
    version: {
      select: {
        id: true,
        name: true,
        type: true,
        project: {
          select: {
            id: true,
            name: true,
            type: true,
          },
        },
      },
    },
    node: {
      select: {
        id: true,
        name: true,
        type: true,
      },
    },
>>>>>>> b8e46523
  }
}<|MERGE_RESOLUTION|>--- conflicted
+++ resolved
@@ -301,19 +301,11 @@
           })
           ?.map(it => [it.imageId, it.config.secrets as UniqueSecretKeyValue[]]) ?? [],
       )
-<<<<<<< HEAD
 
       await Promise.all(
         deployment.instances.map(async it => {
           const secrets = previousSecrets[it.imageId]
 
-=======
-
-      await Promise.all(
-        deployment.instances.map(async it => {
-          const secrets = previousSecrets[it.imageId]
-
->>>>>>> b8e46523
           await prisma.instance.update({
             where: {
               id: it.id,
@@ -812,11 +804,7 @@
     return runningDeployment.watchStatus().pipe(map(it => this.mapper.progressEventToEventDto(it)))
   }
 
-<<<<<<< HEAD
-  async getDeployments(teamSlug: string, query?: DeploymentQueryDto): Promise<DeploymentListDto> {
-=======
   async getDeployments(teamSlug: string, query: DeploymentQueryDto): Promise<DeploymentListDto> {
->>>>>>> b8e46523
     let where: Prisma.DeploymentWhereInput = {
       version: {
         project: {
@@ -825,13 +813,8 @@
           },
         },
       },
-<<<<<<< HEAD
-      nodeId: query?.nodeId,
-      status: query?.status ? this.mapper.statusDtoToDb(query.status) : undefined,
-=======
       nodeId: query.nodeId ?? undefined,
       status: query.status ? this.mapper.statusDtoToDb(query.status) : undefined,
->>>>>>> b8e46523
     }
 
     if (query.configBundleId) {
@@ -869,7 +852,6 @@
               name: {
                 contains: filterKeyword,
                 mode: 'insensitive',
-<<<<<<< HEAD
               },
             },
           },
@@ -883,21 +865,6 @@
               },
             },
           },
-=======
-              },
-            },
-          },
-          {
-            version: {
-              project: {
-                name: {
-                  contains: filterKeyword,
-                  mode: 'insensitive',
-                },
-              },
-            },
-          },
->>>>>>> b8e46523
         ],
       }
     }
@@ -908,32 +875,6 @@
         orderBy: {
           createdAt: 'desc',
         },
-<<<<<<< HEAD
-        skip: query?.skip,
-        take: query?.take,
-        include: {
-          version: {
-            select: {
-              id: true,
-              name: true,
-              type: true,
-              project: {
-                select: {
-                  id: true,
-                  name: true,
-                  type: true,
-                },
-              },
-            },
-          },
-          node: {
-            select: {
-              id: true,
-              name: true,
-              type: true,
-            },
-          },
-=======
         skip: query.skip,
         take: query.take,
         include: DeployService.listInclude,
@@ -952,16 +893,39 @@
       where: {
         node: {
           id: nodeId,
->>>>>>> b8e46523
-        },
-      }),
-      this.prisma.deployment.count({ where }),
-    ])
-
-    return {
-      items: deployments.map(it => this.mapper.toDto(it)),
-      total,
-    }
+        },
+      },
+      orderBy: {
+        createdAt: 'desc',
+      },
+      include: DeployService.listInclude,
+    })
+
+    return deployments.map(it => this.mapper.toDto(it))
+  }
+
+  async getDeploymentsByConfigBundleId(configBundleId: string): Promise<DeploymentDto[]> {
+    const bundle = await this.prisma.configBundle.findUnique({
+      where: {
+        id: configBundleId,
+      },
+      select: {
+        deployments: {
+          include: {
+            deployment: {
+              include: DeployService.listInclude,
+            },
+          },
+          orderBy: {
+            deployment: {
+              createdAt: 'desc',
+            },
+          },
+        },
+      },
+    })
+
+    return bundle.deployments.map(it => this.mapper.toDto(it.deployment))
   }
 
   async getDeploymentSecrets(deploymentId: string): Promise<DeploymentSecretsDto> {
@@ -984,45 +948,28 @@
       target: {
         prefix: deployment.prefix,
       },
-      orderBy: {
-        createdAt: 'desc',
-      },
-      include: DeployService.listInclude,
     })
 
     return this.mapper.secretsResponseToDeploymentSecretsDto(secrets)
   }
 
-  async getDeploymentsByConfigBundleId(configBundleId: string): Promise<DeploymentDto[]> {
-    const bundle = await this.prisma.configBundle.findUnique({
-      where: {
-        id: configBundleId,
-      },
-      select: {
-        deployments: {
+  async getInstanceSecrets(instanceId: string): Promise<InstanceSecretsDto> {
+    const instance = await this.prisma.instance.findUniqueOrThrow({
+      where: {
+        id: instanceId,
+      },
+      include: {
+        image: {
           include: {
-            deployment: {
-              include: DeployService.listInclude,
-            },
-          },
-          orderBy: {
-            deployment: {
-              createdAt: 'desc',
-            },
-          },
-        },
-      },
-    })
-
-    return bundle.deployments.map(it => this.mapper.toDto(it.deployment))
-  }
-
-  async getDeploymentSecrets(deploymentId: string): Promise<DeploymentSecretsDto> {
-    const deployment = await this.prisma.deployment.findUniqueOrThrow({
-      where: {
-        id: deploymentId,
-      },
-    })
+            config: true,
+          },
+        },
+        deployment: true,
+      },
+    })
+
+    const { deployment } = instance
+    const containerName = instance.image.config.name
 
     const agent = this.agentService.getById(deployment.nodeId)
     if (!agent) {
@@ -1035,42 +982,6 @@
 
     const secrets = await agent.listSecrets({
       target: {
-        prefix: deployment.prefix,
-      },
-    })
-
-    return this.mapper.secretsResponseToDeploymentSecretsDto(secrets)
-  }
-
-  async getInstanceSecrets(instanceId: string): Promise<InstanceSecretsDto> {
-    const instance = await this.prisma.instance.findUniqueOrThrow({
-      where: {
-        id: instanceId,
-      },
-      include: {
-        image: {
-          include: {
-            config: true,
-          },
-        },
-        deployment: true,
-      },
-    })
-
-    const { deployment } = instance
-    const containerName = instance.image.config.name
-
-    const agent = this.agentService.getById(deployment.nodeId)
-    if (!agent) {
-      throw new CruxPreconditionFailedException({
-        message: 'Node is unreachable',
-        property: 'nodeId',
-        value: deployment.nodeId,
-      })
-    }
-
-    const secrets = await agent.listSecrets({
-      target: {
         container: {
           prefix: deployment.prefix,
           name: containerName,
@@ -1104,21 +1015,8 @@
         note: request.note,
         status: DeploymentStatusEnum.preparing,
         createdBy: identity.id,
-<<<<<<< HEAD
-        version: {
-          connect: {
-            id: copiedDeployment.versionId,
-          },
-        },
-        node: {
-          connect: {
-            id: copiedDeployment.nodeId,
-          },
-        },
-=======
         version: { connect: { id: copiedDeployment.versionId } },
         node: { connect: { id: request.nodeId } },
->>>>>>> b8e46523
         config: !copiedDeployment.config
           ? undefined
           : {
@@ -1356,8 +1254,6 @@
     })
 
     return versions.flatMap(it => it.deployments)
-<<<<<<< HEAD
-=======
   }
 
   private static listInclude = {
@@ -1382,6 +1278,5 @@
         type: true,
       },
     },
->>>>>>> b8e46523
   }
 }