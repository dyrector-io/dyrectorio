import { ApiProperty } from '@nestjs/swagger'
import { Type } from 'class-transformer'
import {
  IsBoolean,
  IsDate,
  IsIn,
  IsInt,
  IsJWT,
  IsNumber,
  IsOptional,
  IsString,
  IsUUID,
  Min,
  MinLength,
  ValidateNested,
} from 'class-validator'
import { CONTAINER_STATE_VALUES, ContainerState } from 'src/domain/container'
import { PaginatedList, PaginationQuery } from 'src/shared/dtos/paginating'
import { AuditDto } from '../audit/audit.dto'
import { ConfigBundleDetailsDto } from '../config.bundle/config.bundle.dto'
import {
  ConcreteContainerConfigDataDto,
  ConcreteContainerConfigDto,
  ContainerIdentifierDto,
} from '../container/container.dto'
import { ImageDetailsDto } from '../image/image.dto'
import { BasicNodeDto, BasicNodeWithStatus } from '../node/node.dto'
import { BasicProjectDto } from '../project/project.dto'
import { BasicVersionDto } from '../version/version.dto'

const DEPLOYMENT_STATUS_VALUES = ['preparing', 'in-progress', 'successful', 'failed', 'obsolete'] as const
export type DeploymentStatusDto = (typeof DEPLOYMENT_STATUS_VALUES)[number]

<<<<<<< HEAD
=======
export type EnvironmentToConfigBundleNameMap = Record<string, string>

export class DeploymentQueryDto {
  @IsOptional()
  @IsInt()
  @Type(() => Number)
  @ApiProperty()
  readonly skip?: number

  @IsOptional()
  @IsInt()
  @Type(() => Number)
  @ApiProperty()
  readonly take?: number

  @IsOptional()
  @IsString()
  @Type(() => String)
  @ApiProperty()
  readonly nodeId?: string

  @IsOptional()
  @IsString()
  @Type(() => String)
  @ApiProperty()
  readonly filter?: string

  @IsOptional()
  @ApiProperty({ enum: DEPLOYMENT_STATUS_VALUES })
  @IsIn(DEPLOYMENT_STATUS_VALUES)
  readonly status?: DeploymentStatusDto
}

>>>>>>> 4badf495
export class BasicDeploymentDto {
  @IsUUID()
  id: string

  @IsString()
  prefix: string

  @IsBoolean()
  protected: boolean

  @ApiProperty({ enum: DEPLOYMENT_STATUS_VALUES })
  @IsIn(DEPLOYMENT_STATUS_VALUES)
  status: DeploymentStatusDto

  @ValidateNested()
  audit: AuditDto
}

export class DeploymentDto extends BasicDeploymentDto {
  @IsString()
  @IsOptional()
  note?: string | null

  @ValidateNested()
  project: BasicProjectDto

  @ValidateNested()
  version: BasicVersionDto

  @ValidateNested()
  node: BasicNodeDto
}

export class DeploymentWithBasicNodeDto extends BasicDeploymentDto {
  @IsString()
  @IsOptional()
  note?: string

  @Type(() => Date)
  @IsDate()
  updatedAt: Date

  @ValidateNested()
  node: BasicNodeWithStatus
}

export class InstanceDto {
  @IsUUID()
  id: string

  @Type(() => Date)
  @IsDate()
  updatedAt: Date

  @ValidateNested()
  image: ImageDetailsDto
}

export class InstanceDetailsDto extends InstanceDto {
  @ValidateNested()
  config: ConcreteContainerConfigDto
}

export class PatchInstanceDto {
  @IsOptional()
  @ValidateNested()
  config?: ConcreteContainerConfigDataDto | null
}

export class DeploymentTokenDto {
  @IsUUID()
  id: string

  @IsString()
  name: string

  @IsDate()
  @Type(() => Date)
  createdAt: Date

  @IsDate()
  @Type(() => Date)
  @IsOptional()
  expiresAt?: Date | null
}

export class CreateDeploymentTokenDto {
  @IsString()
  @MinLength(3)
  name: string

  @IsInt()
  @Min(1)
  @IsOptional()
  expirationInDays?: number
}

export class DeploymentTokenCreatedDto extends DeploymentTokenDto {
  @IsJWT()
  token: string

  @IsString()
  curl: string
}

export class DeploymentWithConfigDto extends DeploymentDto {
  @IsString()
  @IsOptional()
  publicKey?: string | null

  @ValidateNested()
  config: ConcreteContainerConfigDto

  @IsString({ each: true })
  @IsOptional()
  configBundles: ConfigBundleDetailsDto[]
}

export class DeploymentDetailsDto extends DeploymentWithConfigDto {
  @ValidateNested({ each: true })
  instances: InstanceDetailsDto[]

  @IsInt()
  @Min(0)
  lastTry: number

  @ValidateNested()
  @IsOptional()
  token?: DeploymentTokenDto
}

export class CreateDeploymentDto {
  @IsUUID()
  versionId: string

  @IsUUID()
  nodeId: string

  @IsString()
  prefix: string

  @IsBoolean()
  protected: boolean

  @IsString()
  @IsOptional()
  note?: string | null
}

export class UpdateDeploymentDto {
  @IsString()
  @IsOptional()
  note?: string | null

  @IsString()
  prefix: string

  @IsBoolean()
  protected: boolean

  @IsString({ each: true })
  configBundles: string[]
}

export class CopyDeploymentDto {
  @IsUUID()
  nodeId: string

  @IsString()
  prefix: string

  @IsString()
  @IsOptional()
  note?: string | null
}

export const DEPLOYMENT_EVENT_TYPE_VALUES = [
  'log',
  'deployment-status',
  'container-state',
  'container-progress',
] as const
export type DeploymentEventTypeDto = (typeof DEPLOYMENT_EVENT_TYPE_VALUES)[number]

export const DEPLOYMENT_LOG_LEVEL_VALUES = ['info', 'warn', 'error'] as const
export type DeploymentLogLevelDto = (typeof DEPLOYMENT_LOG_LEVEL_VALUES)[number]

export class DeploymentEventLogDto {
  @IsString({ each: true })
  log: string[]

  @IsIn(DEPLOYMENT_LOG_LEVEL_VALUES)
  level: DeploymentLogLevelDto
}

export class DeploymentEventContainerStateDto {
  @IsUUID()
  instanceId: string

  @ApiProperty({ enum: CONTAINER_STATE_VALUES })
  @IsIn(CONTAINER_STATE_VALUES)
  @IsOptional()
  state?: ContainerState
}

export class DeploymentEventContainerProgressDto {
  @IsUUID()
  instanceId: string

  @IsString()
  status: string

  @IsNumber()
  progress: number
}

export class DeploymentEventDto {
  @ApiProperty({ enum: DEPLOYMENT_EVENT_TYPE_VALUES })
  @IsIn(DEPLOYMENT_EVENT_TYPE_VALUES)
  type: DeploymentEventTypeDto

  @Type(() => Date)
  @IsDate()
  createdAt: Date

  @IsString({ each: true })
  @IsOptional()
  log?: DeploymentEventLogDto | null

  @ApiProperty({ enum: DEPLOYMENT_STATUS_VALUES })
  @IsIn(DEPLOYMENT_STATUS_VALUES)
  @IsOptional()
  deploymentStatus?: DeploymentStatusDto | null

  @IsOptional()
  containerState?: DeploymentEventContainerStateDto | null

  @IsOptional()
  containerProgress?: DeploymentEventContainerProgressDto | null
}

export class DeploymentSecretsDto {
  @IsString()
  publicKey: string

  @IsString({ each: true })
  keys: string[]
}

export class InstanceSecretsDto extends DeploymentSecretsDto {
  @ValidateNested()
  container: ContainerIdentifierDto
}

export class DeploymentLogListDto extends PaginatedList<DeploymentEventDto> {
  @ValidateNested({ each: true })
  items: DeploymentEventDto[]

  @IsInt()
  total: number
}

export class DeploymentLogPaginationQuery extends PaginationQuery {
  @IsInt()
  @IsOptional()
  @Type(() => Number)
  @ApiProperty()
  readonly try?: number
}

export class StartDeploymentDto {
  @IsOptional()
  @IsString({ each: true })
  instances?: string[]
<<<<<<< HEAD
=======
}

export type DeploymentImageEvent = ImageEvent & {
  deploymentIds?: string[]
  instances?: InstanceDetails[]
}

export type DeploymentWithNode = Deployment & {
  node: Pick<Node, BasicProperties>
}

export type DeploymentWithNodeVersion = DeploymentWithNode & {
  version: Pick<Version, BasicProperties> & {
    project: Pick<Project, BasicProperties>
  }
}

export type InstanceDetails = Instance & {
  image: ImageDetails
  config?: InstanceContainerConfig
}

export type DeploymentDetails = DeploymentWithNodeVersion & {
  tokens: Pick<DeploymentToken, 'id' | 'name' | 'createdAt' | 'expiresAt'>[]
  instances: InstanceDetails[]
  configBundles: {
    configBundle: {
      id: string
    }
  }[]
}

export class DeploymentListDto extends PaginatedList<DeploymentDto> {
  @Type(() => DeploymentDto)
  items: DeploymentDto[]

  total: number
>>>>>>> 4badf495
}<|MERGE_RESOLUTION|>--- conflicted
+++ resolved
@@ -31,8 +31,6 @@
 const DEPLOYMENT_STATUS_VALUES = ['preparing', 'in-progress', 'successful', 'failed', 'obsolete'] as const
 export type DeploymentStatusDto = (typeof DEPLOYMENT_STATUS_VALUES)[number]
 
-<<<<<<< HEAD
-=======
 export type EnvironmentToConfigBundleNameMap = Record<string, string>
 
 export class DeploymentQueryDto {
@@ -66,7 +64,6 @@
   readonly status?: DeploymentStatusDto
 }
 
->>>>>>> 4badf495
 export class BasicDeploymentDto {
   @IsUUID()
   id: string
@@ -341,38 +338,6 @@
   @IsOptional()
   @IsString({ each: true })
   instances?: string[]
-<<<<<<< HEAD
-=======
-}
-
-export type DeploymentImageEvent = ImageEvent & {
-  deploymentIds?: string[]
-  instances?: InstanceDetails[]
-}
-
-export type DeploymentWithNode = Deployment & {
-  node: Pick<Node, BasicProperties>
-}
-
-export type DeploymentWithNodeVersion = DeploymentWithNode & {
-  version: Pick<Version, BasicProperties> & {
-    project: Pick<Project, BasicProperties>
-  }
-}
-
-export type InstanceDetails = Instance & {
-  image: ImageDetails
-  config?: InstanceContainerConfig
-}
-
-export type DeploymentDetails = DeploymentWithNodeVersion & {
-  tokens: Pick<DeploymentToken, 'id' | 'name' | 'createdAt' | 'expiresAt'>[]
-  instances: InstanceDetails[]
-  configBundles: {
-    configBundle: {
-      id: string
-    }
-  }[]
 }
 
 export class DeploymentListDto extends PaginatedList<DeploymentDto> {
@@ -380,5 +345,4 @@
   items: DeploymentDto[]
 
   total: number
->>>>>>> 4badf495
 }