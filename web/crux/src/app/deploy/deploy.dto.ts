import { ApiProperty, OmitType, PartialType } from '@nestjs/swagger'
import { Deployment, Instance, InstanceContainerConfig, Node, Product, Version } from '@prisma/client'
import { Type } from 'class-transformer'
<<<<<<< HEAD
import { IsDate, IsIn, IsInt, IsOptional, IsString, IsUUID, ValidateNested } from 'class-validator'
import { CONTAINER_STATE_VALUES, ContainerState } from 'src/domain/container'
import { PaginatedList } from 'src/shared/dtos/paginating'
import { ContainerConfigDto, UniqueKeyValueDto, UniqueSecretKeyValueDto } from '../container/container.dto'
import { ImageDto } from '../image/image.dto'
import { ImageEvent } from '../image/image.event'
import { ImageDetails } from '../image/image.mapper'
=======
import { IsDate, IsIn, IsInt, IsOptional, IsString, IsUUID } from 'class-validator'
import { ContainerState, CONTAINER_STATE_VALUES, UniqueKeyValue, UniqueSecretKeyValue } from 'src/shared/models'
import { PaginatedList, PaginationQuery } from 'src/shared/dtos/paginating'
import { Deployment, Instance, InstanceContainerConfig, Node, Product, Version } from '@prisma/client'
import { ContainerConfigDto, ImageDto } from '../image/image.dto'
>>>>>>> 9d3d3923
import {
  AuditDto,
  BasicNodeDto,
  BasicNodeWithStatus,
  BasicProductDto,
  BasicProperties,
  BasicVersionDto,
  ContainerIdentifierDto,
} from '../shared/shared.dto'

const DEPLOYMENT_STATUS_VALUES = ['preparing', 'in-progress', 'successful', 'failed', 'obsolete'] as const
export type DeploymentStatusDto = (typeof DEPLOYMENT_STATUS_VALUES)[number]

export class BasicDeploymentDto {
  @IsUUID()
  id: string

  @IsString()
  prefix: string

  @ApiProperty({ enum: DEPLOYMENT_STATUS_VALUES })
  @IsIn(DEPLOYMENT_STATUS_VALUES)
  status: DeploymentStatusDto
}

export class DeploymentDto extends BasicDeploymentDto {
  @IsString()
  @IsOptional()
  note?: string | null

  @ValidateNested()
  audit: AuditDto

  @ValidateNested()
  product: BasicProductDto

  @ValidateNested()
  version: BasicVersionDto

  @ValidateNested()
  node: BasicNodeDto
}

export class DeploymentWithBasicNodeDto extends BasicDeploymentDto {
  @IsString()
  @IsOptional()
  note?: string

  @Type(() => Date)
  @IsDate()
  updatedAt: Date

  @ValidateNested()
  node: BasicNodeWithStatus
}

export class InstanceContainerConfigDto extends OmitType(PartialType(ContainerConfigDto), ['secrets']) {
  @IsOptional()
  @ValidateNested({ each: true })
  secrets?: UniqueSecretKeyValueDto[]
}

export class InstanceDto {
  @IsUUID()
  id: string

  @Type(() => Date)
  @IsDate()
  updatedAt: Date

  @ValidateNested()
  image: ImageDto

  @ApiProperty({ enum: CONTAINER_STATE_VALUES })
  @IsIn(CONTAINER_STATE_VALUES)
  @IsOptional()
  state?: ContainerState | null

  @IsOptional()
  @ValidateNested()
  config?: InstanceContainerConfigDto | null
}

export class DeploymentDetailsDto extends DeploymentDto {
  @ValidateNested({ each: true })
  environment: UniqueKeyValueDto[]

  @IsString()
  @IsOptional()
  publicKey?: string | null

  @ValidateNested()
  instances: InstanceDto[]

  lastTry: number
}

export class CreateDeploymentDto {
  @IsUUID()
  versionId: string

  @IsUUID()
  nodeId: string

  @IsString()
  prefix: string

  @IsString()
  @IsOptional()
  note?: string | null
}

export class PatchDeploymentDto {
  @IsString()
  @IsOptional()
  note?: string | null

  @IsString()
  @IsOptional()
  prefix?: string | null

  @IsOptional()
  @ValidateNested({ each: true })
  environment?: UniqueKeyValueDto[] | null
}

export class PatchInstanceDto {
  @ValidateNested()
  config: InstanceContainerConfigDto
}

export const DEPLOYMENT_EVENT_TYPE_VALUES = ['log', 'deployment-status', 'container-status'] as const
export type DeploymentEventTypeDto = (typeof DEPLOYMENT_EVENT_TYPE_VALUES)[number]

export class DeploymentEventContainerStateDto {
  @IsUUID()
  instanceId: string

  @ApiProperty({ enum: CONTAINER_STATE_VALUES })
  @IsIn(CONTAINER_STATE_VALUES)
  state: ContainerState
}

export class DeploymentEventDto {
  @ApiProperty({ enum: DEPLOYMENT_EVENT_TYPE_VALUES })
  @IsIn(DEPLOYMENT_EVENT_TYPE_VALUES)
  type: DeploymentEventTypeDto

  @Type(() => Date)
  @IsDate()
  createdAt: Date

  @IsString({ each: true })
  @IsOptional()
  log?: string[] | null

  @ApiProperty({ enum: DEPLOYMENT_STATUS_VALUES })
  @IsIn(DEPLOYMENT_STATUS_VALUES)
  @IsOptional()
  deploymentStatus?: DeploymentStatusDto | null

  @IsOptional()
  containerState?: DeploymentEventContainerStateDto | null
}

export class InstanceSecretsDto {
  @ValidateNested()
  container: ContainerIdentifierDto

  @IsString()
  publicKey: string

  @IsOptional()
  @IsString({ each: true })
  keys?: string[] | null
}

export class DeploymentLogListDto extends PaginatedList<DeploymentEventDto> {
  @ValidateNested({ each: true })
  items: DeploymentEventDto[]

  @IsInt()
  total: number
}

export class DeploymentLogPaginationQuery extends PaginationQuery {
  @IsInt()
  @IsOptional()
  @Type(() => Number)
  @ApiProperty()
  readonly try?: number
}

export type DeploymentImageEvent = ImageEvent & {
  deploymentIds?: string[]
  instances?: InstanceDetails[]
}

export type DeploymentWithNode = Deployment & {
  node: Pick<Node, BasicProperties>
}

export type DeploymentWithNodeVersion = DeploymentWithNode & {
  version: Pick<Version, BasicProperties> & {
    product: Pick<Product, BasicProperties>
  }
}

export type InstanceDetails = Instance & {
  image: ImageDetails
  config?: InstanceContainerConfig
}

export type DeploymentDetails = DeploymentWithNodeVersion & {
  instances: InstanceDetails[]
}<|MERGE_RESOLUTION|>--- conflicted
+++ resolved
@@ -1,21 +1,13 @@
 import { ApiProperty, OmitType, PartialType } from '@nestjs/swagger'
 import { Deployment, Instance, InstanceContainerConfig, Node, Product, Version } from '@prisma/client'
 import { Type } from 'class-transformer'
-<<<<<<< HEAD
 import { IsDate, IsIn, IsInt, IsOptional, IsString, IsUUID, ValidateNested } from 'class-validator'
 import { CONTAINER_STATE_VALUES, ContainerState } from 'src/domain/container'
-import { PaginatedList } from 'src/shared/dtos/paginating'
+import { PaginatedList, PaginationQuery } from 'src/shared/dtos/paginating'
 import { ContainerConfigDto, UniqueKeyValueDto, UniqueSecretKeyValueDto } from '../container/container.dto'
 import { ImageDto } from '../image/image.dto'
 import { ImageEvent } from '../image/image.event'
 import { ImageDetails } from '../image/image.mapper'
-=======
-import { IsDate, IsIn, IsInt, IsOptional, IsString, IsUUID } from 'class-validator'
-import { ContainerState, CONTAINER_STATE_VALUES, UniqueKeyValue, UniqueSecretKeyValue } from 'src/shared/models'
-import { PaginatedList, PaginationQuery } from 'src/shared/dtos/paginating'
-import { Deployment, Instance, InstanceContainerConfig, Node, Product, Version } from '@prisma/client'
-import { ContainerConfigDto, ImageDto } from '../image/image.dto'
->>>>>>> 9d3d3923
 import {
   AuditDto,
   BasicNodeDto,
