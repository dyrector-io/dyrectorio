--- conflicted
+++ resolved
@@ -244,11 +244,7 @@
   readonly try?: number
 }
 
-<<<<<<< HEAD
-export class DeployStartDto {
-=======
 export class StartDeploymentDto {
->>>>>>> d551cc7a
   @IsOptional()
   @IsString({ each: true })
   instances?: string[]
