import { Module, forwardRef } from '@nestjs/common'
import { ConfigModule } from '@nestjs/config'
import { CruxJwtModuleImports } from 'src/config/jwt.config'
import EncryptionService from 'src/services/encryption.service'
import KratosService from 'src/services/kratos.service'
import PrismaService from 'src/services/prisma.service'
import AgentModule from '../agent/agent.module'
import AuditLoggerModule from '../audit.logger/audit.logger.module'
import AuditMapper from '../audit/audit.mapper'
import ConfigBundleModule from '../config.bundle/config.bundle.module'
import ContainerModule from '../container/container.module'
import EditorModule from '../editor/editor.module'
import ImageModule from '../image/image.module'
import NodeMapper from '../node/node.mapper'
import ProjectMapper from '../project/project.mapper'
import RegistryModule from '../registry/registry.module'
import TeamRepository from '../team/team.repository'
import VersionMapper from '../version/version.mapper'
import DeployDomainEventListener from './deploy.domain-event.listener'
import DeployHttpController from './deploy.http.controller'
import { DeployJwtStrategy } from './deploy.jwt.strategy'
import DeployMapper from './deploy.mapper'
import DeployService from './deploy.service'
import DeployWebSocketGateway from './deploy.ws.gateway'

@Module({
  imports: [
    forwardRef(() => AgentModule),
    forwardRef(() => ImageModule),
    EditorModule,
    RegistryModule,
    forwardRef(() => ContainerModule),
    ConfigModule,
<<<<<<< HEAD
    ConfigBundleModule,
=======
    forwardRef(() => ConfigBundleModule),
>>>>>>> b8e46523
    AuditLoggerModule,
    ...CruxJwtModuleImports,
  ],
  exports: [DeployService, DeployMapper],
  controllers: [DeployHttpController],
  providers: [
    PrismaService,
    DeployService,
    DeployDomainEventListener,
    DeployMapper,
    TeamRepository,
    KratosService,
    EncryptionService,
    DeployWebSocketGateway,
    VersionMapper,
    ProjectMapper,
    AuditMapper,
    NodeMapper,
    DeployJwtStrategy,
  ],
})
export default class DeployModule {}<|MERGE_RESOLUTION|>--- conflicted
+++ resolved
@@ -31,11 +31,7 @@
     RegistryModule,
     forwardRef(() => ContainerModule),
     ConfigModule,
-<<<<<<< HEAD
-    ConfigBundleModule,
-=======
     forwardRef(() => ConfigBundleModule),
->>>>>>> b8e46523
     AuditLoggerModule,
     ...CruxJwtModuleImports,
   ],
