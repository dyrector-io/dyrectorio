--- conflicted
+++ resolved
@@ -18,14 +18,12 @@
   ApiBody,
   ApiConflictResponse,
   ApiCreatedResponse,
-  ApiExtraModels,
   ApiForbiddenResponse,
   ApiNoContentResponse,
   ApiNotFoundResponse,
   ApiOkResponse,
   ApiOperation,
   ApiTags,
-  refs,
 } from '@nestjs/swagger'
 import { Identity } from '@ory/kratos-client'
 import UuidParams from 'src/decorators/api-params.decorator'
@@ -88,32 +86,10 @@
       'Get the list of deployments. Request needs to include `teamSlug` in URL. Query could include `skip` and `take` to paginate. A deployment should include `id`, `prefix`, `status`, `note`, `audit` log details, project `name`, `id`, `type`, version `name`, `type`, `id`, and node `name`, `id`, `type`.',
     summary: 'Fetch the list of deployments.',
   })
-<<<<<<< HEAD
-  @ApiExtraModels(DeploymentDto, DeploymentListDto)
-  @ApiOkResponse({
-    schema: {
-      anyOf: refs(DeploymentDto, DeploymentListDto),
-    },
-    description: 'List of deployments.',
-  })
-  @ApiForbiddenResponse({ description: 'Unauthorized request for deployments.' })
-  async getDeployments(
-    @TeamSlug() teamSlug: string,
-    @Query() query: DeploymentQueryDto,
-  ): Promise<DeploymentDto[] | DeploymentListDto> {
-    const page = await this.service.getDeployments(teamSlug, query)
-    if (!!query.skip || !!query.take) {
-      return page
-    }
-
-    // NOTE(@robot9706): If no pagination parameters are present return the items only to be backward compatible
-    return page.items
-=======
   @ApiOkResponse({ type: DeploymentListDto, description: 'Paginated list of deployments.' })
   @ApiForbiddenResponse({ description: 'Unauthorized request for deployments.' })
   async getDeployments(@TeamSlug() teamSlug: string, @Query() query: DeploymentQueryDto): Promise<DeploymentListDto> {
     return await this.service.getDeployments(teamSlug, query)
->>>>>>> b8e46523
   }
 
   @Get(ROUTE_DEPLOYMENT_ID)
