--- conflicted
+++ resolved
@@ -88,32 +88,10 @@
       'Get the list of deployments. Request needs to include `teamSlug` in URL. Query could include `skip` and `take` to paginate. A deployment should include `id`, `prefix`, `status`, `note`, `audit` log details, project `name`, `id`, `type`, version `name`, `type`, `id`, and node `name`, `id`, `type`.',
     summary: 'Fetch the list of deployments.',
   })
-<<<<<<< HEAD
-  @ApiOkResponse({ type: DeploymentQueryDto, description: 'Paginated list of deployments.' })
+  @ApiOkResponse({ type: DeploymentListDto, description: 'Paginated list of deployments.' })
   @ApiForbiddenResponse({ description: 'Unauthorized request for deployments.' })
   async getDeployments(@TeamSlug() teamSlug: string, @Query() query: DeploymentQueryDto): Promise<DeploymentListDto> {
     return await this.service.getDeployments(teamSlug, query)
-=======
-  @ApiExtraModels(DeploymentDto, DeploymentListDto)
-  @ApiOkResponse({
-    schema: {
-      anyOf: refs(DeploymentDto, DeploymentListDto),
-    },
-    description: 'List of deployments.',
-  })
-  @ApiForbiddenResponse({ description: 'Unauthorized request for deployments.' })
-  async getDeployments(
-    @TeamSlug() teamSlug: string,
-    @Query() query: DeploymentQueryDto,
-  ): Promise<DeploymentDto[] | DeploymentListDto> {
-    const page = await this.service.getDeployments(teamSlug, query)
-    if (!!query.skip || !!query.take) {
-      return page
-    }
-
-    // NOTE(@robot9706): If no pagination parameters are present return the items only to be backward compatible
-    return page.items
->>>>>>> 50c07595
   }
 
   @Get(ROUTE_DEPLOYMENT_ID)
