--- conflicted
+++ resolved
@@ -40,11 +40,8 @@
   DeploymentListDto,
   DeploymentLogListDto,
   DeploymentLogPaginationQuery,
-<<<<<<< HEAD
+  DeploymentQueryDto,
   DeploymentSecretsDto,
-=======
-  DeploymentQueryDto,
->>>>>>> 4badf495
   DeploymentTokenCreatedDto,
   InstanceDetailsDto,
   InstanceSecretsDto,
