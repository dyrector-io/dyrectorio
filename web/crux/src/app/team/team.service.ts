--- conflicted
+++ resolved
@@ -1,6 +1,7 @@
 import { ServerUnaryCall } from '@grpc/grpc-js'
 import { Injectable, Logger } from '@nestjs/common'
 import { RegistryTypeEnum } from '@prisma/client'
+import { InviteMessage } from 'src/domain/notification-templates'
 import {
   AlreadyExistsException,
   MailServiceException,
@@ -24,6 +25,7 @@
   UserStatus,
 } from 'src/grpc/protobuf/proto/crux'
 import { InterceptorGrpcHelperProvider } from 'src/interceptors/helper.interceptor'
+import { DomainNotificationService } from 'src/services/domain.notification.service'
 import { EmailService } from 'src/services/email.service'
 import { KratosService } from 'src/services/kratos.service'
 import { PrismaService } from 'src/services/prisma.service'
@@ -31,14 +33,6 @@
 import { EmailBuilder } from '../../builders/email.builder'
 import { TeamMapper } from './team.mapper'
 import { TeamRepository } from './team.repository'
-<<<<<<< HEAD
-=======
-import { REGISTRY_HUB_URL } from 'src/shared/const'
-import { KratosService } from 'src/services/kratos.service'
-import { EmailService } from 'src/services/email.service'
-import { DomainNotificationService } from 'src/services/domain.notification.service'
-import { InviteMessage } from 'src/domain/notification-templates'
->>>>>>> 12421b11
 
 const VALIDITY_DAY = 1
 const EPOCH_TIME = 24 * 60 * 60 * 1000 // 1 day in millis
@@ -105,7 +99,7 @@
   }
 
   async getActiveTeamByUserId(request: AccessRequest): Promise<ActiveTeamDetailsResponse> {
-    const activeUserOnTeam = await this.prisma.usersOnTeams.findFirst({
+    const activeUserOnTeam = await this.prisma.usersOnTeams.findFirstOrThrow({
       where: {
         userId: request.accessedBy,
         active: true,
@@ -121,7 +115,7 @@
     })
 
     const team = activeUserOnTeam.team
-    const userIds: string[] = team.users.map(it => it.userId).concat(team.invitations.map(it => it.userId))
+    const userIds = team.users.map(it => it.userId).concat(team.invitations.map(it => it.userId))
     const identities = await this.kratos.getIdentitiesByIds(userIds)
 
     return this.mapper.activeTeamDetailsToGrpc(team, identities)
@@ -131,16 +125,8 @@
     request: CreateTeamRequest,
     call: ServerUnaryCall<CreateTeamRequest, Promise<CreateEntityResponse>>,
   ): Promise<CreateEntityResponse> {
-    const hasActiveTeam = await this.prisma.usersOnTeams.findFirst({
-      rejectOnNotFound: false,
-      where: {
-        userId: request.accessedBy,
-        active: true,
-      },
-    })
-
     // If the user doesn't have an active team, make the current one active
-    const active = !hasActiveTeam
+    const userHasTeam = await this.teamRepository.userHasTeam(request.accessedBy)
 
     // Create Team entity in database
     const team = await this.prisma.team.create({
@@ -150,7 +136,7 @@
         users: {
           create: {
             userId: request.accessedBy,
-            active,
+            active: !userHasTeam,
             role: 'owner',
           },
         },
@@ -196,7 +182,6 @@
 
   async deleteTeam(request: IdRequest): Promise<Empty> {
     const teamWithActiveUsers = await this.prisma.team.findFirst({
-      rejectOnNotFound: false,
       where: {
         id: request.id,
         users: {
@@ -287,7 +272,7 @@
   }
 
   async inviteUserToTeam(request: InviteUserRequest): Promise<CreateEntityResponse> {
-    const team = await this.prisma.team.findUnique({
+    const team = await this.prisma.team.findUniqueOrThrow({
       where: {
         id: request.id,
       },
@@ -338,7 +323,7 @@
     await this.notificationService.sendNotification({
       identityId: request.accessedBy,
       messageType: 'invite',
-      message:  { subject: request.email, team: team.name } as InviteMessage,
+      message: { subject: request.email, team: team.name } as InviteMessage,
     })
 
     const invite = await this.prisma.userInvitation.create({
@@ -357,7 +342,7 @@
 
   async acceptTeamInvite(request: IdRequest, call: ServerUnaryCall<IdRequest, Promise<void>>): Promise<void> {
     // Check User invite is valid
-    const userInvite = await this.prisma.userInvitation.findUnique({
+    const userInvite = await this.prisma.userInvitation.findUniqueOrThrow({
       where: {
         userId_teamId: {
           userId: request.accessedBy,
@@ -380,18 +365,13 @@
     }
 
     const userHasTeam = await this.teamRepository.userHasTeam(request.accessedBy)
-    let activeTeam = false
-
-    if (!userHasTeam) {
-      activeTeam = true
-    }
 
     await this.prisma.$transaction(async prisma => {
       await prisma.usersOnTeams.create({
         data: {
           userId: userInvite.userId,
           teamId: userInvite.teamId,
-          active: activeTeam,
+          active: !userHasTeam,
           role: 'user',
         },
       })
@@ -440,7 +420,7 @@
   }
 
   async deleteUserFromTeam(request: DeleteUserFromTeamRequest): Promise<void> {
-    const team = await this.prisma.team.findUnique({
+    const team = await this.prisma.team.findUniqueOrThrow({
       where: {
         id: request.id,
       },
@@ -502,7 +482,7 @@
   }
 
   async getTeamById(request: IdRequest): Promise<TeamDetailsResponse> {
-    const team = await this.prisma.team.findUnique({
+    const team = await this.prisma.team.findUniqueOrThrow({
       where: {
         id: request.id,
       },
