--- conflicted
+++ resolved
@@ -10,17 +10,12 @@
   UsePipes,
   ValidationPipe,
 } from '@nestjs/common'
-<<<<<<< HEAD
-import { ApiBody, ApiOkResponse, ApiTags } from '@nestjs/swagger'
+import { ApiBody, ApiNoContentResponse, ApiOkResponse, ApiTags } from '@nestjs/swagger'
 import { Identity } from '@ory/kratos-client'
-=======
-import { ApiBody, ApiOkResponse, ApiNoContentResponse, ApiTags } from '@nestjs/swagger'
-import { Identity, Session } from '@ory/kratos-client'
->>>>>>> cd3584f5
+import UuidParams from 'src/decorators/api-params.decorator'
+import UuidValidationGuard from 'src/guards/uuid-params.validation.guard'
 import HttpLoggerInterceptor from 'src/interceptors/http.logger.interceptor'
 import PrismaErrorInterceptor from 'src/interceptors/prisma-error-interceptor'
-import UuidValidationGuard from 'src/guards/uuid-params.validation.guard'
-import UuidParams from 'src/decorators/api-params.decorator'
 import CreatedWithLocationInterceptor from '../shared/created-with-location.interceptor'
 import JwtAuthGuard, { IdentityFromRequest } from '../token/jwt-auth.guard'
 import { ActivateTeamDto } from './team.dto'
@@ -49,21 +44,15 @@
   constructor(private service: TeamService) {}
 
   @Post()
-<<<<<<< HEAD
-  @ApiOkResponse({ type: UserMetaDto })
+  @ApiOkResponse({ type: UserMetaDto, description: 'Fetch the logged in user.' })
   async getUserMeta(@IdentityFromRequest() identity: Identity): Promise<UserMetaDto> {
     return await this.service.getUserMeta(identity)
-=======
-  @ApiOkResponse({ type: UserMetaDto, description: 'Create new user profile.' })
-  async getUserMeta(@SessionFromRequest() session: Session): Promise<UserMetaDto> {
-    return await this.service.getUserMeta(session)
->>>>>>> cd3584f5
   }
 
   @Post(ROUTE_ACTIVE_TEAM)
   @HttpCode(204)
   @ApiBody({ type: ActivateTeamDto })
-  @ApiNoContentResponse({ description: 'Create new team to your user.' })
+  @ApiNoContentResponse({ description: 'Set the active team.' })
   async activateTeam(@Body() request: ActivateTeamDto, @IdentityFromRequest() identity: Identity): Promise<void> {
     await this.service.activateTeam(request, identity)
   }
