--- conflicted
+++ resolved
@@ -1,11 +1,6 @@
 import { Controller, Get, UseGuards, UseInterceptors } from '@nestjs/common'
 import { ApiTags } from '@nestjs/swagger'
 import { Identity } from '@ory/kratos-client'
-<<<<<<< HEAD
-import { AuditLogLevel } from 'src/decorators/audit-logger.decorator'
-=======
-import { HttpIdentityInterceptor, IdentityFromRequest } from 'src/interceptors/http.identity.interceptor'
->>>>>>> 2091edb7
 import HttpLoggerInterceptor from 'src/interceptors/http.logger.interceptor'
 import PrismaErrorInterceptor from 'src/interceptors/prisma-error-interceptor'
 import JwtAuthGuard, { IdentityFromRequest } from '../token/jwt-auth.guard'
@@ -20,13 +15,7 @@
   constructor(private service: DashboardService) {}
 
   @Get()
-<<<<<<< HEAD
-  // TODO(@polaroi8d): Refactor the auditlog after removing gRPC
-  @AuditLogLevel('disabled')
   async getDashboard(@IdentityFromRequest() identity: Identity): Promise<DashboardDto> {
-=======
-  async getDashboard(@IdentityFromRequest() identity: Identity): Promise<DashboardResponse> {
->>>>>>> 2091edb7
     return await this.service.getDashboard(identity)
   }
 }