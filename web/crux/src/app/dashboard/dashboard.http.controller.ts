--- conflicted
+++ resolved
@@ -1,10 +1,5 @@
-<<<<<<< HEAD
 import { Controller, Get, HttpCode } from '@nestjs/common'
-import { ApiOkResponse, ApiTags } from '@nestjs/swagger'
-=======
-import { Controller, Get, HttpCode, UseGuards, UseInterceptors } from '@nestjs/common'
-import { ApiOkResponse, ApiTags, ApiOperation } from '@nestjs/swagger'
->>>>>>> b557fe99
+import { ApiOkResponse, ApiOperation, ApiTags } from '@nestjs/swagger'
 import { Identity } from '@ory/kratos-client'
 import { IdentityFromRequest } from '../token/jwt-auth.guard'
 import { DashboardDto } from './dashboard.dto'
@@ -12,7 +7,7 @@
 
 @Controller('dashboard')
 @ApiTags('dashboard')
-export default class DashboardController {
+export default class DashboardHttpController {
   constructor(private service: DashboardService) {}
 
   @Get()
