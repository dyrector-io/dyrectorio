--- conflicted
+++ resolved
@@ -1,10 +1,5 @@
-<<<<<<< HEAD
 import { Controller, Delete, Get, HttpCode, Post, Query, UseGuards } from '@nestjs/common'
-import { ApiNoContentResponse, ApiOkResponse, ApiTags } from '@nestjs/swagger'
-=======
-import { Controller, Delete, HttpCode, Post, UseGuards, UseInterceptors } from '@nestjs/common'
-import { ApiNoContentResponse, ApiOperation, ApiTags } from '@nestjs/swagger'
->>>>>>> b557fe99
+import { ApiNoContentResponse, ApiOkResponse, ApiOperation, ApiTags } from '@nestjs/swagger'
 import { Observable } from 'rxjs'
 import UuidParams from 'src/decorators/api-params.decorator'
 import NodeTeamAccessGuard from './guards/node.team-access.http.guard'
@@ -29,7 +24,12 @@
 
   @Get(`${ROUTE_NODE_ID}/containers`)
   @HttpCode(200)
-  @ApiOkResponse({ type: ContainerDto, isArray: true })
+  @ApiOperation({
+    description:
+      'Request must include `nodeId` and `prefix`. Response should include `id`, `command`, `createdAt`, `state`, `status`, `imageName`, `imageTag` and `ports` of images.',
+    summary: 'Fetch data of containers running on a node.',
+  })
+  @ApiOkResponse({ type: ContainerDto, isArray: true, description: 'Fetch data of containers running on a node.' })
   async getContainers(@NodeId() nodeId: string, @Query('prefix') prefix?: string): Promise<ContainerDto[]> {
     return await this.service.getContainers(nodeId, prefix)
   }
