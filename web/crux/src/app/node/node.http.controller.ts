--- conflicted
+++ resolved
@@ -1,55 +1,25 @@
-<<<<<<< HEAD
-import {
-  Controller,
-  Body,
-  Get,
-  UseGuards,
-  UseInterceptors,
-  Param,
-  Post,
-  HttpCode,
-  Put,
-  Delete,
-  PipeTransform,
-  Type,
-  Header,
-} from '@nestjs/common'
+import { Body, Controller, Delete, Get, Header, HttpCode, Post, Put, UseGuards, UseInterceptors } from '@nestjs/common'
 import { ApiBody, ApiCreatedResponse, ApiNoContentResponse, ApiOkResponse, ApiTags } from '@nestjs/swagger'
 import { Identity } from '@ory/kratos-client'
-=======
-import { Body, Controller, Get, UseGuards, UseInterceptors } from '@nestjs/common'
->>>>>>> bf630393
-import { first, Observable, timeout } from 'rxjs'
-import { ContainerStateListMessage } from 'src/grpc/protobuf/proto/common'
-import { WatchContainerStateRequest } from 'src/grpc/protobuf/proto/crux'
+import { Observable } from 'rxjs'
 import HttpLoggerInterceptor from 'src/interceptors/http.logger.interceptor'
 import PrismaErrorInterceptor from 'src/interceptors/prisma-error-interceptor'
-<<<<<<< HEAD
-import { DisableAccessCheck, DisableIdentity } from 'src/shared/user-access.guard'
 import { CreatedResponse, CreatedWithLocation } from '../shared/created-with-location.decorator'
 import CreatedWithLocationInterceptor from '../shared/created-with-location.interceptor'
-import JwtAuthGuard, { IdentityFromRequest } from '../token/jwt-auth.guard'
+import JwtAuthGuard, { DisableAuth, IdentityFromRequest } from '../token/jwt-auth.guard'
 import NodeTeamAccessHttpGuard from './guards/node.team-access.http.guard'
+import { NodeId, ROUTE_NODES, ROUTE_NODE_ID } from './node.const'
 import {
   CreateNodeDto,
-  NodeGenerateScriptDto,
   NodeDetailsDto,
   NodeDto,
+  NodeGenerateScriptDto,
   NodeInstallDto,
   UpdateNodeDto,
-  NodeContainerCommandDto,
-  NodeDeleteContainerDto,
 } from './node.dto'
-=======
-import JwtAuthGuard from '../token/jwt-auth.guard'
->>>>>>> bf630393
 import NodeService from './node.service'
 import NodeGenerateScriptValidationPipe from './pipes/node.generate-script.pipe'
 import NodeGetScriptValidationPipe from './pipes/node.get-script.pipe'
-
-const ROUTE_NODES = 'nodes'
-const ROUTE_NODE_ID = ':nodeId'
-const NodeId = (...pipes: (Type<PipeTransform> | PipeTransform)[]) => Param('nodeId', ...pipes)
 
 @Controller(ROUTE_NODES)
 @ApiTags(ROUTE_NODES)
@@ -58,7 +28,6 @@
 export default class NodeHttpController {
   constructor(private service: NodeService) {}
 
-<<<<<<< HEAD
   @Get()
   @ApiOkResponse({
     type: NodeDto,
@@ -66,6 +35,12 @@
   })
   async getNodes(@IdentityFromRequest() identity: Identity): Promise<NodeDto[]> {
     return this.service.getNodes(identity)
+  }
+
+  @Get(ROUTE_NODE_ID)
+  @ApiOkResponse({ type: NodeDetailsDto })
+  async getNodeDetails(@NodeId() nodeId: string): Promise<NodeDetailsDto> {
+    return this.service.getNodeDetails(nodeId)
   }
 
   @Post()
@@ -79,7 +54,7 @@
     const node = await this.service.createNode(request, identity)
 
     return {
-      url: `/nodes/${node.id}`,
+      url: `/${ROUTE_NODES}/${node.id}`,
       body: node,
     }
   }
@@ -97,11 +72,11 @@
 
   @Delete(ROUTE_NODE_ID)
   @HttpCode(204)
-  async deleteProduct(@NodeId() nodeId: string): Promise<void> {
+  async deleteNode(@NodeId() nodeId: string): Promise<void> {
     return this.service.deleteNode(nodeId)
   }
 
-  @Post(`${ROUTE_NODE_ID}/setup`)
+  @Post(`${ROUTE_NODE_ID}/script`)
   @ApiOkResponse({ type: NodeInstallDto })
   async generateScript(
     @NodeId(NodeGenerateScriptValidationPipe) nodeId: string,
@@ -111,7 +86,7 @@
     return await this.service.generateScript(nodeId, request, identity)
   }
 
-  @Delete(`${ROUTE_NODE_ID}/setup`)
+  @Delete(`${ROUTE_NODE_ID}/script`)
   @HttpCode(204)
   @ApiNoContentResponse()
   async discardScript(@NodeId() nodeId: string): Promise<void> {
@@ -121,8 +96,7 @@
   @Get(`${ROUTE_NODE_ID}/script`)
   @ApiOkResponse({ type: 'string' })
   @Header('content-type', 'text/plain')
-  @DisableAccessCheck()
-  @DisableIdentity()
+  @DisableAuth()
   async getScript(@NodeId(NodeGetScriptValidationPipe) nodeId: string): Promise<string> {
     return await this.service.getScript(nodeId)
   }
@@ -140,44 +114,4 @@
   async updateNodeAgent(@NodeId() nodeId: string): Promise<void> {
     this.service.updateNodeAgent(nodeId)
   }
-
-  @Post(`${ROUTE_NODE_ID}/container`)
-  @HttpCode(204)
-  @ApiNoContentResponse()
-  sendContainerCommand(@NodeId() nodeId: string, @Body() request: NodeContainerCommandDto) {
-    this.service.sendContainerCommand(nodeId, request)
-  }
-
-  @Delete(`${ROUTE_NODE_ID}/container`)
-  @HttpCode(204)
-  @ApiNoContentResponse()
-  deleteContainers(@NodeId() nodeId: string, @Body() request: NodeDeleteContainerDto) {
-    this.service.deleteContainers(nodeId, request)
-  }
-
-  @Get(ROUTE_NODE_ID)
-  @ApiOkResponse({ type: NodeDetailsDto })
-  async getNodeDetails(@NodeId() nodeId: string): Promise<NodeDetailsDto> {
-    return this.service.getNodeDetails(nodeId)
-=======
-  /**
-   * @param request WatchContainerStateRequest
-   * @returns Promise<Observable<ContainerStateListMessage>>
-   * @description HTTP Endpoint to get the status of all containers in a node.
-   *
-   * Client can subscribe to the returned observable, and receive new data as it becomes available.
-   *
-   * @todo(polaroi8d): if timeout will occured, the client will not receive any data.
-   * This is just an experimental implementation, and should be improved in the future.
-   */
-  @Get('status')
-  // @ApiBody({ type: WatchContainerStateRequestDto })
-  // @ApiOkResponse({ type: ContainerStateListMessageDto })
-  async getContainerStatus(@Body() params: WatchContainerStateRequest): Promise<Observable<ContainerStateListMessage>> {
-    return this.service
-      .handleWatchContainerStatus(params)
-      .pipe(first(value => value.data?.length > 0))
-      .pipe(timeout(1000))
->>>>>>> bf630393
-  }
 }