--- conflicted
+++ resolved
@@ -1,30 +1,13 @@
-<<<<<<< HEAD
 import { Body, Controller, Delete, Get, Header, HttpCode, Post, Put, UseGuards } from '@nestjs/common'
-import { ApiBody, ApiCreatedResponse, ApiNoContentResponse, ApiOkResponse, ApiProduces, ApiTags } from '@nestjs/swagger'
-=======
-import {
-  Body,
-  Controller,
-  Delete,
-  Get,
-  Header,
-  HttpCode,
-  Post,
-  Put,
-  Query,
-  UseGuards,
-  UseInterceptors,
-} from '@nestjs/common'
 import {
   ApiBody,
-  ApiOperation,
   ApiCreatedResponse,
   ApiNoContentResponse,
   ApiOkResponse,
+  ApiOperation,
   ApiProduces,
   ApiTags,
 } from '@nestjs/swagger'
->>>>>>> b557fe99
 import { Identity } from '@ory/kratos-client'
 import UuidParams from 'src/decorators/api-params.decorator'
 import { CreatedResponse, CreatedWithLocation } from '../shared/created-with-location.decorator'
@@ -191,25 +174,7 @@
   })
   @ApiNoContentResponse({ description: 'Node details modified.' })
   @UuidParams(PARAM_NODE_ID)
-<<<<<<< HEAD
   updateNodeAgent(@NodeId() nodeId: string) {
     this.service.updateAgent(nodeId)
-=======
-  async updateNodeAgent(@NodeId() nodeId: string): Promise<void> {
-    this.service.updateNodeAgent(nodeId)
-  }
-
-  @Get(`${ROUTE_NODE_ID}/container`)
-  @HttpCode(200)
-  @ApiOperation({
-    description:
-      'Request must include `nodeId` and `prefix`. Response should include `id`, `command`, `createdAt`, `state`, `status`, `imageName`, `imageTag` and `ports` of images.',
-    summary: 'Fetch data of containers running on a node.',
-  })
-  @ApiOkResponse({ type: ContainerStatus, isArray: true, description: 'Fetch data of containers running on a node.' })
-  @UuidParams(PARAM_NODE_ID)
-  async getContainerStatus(@NodeId() nodeId: string, @Query('prefix') prefix: string): Promise<Observable<any>> {
-    return this.service.handleWatchContainerStatusDto(nodeId, prefix).pipe(timeout(5000))
->>>>>>> b557fe99
   }
 }