--- conflicted
+++ resolved
@@ -7,16 +7,7 @@
   networkModeFromJSON,
   restartPolicyFromJSON,
 } from 'src/grpc/protobuf/proto/common'
-import {
-  CreateProductFromTemplateRequest,
-<<<<<<< HEAD
-  CreateProductRequest,
-=======
-  CreateVersionRequest,
->>>>>>> 550598a5
-  ProductType,
-  TemplateImageResponse,
-} from 'src/grpc/protobuf/proto/crux'
+import { CreateProductFromTemplateRequest, ProductType, TemplateImageResponse } from 'src/grpc/protobuf/proto/crux'
 import PrismaService from 'src/services/prisma.service'
 import TemplateFileService, { TemplateContainerConfig, TemplateImage } from 'src/services/template.file.service'
 import { SIMPLE_PRODUCT_VERSION_NAME } from 'src/shared/const'
@@ -24,7 +15,7 @@
 import { ContainerConfigData, VolumeType } from 'src/shared/models'
 import { v4 } from 'uuid'
 import ImageMapper from '../image/image.mapper'
-import { BasicProductDto, CreateProductDto, ProductTypeDto } from '../product/product.dto'
+import { CreateProductDto, ProductDto, ProductTypeDto } from '../product/product.dto'
 import ProductService from '../product/product.service'
 import RegistryService from '../registry/registry.service'
 import { CreateVersionDto } from '../version/version.dto'
@@ -45,7 +36,7 @@
     private imageMapper: ImageMapper,
   ) {}
 
-  async createProductFromTemplate(req: CreateProductFromTemplateRequest, identity: Identity): Promise<BasicProductDto> {
+  async createProductFromTemplate(req: CreateProductFromTemplateRequest, identity: Identity): Promise<ProductDto> {
     const template = await this.templateFileService.getTemplateById(req.id)
 
     if (template.registries && template.registries.length > 0) {
@@ -153,7 +144,7 @@
 
   private async createVersion(
     templateImages: TemplateImage[],
-    product: BasicProductDto,
+    product: ProductDto,
     productType: ProductType,
     identity: Identity,
   ): Promise<void> {
