import { createParamDecorator, ExecutionContext, Injectable } from '@nestjs/common'
import { Reflector } from '@nestjs/core'
import { AuthGuard } from '@nestjs/passport'
import { Identity, Session } from '@ory/kratos-client'
import http from 'http'
import KratosService from 'src/services/kratos.service'
import { AuthPayload } from 'src/shared/models'
<<<<<<< HEAD
import { DISABLE_ACCESS_CHECK } from 'src/shared/user-access.guard'
=======
>>>>>>> bf630393

@Injectable()
export default class JwtAuthGuard extends AuthGuard('jwt') {
  constructor(private kratos: KratosService, private reflector: Reflector) {
    super()
  }

  async canActivate(context: ExecutionContext): Promise<boolean> {
    const disabled = this.reflector.get<boolean>(DISABLE_ACCESS_CHECK, context.getHandler())
    if (disabled) {
      return true
    }

    const req = context.switchToHttp().getRequest() as ExtendedHttpRequest

    if (req.headers.cookie?.includes('ory_kratos_session=')) {
      try {
        // check the cookie for a valid session
        const session = await this.kratos.getSessionByCookie(req.headers.cookie)
        req.session = session
        return true
      } catch {
        /* ignored */
      }
    }

    const activated = await (super.canActivate(context) as Promise<boolean>)

    if (activated) {
      const userId = req.user.data.sub
      try {
        req.session.identity = await this.kratos.getIdentityById(userId)
      } catch {
        return false
      }
    }

    return activated
  }
}

type ExtendedHttpRequest = http.IncomingMessage & {
  session: Session
  user: {
    data: AuthPayload
  }
}

export const sessionOfContext = (context: ExecutionContext): Session => {
  const req = context.switchToHttp().getRequest() as ExtendedHttpRequest
  return req.session
}

export const identityOfContext = (context: ExecutionContext): Identity => sessionOfContext(context).identity

export const IdentityFromRequest = createParamDecorator(
  (_: unknown, context: ExecutionContext): Identity => identityOfContext(context),
)

export const SessionFromRequest = createParamDecorator(
  (_: unknown, context: ExecutionContext): Session => sessionOfContext(context),
)<|MERGE_RESOLUTION|>--- conflicted
+++ resolved
@@ -1,14 +1,13 @@
-import { createParamDecorator, ExecutionContext, Injectable } from '@nestjs/common'
+import { createParamDecorator, ExecutionContext, Injectable, SetMetadata } from '@nestjs/common'
 import { Reflector } from '@nestjs/core'
 import { AuthGuard } from '@nestjs/passport'
 import { Identity, Session } from '@ory/kratos-client'
 import http from 'http'
 import KratosService from 'src/services/kratos.service'
 import { AuthPayload } from 'src/shared/models'
-<<<<<<< HEAD
-import { DISABLE_ACCESS_CHECK } from 'src/shared/user-access.guard'
-=======
->>>>>>> bf630393
+
+export const DISABLE_AUTH = 'disable-auth'
+export const DisableAuth = () => SetMetadata(DISABLE_AUTH, true)
 
 @Injectable()
 export default class JwtAuthGuard extends AuthGuard('jwt') {
@@ -17,8 +16,8 @@
   }
 
   async canActivate(context: ExecutionContext): Promise<boolean> {
-    const disabled = this.reflector.get<boolean>(DISABLE_ACCESS_CHECK, context.getHandler())
-    if (disabled) {
+    const disableAuth = this.reflector.get<boolean>(DISABLE_AUTH, context.getHandler())
+    if (disableAuth) {
       return true
     }
 
