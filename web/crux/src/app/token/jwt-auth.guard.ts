import { createParamDecorator, ExecutionContext, Injectable, Logger, SetMetadata } from '@nestjs/common'
import { Reflector } from '@nestjs/core'
import { AuthGuard } from '@nestjs/passport'
import { Identity } from '@ory/kratos-client'
import { Request as ExpressRequest } from 'express'
import { RequestAuthenticationData } from 'src/domain/identity'
import { CruxUnauthorizedException } from 'src/exception/crux-exception'
import KratosService, { hasKratosSession } from 'src/services/kratos.service'
import { WS_TYPE_UNSUBSCRIBE, WsClient } from 'src/websockets/common'

<<<<<<< HEAD
export type AuthStrategyType = 'user-token' | 'deploy-token' | 'pipeline-token' | 'disabled'
=======
export type AuthStrategyType = 'user-token' | 'deploy-token' | 'registry-hook' | 'disabled'
>>>>>>> c6544915
export const AUTH_STRATEGY = 'auth-strategy'
export const AuthStrategy = (strategy: AuthStrategyType) => SetMetadata(AUTH_STRATEGY, strategy)
export const DisableAuth = () => AuthStrategy('disabled')
export const authStrategyOfContext = (context: ExecutionContext, reflector: Reflector) =>
  reflector.get<AuthStrategyType>(AUTH_STRATEGY, context.getHandler()) ?? 'user-token'

@Injectable()
export default class JwtAuthGuard extends AuthGuard('jwt') {
  private logger = new Logger(JwtAuthGuard.name)

  constructor(
    private kratos: KratosService,
    private reflector: Reflector,
  ) {
    super()
  }

  async canActivate(context: ExecutionContext): Promise<boolean> {
    const strategy = authStrategyOfContext(context, this.reflector)
    if (strategy === 'disabled') {
      this.logger.verbose(`Authorized. Guard was for path.`)
      return true
    }

    const type = context.getType()

    if (type === 'http') {
      return await this.canActivateHttp(context, context.switchToHttp().getRequest(), strategy)
    }
    if (type === 'ws') {
      return this.canActivateWs(context)
    }

    this.logger.error(`Invalid context ${type}`)
    return false
  }

  private async canActivateHttp(
    context: ExecutionContext,
    req: AuthorizedHttpRequest,
    strategy: AuthStrategyType,
  ): Promise<boolean> {
    if (hasKratosSession(req)) {
      try {
        // check the cookie for a valid session
        const session = await this.kratos.getSessionByCookie(req.headers.cookie)
        req.identity = session.identity
        req.sessionExpiresAt = new Date(session.expires_at).getTime()
        this.logger.verbose(`Authorized. Kratos cookie was found legit.`)
        return true
      } catch (err) {
        this.logger.verbose('Failed to authorize with kratos by cookie', err)
      }
    }

    this.handleWsConnection(req)
    let activated = false
    try {
      activated = await (super.canActivate(context) as Promise<boolean>)
    } catch {
      /* EMPTY */
    }

    if (!activated) {
      this.logger.verbose('Failed to authorize with jwt.')
<<<<<<< HEAD
      // let the DeployJwtAuthGuard or the PipelineJwtAuthGuard to decide if the jwt is valid
      return strategy === 'deploy-token' || strategy === 'pipeline-token'
=======
      // let the DeployJwtAuthGuard or the RegistryJwtAuthGuard to decide if the jwt is valid
      return strategy === 'deploy-token' || strategy === 'registry-hook'
>>>>>>> c6544915
    }

    const jwt = req.user
    const userId = jwt.data.sub
    try {
      req.identity = await this.kratos.getIdentityById(userId)
      req.sessionExpiresAt = jwt.exp
      this.logger.verbose('Authorized. JWT was found legit.')
    } catch {
      this.logger.verbose('Unauthorized. JWT was found, but failed to authorize with kratos.')
      return false
    }

    return activated
  }

  private handleWsConnection(req: AuthorizedHttpRequest): void {
    const [path, paramsString] = req.url.split('?')
    if (path !== '/') {
      return
    }

    const [paramName, token] = paramsString.split('=')
    if (paramName !== 'token' || !token) {
      return
    }

    this.logger.debug('Authorizing ws connection with token.')
    req.headers.authorization = `Bearer ${token}`
  }

  private canActivateWs(context: ExecutionContext): boolean {
    const client: WsClient = context.switchToWs().getClient()
    const message = this.reflector.get('message', context.getHandler())
    if (client.disconnecting) {
      // NOTE(@robot9706): When a client is disconnecting disallow any handlers
      // except WsUnsubscribe for cleanup
      return message === WS_TYPE_UNSUBSCRIBE
    }

    const req = client.connectionRequest as AuthorizedHttpRequest

    const now = new Date().getTime()
    const { sessionExpiresAt } = req

    if (!sessionExpiresAt || sessionExpiresAt <= now) {
      this.logger.debug('WebSocket session expired.')

      throw new CruxUnauthorizedException()
    }

    return !!req.identity
  }
}

export type AuthorizedHttpRequest = ExpressRequest & RequestAuthenticationData

export const identityOfRequest = (context: ExecutionContext): Identity => {
  const req = context.switchToHttp().getRequest() as AuthorizedHttpRequest
  return req.identity
}

export const IdentityFromRequest = createParamDecorator(
  (_: unknown, context: ExecutionContext): Identity => identityOfRequest(context),
)

export const identityOfSocket = (context: ExecutionContext): Identity => {
  const client: WsClient = context.switchToWs().getClient()
  const req = client.connectionRequest as AuthorizedHttpRequest
  return req.identity
}

export const IdentityFromSocket = createParamDecorator(
  (_: unknown, context: ExecutionContext): Identity => identityOfSocket(context),
)<|MERGE_RESOLUTION|>--- conflicted
+++ resolved
@@ -8,11 +8,10 @@
 import KratosService, { hasKratosSession } from 'src/services/kratos.service'
 import { WS_TYPE_UNSUBSCRIBE, WsClient } from 'src/websockets/common'
 
-<<<<<<< HEAD
-export type AuthStrategyType = 'user-token' | 'deploy-token' | 'pipeline-token' | 'disabled'
-=======
-export type AuthStrategyType = 'user-token' | 'deploy-token' | 'registry-hook' | 'disabled'
->>>>>>> c6544915
+export type AuthStrategyType = 'user-token' | 'deploy-token' | 'registry-hook' | 'pipeline-token' | 'disabled'
+const CUSTOM_AUTH_STRATEGIES: AuthStrategyType[] = ['deploy-token', 'registry-hook', 'pipeline-token']
+export const shouldUseCustomAuthStrategy = (strategy: AuthStrategyType):boolean => CUSTOM_AUTH_STRATEGIES.includes(strategy)
+
 export const AUTH_STRATEGY = 'auth-strategy'
 export const AuthStrategy = (strategy: AuthStrategyType) => SetMetadata(AUTH_STRATEGY, strategy)
 export const DisableAuth = () => AuthStrategy('disabled')
@@ -78,13 +77,8 @@
 
     if (!activated) {
       this.logger.verbose('Failed to authorize with jwt.')
-<<<<<<< HEAD
-      // let the DeployJwtAuthGuard or the PipelineJwtAuthGuard to decide if the jwt is valid
-      return strategy === 'deploy-token' || strategy === 'pipeline-token'
-=======
-      // let the DeployJwtAuthGuard or the RegistryJwtAuthGuard to decide if the jwt is valid
-      return strategy === 'deploy-token' || strategy === 'registry-hook'
->>>>>>> c6544915
+      // let a CustomJwtAuthGuard to decide if the jwt is valid
+      return shouldUseCustomAuthStrategy(strategy)
     }
 
     const jwt = req.user
