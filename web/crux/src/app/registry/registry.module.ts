--- conflicted
+++ resolved
@@ -18,11 +18,7 @@
 
 @Module({
   imports: [HttpModule, TeamModule, AuditLoggerModule, CacheModule.register(), ...CruxJwtModuleImports],
-<<<<<<< HEAD
-  exports: [RegistryMapper, RegistryService],
-=======
   exports: [RegistryClientProvider, RegistryMapper, RegistryService],
->>>>>>> a5788c87
   controllers: [RegistryHttpController],
   providers: [
     RegistryService,
