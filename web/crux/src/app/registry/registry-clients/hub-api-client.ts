import { getRegistryApiException } from 'src/exception/registry-exception'
<<<<<<< HEAD
import { RegistryImageTags } from '../registry.message'
import HubApiCache from './caches/hub-api-cache'
import { RegistryApiClient } from './registry-api-client'
import V2Labels from './v2-labels'
=======
>>>>>>> c6aa126a

type HubApiPaginatedResponse = {
  count: number
  next?: string
  previous?: string
  results: any[]
}

const MAX_RATE_RETRY = 3

export default abstract class HubApiClient {
  constructor(
    protected readonly url: string,
    protected readonly prefix: string,
  ) {}

  protected async fetchCatalog(): Promise<string[]> {
    const endpoint = ''

    const result = await this.fetchPaginatedEndpoint(endpoint)

    return result.map(it => it.name)
  }

  protected async fetchTags(image: string): Promise<string[]> {
    const endpoint = `${image}/tags?page_size=100`

    const result = await this.fetchPaginatedEndpoint(endpoint)

    return result.map(it => it.name)
  }

  protected async fetch(endpoint: string, init?: RequestInit): Promise<Response> {
    const fullUrl = `${this.url}/v2/repositories/${this.prefix}/${endpoint}`

    return await fetch(fullUrl, init)
  }

  private async fetchPaginatedEndpoint(endpoint: string): Promise<any[]> {
    const result = []

    let next = () => this.fetch(`${endpoint}`)
    let rateTry = 0

    do {
      // eslint-disable-next-line no-await-in-loop
      const res = await next()
      if (res.ok) {
        rateTry = 0

        // eslint-disable-next-line no-await-in-loop
        const dto: HubApiPaginatedResponse = await res.json()
        result.push(...dto.results)

        next = dto.next ? () => fetch(dto.next) : null
      } else if ((res.headers.has('x-retry-after') || res.headers.has('retry-after')) && rateTry < MAX_RATE_RETRY) {
        const retryAfterHeader = res.headers.get('x-retry-after') ?? res.headers.get('retry-after')
        const retryAfter = Number(retryAfterHeader) - new Date().getTime() / 1000

        const fetchNext = next
        next = () =>
          new Promise<Response>(resolve => {
            setTimeout(async () => {
              // eslint-disable-next-line @typescript-eslint/no-floating-promises
              fetchNext().then(resolve)
            }, retryAfter * 1000)
          })

        rateTry += 1
      } else {
        throw getRegistryApiException(res, endpoint)
      }
    } while (next)

    return result
  }
<<<<<<< HEAD

  async labels(image: string, tag: string): Promise<Record<string, string>> {
    const labelClient = new V2Labels('index.docker.io')
    return labelClient.fetchLabels(this.prefix ? `${this.prefix}/${image}` : image, tag)
  }
}

export default HubApiClient
=======
}
>>>>>>> c6aa126a
<|MERGE_RESOLUTION|>--- conflicted
+++ resolved
@@ -1,11 +1,5 @@
 import { getRegistryApiException } from 'src/exception/registry-exception'
-<<<<<<< HEAD
-import { RegistryImageTags } from '../registry.message'
-import HubApiCache from './caches/hub-api-cache'
-import { RegistryApiClient } from './registry-api-client'
 import V2Labels from './v2-labels'
-=======
->>>>>>> c6aa126a
 
 type HubApiPaginatedResponse = {
   count: number
@@ -82,15 +76,9 @@
 
     return result
   }
-<<<<<<< HEAD
 
   async labels(image: string, tag: string): Promise<Record<string, string>> {
     const labelClient = new V2Labels('index.docker.io')
     return labelClient.fetchLabels(this.prefix ? `${this.prefix}/${image}` : image, tag)
   }
-}
-
-export default HubApiClient
-=======
-}
->>>>>>> c6aa126a
+}