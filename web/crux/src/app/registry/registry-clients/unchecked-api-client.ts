import { CruxBadRequestException } from 'src/exception/crux-exception'
<<<<<<< HEAD
import { RegistryImageTag, RegistryImageTags } from '../registry.message'
import { RegistryApiClient } from './registry-api-client'
=======
import { RegistryImageWithTags } from '../registry.message'
import { RegistryApiClient, RegistryImageTagInfo } from './registry-api-client'
>>>>>>> a5788c87

class UncheckedApiClient implements RegistryApiClient {
  catalog(): Promise<string[]> {
    throw new CruxBadRequestException({ message: 'Unchecked registries have no catalog API!' })
  }

  tags(): Promise<RegistryImageWithTags> {
    throw new CruxBadRequestException({ message: 'Unchecked registries have no tags API!' })
  }

  async labels(): Promise<Record<string, string>> {
    return {}
  }

<<<<<<< HEAD
  async tagInfo(): Promise<RegistryImageTag> {
=======
  async tagInfo(): Promise<RegistryImageTagInfo> {
>>>>>>> a5788c87
    return null
  }
}

export default UncheckedApiClient<|MERGE_RESOLUTION|>--- conflicted
+++ resolved
@@ -1,11 +1,6 @@
 import { CruxBadRequestException } from 'src/exception/crux-exception'
-<<<<<<< HEAD
-import { RegistryImageTag, RegistryImageTags } from '../registry.message'
-import { RegistryApiClient } from './registry-api-client'
-=======
 import { RegistryImageWithTags } from '../registry.message'
 import { RegistryApiClient, RegistryImageTagInfo } from './registry-api-client'
->>>>>>> a5788c87
 
 class UncheckedApiClient implements RegistryApiClient {
   catalog(): Promise<string[]> {
@@ -20,11 +15,7 @@
     return {}
   }
 
-<<<<<<< HEAD
-  async tagInfo(): Promise<RegistryImageTag> {
-=======
   async tagInfo(): Promise<RegistryImageTagInfo> {
->>>>>>> a5788c87
     return null
   }
 }
