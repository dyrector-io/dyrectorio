--- conflicted
+++ resolved
@@ -2,13 +2,8 @@
 import { getRegistryApiException } from 'src/exception/registry-exception'
 import { REGISTRY_GITHUB_URL } from 'src/shared/const'
 import { GithubNamespace } from '../registry.dto'
-<<<<<<< HEAD
-import { RegistryImageTag, RegistryImageTags } from '../registry.message'
-import { RegistryApiClient, fetchInfoForTags } from './registry-api-client'
-=======
 import { RegistryImageWithTags } from '../registry.message'
 import { RegistryApiClient, RegistryImageTagInfo, fetchInfoForTags } from './registry-api-client'
->>>>>>> a5788c87
 import V2HttpApiClient from './v2-http-api-client'
 import RegistryV2ApiClient, {
   RegistryV2ApiClientOptions,
@@ -109,11 +104,7 @@
     return this.createApiClient().fetchLabels(image, tag)
   }
 
-<<<<<<< HEAD
-  async tagInfo(image: string, tag: string): Promise<RegistryImageTag> {
-=======
   async tagInfo(image: string, tag: string): Promise<RegistryImageTagInfo> {
->>>>>>> a5788c87
     return this.createApiClient().fetchTagInfo(image, tag)
   }
 }
