--- conflicted
+++ resolved
@@ -3,13 +3,8 @@
 import { GetAccessTokenResponse } from 'google-auth-library/build/src/auth/oauth2client'
 import { CruxUnauthorizedException } from 'src/exception/crux-exception'
 import { getRegistryApiException } from 'src/exception/registry-exception'
-<<<<<<< HEAD
-import { RegistryImageTag, RegistryImageTags } from '../registry.message'
-import { RegistryApiClient, fetchInfoForTags } from './registry-api-client'
-=======
 import { RegistryImageWithTags } from '../registry.message'
 import { RegistryApiClient, RegistryImageTagInfo, fetchInfoForTags } from './registry-api-client'
->>>>>>> a5788c87
 import V2HttpApiClient from './v2-http-api-client'
 
 export type GoogleClientOptions = {
@@ -97,19 +92,11 @@
     }
 
     const json = (await tagRes.json()) as { tags: string[] }
-<<<<<<< HEAD
-    const tagInfo = await fetchInfoForTags(image, json.tags, this)
-
-    return {
-      name: image,
-      tags: tagInfo,
-=======
     const tags = await fetchInfoForTags(image, json.tags, this)
 
     return {
       name: image,
       tags,
->>>>>>> a5788c87
     }
   }
 
@@ -137,11 +124,7 @@
     return client.fetchLabels(image, tag)
   }
 
-<<<<<<< HEAD
-  async tagInfo(image: string, tag: string): Promise<RegistryImageTag> {
-=======
   async tagInfo(image: string, tag: string): Promise<RegistryImageTagInfo> {
->>>>>>> a5788c87
     const client = await this.createApiClient()
 
     return client.fetchTagInfo(image, tag)
