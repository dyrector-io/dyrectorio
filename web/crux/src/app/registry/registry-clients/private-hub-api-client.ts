--- conflicted
+++ resolved
@@ -1,10 +1,6 @@
 import { Cache } from 'cache-manager'
 import { CruxUnauthorizedException } from 'src/exception/crux-exception'
-<<<<<<< HEAD
-import { RegistryImageTag, RegistryImageTags } from '../registry.message'
-=======
 import { RegistryImageTag, RegistryImageWithTags } from '../registry.message'
->>>>>>> a5788c87
 import HubApiClient, { DOCKER_HUB_REGISTRY_URL } from './hub-api-client'
 import { RegistryApiClient } from './registry-api-client'
 import V2HttpApiClient from './v2-http-api-client'
@@ -65,21 +61,9 @@
     const tags = await super.fetchTags(image)
 
     // NOTE(@robot9706): Docker ratelimits us so skip tag info for now
-<<<<<<< HEAD
-    const tagsWithInfo = tags.reduce(
-      (map, it) => {
-        map[it] = {
-          created: null,
-        }
-        return map
-      },
-      {} as Record<string, RegistryImageTag>,
-    )
-=======
     const tagsWithInfo: RegistryImageTag[] = tags.map(it => ({
       name: it,
     }))
->>>>>>> a5788c87
 
     return {
       name: image,
