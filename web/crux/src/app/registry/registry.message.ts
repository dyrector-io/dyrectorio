export type FindImageResult = {
  name: string
}

export const WS_TYPE_FIND_IMAGE = 'find-image'
export type FindImageMessage = {
  registryId: string
  filter: string
}

export const WS_TYPE_FIND_IMAGE_RESULT = 'find-image-result'
export type FindImageResultMessage = {
  registryId: string
  images: FindImageResult[]
}

export type RegistryImages = {
  registryId: string
  images: string[]
}

export const WS_TYPE_FETCH_IMAGE_TAGS = 'fetch-image-tags'
export type FetchImageTagsMessage = RegistryImages

export type RegistryImageTag = {
<<<<<<< HEAD
  created: string
}

export type RegistryImageTags = {
  name: string
  tags: Record<string, RegistryImageTag>
=======
  name: string
  created?: string
}

export type RegistryImageWithTags = {
  name: string
  tags: RegistryImageTag[]
>>>>>>> a5788c87
}

export const WS_TYPE_REGISTRY_IMAGE_TAGS = 'registry-image-tags'
export type RegistryImageTagsMessage = {
  registryId: string
  images: RegistryImageWithTags[]
}<|MERGE_RESOLUTION|>--- conflicted
+++ resolved
@@ -23,14 +23,6 @@
 export type FetchImageTagsMessage = RegistryImages
 
 export type RegistryImageTag = {
-<<<<<<< HEAD
-  created: string
-}
-
-export type RegistryImageTags = {
-  name: string
-  tags: Record<string, RegistryImageTag>
-=======
   name: string
   created?: string
 }
@@ -38,7 +30,6 @@
 export type RegistryImageWithTags = {
   name: string
   tags: RegistryImageTag[]
->>>>>>> a5788c87
 }
 
 export const WS_TYPE_REGISTRY_IMAGE_TAGS = 'registry-image-tags'
