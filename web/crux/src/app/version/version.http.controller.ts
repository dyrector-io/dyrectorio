<<<<<<< HEAD
import { Body, Controller, Delete, Get, HttpCode, Param, Post, Put, UseGuards, UseInterceptors } from '@nestjs/common'
import { ApiBody, ApiCreatedResponse, ApiNoContentResponse, ApiOkResponse, ApiTags } from '@nestjs/swagger'
=======
import {
  Body,
  Controller,
  Delete,
  Get,
  HttpCode,
  Param,
  Post,
  Put,
  UseGuards,
  UseInterceptors,
  UsePipes,
  ValidationPipe,
} from '@nestjs/common'
import {
  ApiBody,
  ApiOperation,
  ApiCreatedResponse,
  ApiNoContentResponse,
  ApiOkResponse,
  ApiTags,
} from '@nestjs/swagger'
>>>>>>> b557fe99
import { Identity } from '@ory/kratos-client'
import UuidParams from 'src/decorators/api-params.decorator'
import { CreatedResponse, CreatedWithLocation } from '../shared/created-with-location.decorator'
import { IdentityFromRequest } from '../token/jwt-auth.guard'
import VersionTeamAccessGuard from './guards/version.team-access.guard'
import VersionCreateValidationInterceptor from './interceptors/version.create.interceptor'
import VersionDeleteValidationInterceptor from './interceptors/version.delete.interceptor'
import VersionIncreaseValidationInterceptor from './interceptors/version.increase.interceptor'
import VersionUpdateValidationInterceptor from './interceptors/version.update.interceptor'
import { CreateVersionDto, IncreaseVersionDto, UpdateVersionDto, VersionDetailsDto, VersionDto } from './version.dto'
import VersionService from './version.service'

const PARAM_PRODUCT_ID = 'productId'
const PARAM_VERSION_ID = 'versionId'
const ProductId = () => Param(PARAM_PRODUCT_ID)
const VersionId = () => Param(PARAM_VERSION_ID)

const ROUTE_PRODUCTS = 'products'
const ROUTE_PRODUCT_ID = ':productId'
const ROUTE_VERSION_ID = ':versionId'
const ROUTE_VERSIONS = 'versions'

@Controller(`${ROUTE_PRODUCTS}/${ROUTE_PRODUCT_ID}/${ROUTE_VERSIONS}`)
@ApiTags(ROUTE_VERSIONS)
@UseGuards(VersionTeamAccessGuard)
export default class VersionHttpController {
  constructor(private service: VersionService) {}

  @Get()
  @HttpCode(200)
  @ApiOperation({
    description:
      "Returns an array containing the details of every version that belong to a product. `ProductId` refers to the product's ID. Details include the version's `name`, `id`, `type`, `audit` log details, `changelog`, and increasibility.",
    summary: 'Fetch the details of all the versions under a product.',
  })
  @ApiOkResponse({
    type: VersionDto,
    isArray: true,
    description: 'Returns an array with the data of every version of a product.',
  })
  @UuidParams(PARAM_PRODUCT_ID)
  async getVersions(@ProductId() productId: string, @IdentityFromRequest() identity: Identity): Promise<VersionDto[]> {
    return await this.service.getVersionsByProductId(productId, identity)
  }

  @Get(ROUTE_VERSION_ID)
  @ApiOperation({
    description:
      "Returns an array containing the details of every version that belong to a product. `ProductId` refers to the product's ID, `versionId` refers to the version's ID. Details include the version's `name`, `id`, `type`, `audit` log details, `changelog`, increasibility, mutability, deletability, and all image related data, including `name`, `id`, `tag`, `order` and configuration data of the images.",
    summary: 'Retrieve the details of a version of a product.',
  })
  @ApiOkResponse({ type: VersionDetailsDto, description: 'Details of a version under a product is fetched.' })
  @UuidParams(PARAM_PRODUCT_ID, PARAM_VERSION_ID)
  async getVersion(@ProductId() _productId: string, @VersionId() versionId: string): Promise<VersionDetailsDto> {
    return await this.service.getVersionDetails(versionId)
  }

  @Post()
  @HttpCode(201)
  @CreatedWithLocation()
  @UseInterceptors(VersionCreateValidationInterceptor)
  @ApiOperation({
    description:
      "Creates a new version to a product. `ProductId` refers to the product's ID. Request must include the `name` and `type` of the version, `changelog` is optionable. Response should include the `name`, `id`, `changelog`, increasibility, `type`, and `audit` log details of the version.",
    summary: 'Create a new version.',
  })
  @ApiBody({ type: CreateVersionDto })
  @ApiCreatedResponse({ type: VersionDto, description: 'New version created.' })
  @UuidParams(PARAM_PRODUCT_ID)
  async createVersion(
    @ProductId() productId: string,
    @Body() request: CreateVersionDto,
    @IdentityFromRequest() identity: Identity,
  ): Promise<CreatedResponse<VersionDto>> {
    const version = await this.service.createVersion(productId, request, identity)

    return {
      url: VersionHttpController.locationOf(productId, version.id),
      body: version,
    }
  }

  @Put(ROUTE_VERSION_ID)
  @HttpCode(204)
  @ApiOperation({
    description:
      "Updates a version's `changelog`. `ProductId` refers to the product's ID, `versionId` refers to the version's ID. Both are required variables.",
    summary: 'Modify version.',
  })
  @ApiNoContentResponse({ description: 'Changelog of a version is updated.' })
  @UseInterceptors(VersionUpdateValidationInterceptor)
  @ApiBody({ type: UpdateVersionDto })
  @UuidParams(PARAM_PRODUCT_ID, PARAM_VERSION_ID)
  async updateVersion(
    @ProductId() _productId: string,
    @VersionId() versionId: string,
    @Body() request: UpdateVersionDto,
    @IdentityFromRequest() identity: Identity,
  ): Promise<void> {
    return await this.service.updateVersion(versionId, request, identity)
  }

  @Delete(ROUTE_VERSION_ID)
  @HttpCode(204)
  @ApiOperation({
    description:
      "This call deletes a version. `ProductId` refers to the product's ID, `versionId` refers to the version's ID. Both are required variables.",
    summary: 'Delete a version.',
  })
  @ApiNoContentResponse({ description: 'Version deleted.' })
  @UseInterceptors(VersionDeleteValidationInterceptor)
  @UuidParams(PARAM_PRODUCT_ID, PARAM_VERSION_ID)
  async deleteVersion(@ProductId() _productId: string, @VersionId() versionId: string): Promise<void> {
    return await this.service.deleteVersion(versionId)
  }

  @Put(`${ROUTE_VERSION_ID}/default`)
  @HttpCode(204)
  @ApiOperation({
    description:
      "This call turns a version into a default one, resulting other versions within this product later inherit images and configurations from it. `ProductId` refers to the product's ID, `versionId` refers to the version's ID. Both are required variables.",
    summary: 'Turn version into a default one of the complex product other versions under it will inherit images from.',
  })
  @ApiNoContentResponse({
    description: 'Version turned into default.',
  })
  @UuidParams(PARAM_PRODUCT_ID, PARAM_VERSION_ID)
  async setDefaultVersion(@ProductId() productId: string, @VersionId() versionId: string): Promise<void> {
    return await this.service.setDefaultVersion(productId, versionId)
  }

  @Post(`${ROUTE_VERSION_ID}/increase`)
  @HttpCode(201)
  @CreatedWithLocation()
  @ApiOperation({
    description:
      "Increases the default version of a product with a new version. `ProductId` refers to the product's ID, `versionId` refers to the version's ID, `name` refers to the name of the new version. All are required variables.",
    summary: 'Increase a default version of a complex product with a new version.',
  })
  @UseInterceptors(VersionIncreaseValidationInterceptor)
  @ApiBody({ type: IncreaseVersionDto })
  @ApiCreatedResponse({ type: VersionDto, description: 'New version created.' })
  @UuidParams(PARAM_PRODUCT_ID, PARAM_VERSION_ID)
  async increaseVersion(
    @ProductId() productId: string,
    @VersionId() versionId: string,
    @Body() request: IncreaseVersionDto,
    @IdentityFromRequest() identity,
  ): Promise<CreatedResponse<VersionDto>> {
    const version = await this.service.increaseVersion(versionId, request, identity)

    return {
      url: VersionHttpController.locationOf(productId, version.id),
      body: version,
    }
  }

  private static locationOf(productId: string, versionId: string) {
    return `/${ROUTE_PRODUCTS}/${productId}/${ROUTE_VERSIONS}/${versionId}`
  }
}<|MERGE_RESOLUTION|>--- conflicted
+++ resolved
@@ -1,30 +1,12 @@
-<<<<<<< HEAD
 import { Body, Controller, Delete, Get, HttpCode, Param, Post, Put, UseGuards, UseInterceptors } from '@nestjs/common'
-import { ApiBody, ApiCreatedResponse, ApiNoContentResponse, ApiOkResponse, ApiTags } from '@nestjs/swagger'
-=======
-import {
-  Body,
-  Controller,
-  Delete,
-  Get,
-  HttpCode,
-  Param,
-  Post,
-  Put,
-  UseGuards,
-  UseInterceptors,
-  UsePipes,
-  ValidationPipe,
-} from '@nestjs/common'
 import {
   ApiBody,
-  ApiOperation,
   ApiCreatedResponse,
   ApiNoContentResponse,
   ApiOkResponse,
+  ApiOperation,
   ApiTags,
 } from '@nestjs/swagger'
->>>>>>> b557fe99
 import { Identity } from '@ory/kratos-client'
 import UuidParams from 'src/decorators/api-params.decorator'
 import { CreatedResponse, CreatedWithLocation } from '../shared/created-with-location.decorator'
