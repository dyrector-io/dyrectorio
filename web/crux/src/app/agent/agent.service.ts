--- conflicted
+++ resolved
@@ -1,13 +1,7 @@
 import { Injectable, Logger } from '@nestjs/common'
 import { ConfigService } from '@nestjs/config'
 import { JwtService } from '@nestjs/jwt'
-<<<<<<< HEAD
 import { AgentEventTypeEnum, DeploymentEventTypeEnum, DeploymentStatusEnum } from '@prisma/client'
-import { InjectMetric } from '@willsoto/nestjs-prometheus'
-import { Gauge } from 'prom-client'
-=======
-import { AgentEventTypeEnum, DeploymentEventTypeEnum, DeploymentStatusEnum, NodeTypeEnum } from '@prisma/client'
->>>>>>> 4a5e3a63
 import {
   EMPTY,
   Observable,
@@ -43,16 +37,10 @@
 import DomainNotificationService from 'src/services/domain.notification.service'
 import PrismaService from 'src/services/prisma.service'
 import GrpcNodeConnection from 'src/shared/grpc-node-connection'
-<<<<<<< HEAD
+import AgentMetrics from 'src/shared/metrics/agent.metrics'
 import { getAgentVersionFromPackage } from 'src/shared/package'
 import { PRODUCTION } from '../../shared/const'
 import DeployService from '../deploy/deploy.service'
-=======
-import AgentMetrics from 'src/shared/metrics/agent.metrics'
-import { getAgentVersionFromPackage, getPackageVersion } from 'src/shared/package'
-import { JWT_EXPIRATION, PRODUCTION } from '../../shared/const'
-import ContainerMapper from '../container/container.mapper'
->>>>>>> 4a5e3a63
 import { DagentTraefikOptionsDto, NodeConnectionStatus, NodeScriptTypeDto } from '../node/node.dto'
 import AgentConnectionStrategyProvider from './agent.connection-strategy.provider'
 import { AgentKickReason } from './agent.dto'
@@ -68,21 +56,12 @@
   private eventChannelByTeamId: Map<string, Subject<AgentConnectionMessage>> = new Map()
 
   constructor(
-<<<<<<< HEAD
     private readonly connectionStrategies: AgentConnectionStrategyProvider,
     private readonly prisma: PrismaService,
     private readonly jwtService: JwtService,
     private readonly configService: ConfigService,
     private readonly notificationService: DomainNotificationService,
     private readonly deployService: DeployService,
-    @InjectMetric('agent_online_count') private agentCount: Gauge<string>,
-=======
-    private prisma: PrismaService,
-    private jwtService: JwtService,
-    private configService: ConfigService,
-    private notificationService: DomainNotificationService,
-    private containerMapper: ContainerMapper,
->>>>>>> 4a5e3a63
   ) {}
 
   getById(id: string): Agent {
@@ -291,7 +270,7 @@
     const token = generateAgentToken(id, 'connection')
 
     const signedToken = this.jwtService.sign(token)
-    
+
     agent.startUpdate(tag, signedToken)
 
     this.createAgentAudit(id, 'update', {
@@ -364,15 +343,9 @@
         await this.createAgentAudit(agent.id, 'left')
         this.logger.log(`Left: ${agent.id}`)
 
-<<<<<<< HEAD
         this.agents.delete(agent.id)
-        this.agentCount.dec()
-=======
-      this.logger.log(`Left: ${agent.id}`)
-      agent.onDisconnected()
-      this.agents.delete(agent.id)
-      AgentMetrics.connectedCount().dec()
->>>>>>> 4a5e3a63
+
+        AgentMetrics.connectedCount().dec()
 
         await this.prisma.deployment.updateMany({
           where: {
