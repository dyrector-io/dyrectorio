import {
  Controller,
  Post,
  Body,
  Get,
  UseGuards,
  UseInterceptors,
  UseFilters,
  Delete,
  Param,
  Res,
  Put,
  HttpCode,
} from '@nestjs/common'
import { Response } from 'express'
import { AuditLogLevel } from 'src/decorators/audit-logger.decorator'
import HttpLoggerInterceptor from 'src/interceptors/http.logger.interceptor'
import { ApiBody, ApiCreatedResponse, ApiNoContentResponse, ApiOkResponse, ApiTags } from '@nestjs/swagger'
import HttpExceptionFilter from 'src/filters/http-exception.filter'
import { Identity } from '@ory/kratos-client'
import PrismaErrorInterceptor from 'src/interceptors/prisma-error-interceptor'
import ProductService from './product.service'
<<<<<<< HEAD
import JwtAuthGuard, { IdentityFromRequest } from '../token/jwt-auth.guard'
=======
import JwtAuthGuard from '../token/jwt-auth.guard'
import { BasicProductDto, CreateProductDto, ProductDetailsDto, ProductListDto, UpdateProductDto } from './product.dto'
>>>>>>> 550598a5

@Controller('products')
@ApiTags('products')
@UseGuards(JwtAuthGuard)
<<<<<<< HEAD
@UseInterceptors(HttpLoggerInterceptor)
=======
@UseInterceptors(HttpLoggerInterceptor, HttpIdentityInterceptor, PrismaErrorInterceptor)
>>>>>>> 550598a5
@UseFilters(HttpExceptionFilter)
export default class ProductHttpController {
  constructor(private service: ProductService) {}

  @Get()
  @ApiOkResponse({ type: ProductListDto })
  @AuditLogLevel('disabled') // TODO(@polaroi8d): Refactor after removing the gRPC
  async getProducts(@IdentityFromRequest() identity: Identity): Promise<ProductListDto> {
    return this.service.getProducts(identity)
  }

  @Get(':id')
  @ApiOkResponse({ type: ProductDetailsDto })
  @AuditLogLevel('disabled') // TODO(@polaroi8d): Refactor after removing the gRPC
  async getProductDetails(@Param('id') id: string): Promise<ProductDetailsDto> {
    return this.service.getProductDetails(id)
  }

  @Post()
  @ApiBody({ type: CreateProductDto })
  @ApiCreatedResponse({ type: BasicProductDto })
  @AuditLogLevel('disabled') // TODO(@polaroi8d): Refactor after removing the gRPC
  @HttpCode(201)
  async createProduct(
    @Body() request: CreateProductDto,
    @IdentityFromRequest() identity: Identity,
    @Res() res: Response,
  ): Promise<void> {
    const product = await this.service.createProduct(request, identity)
    res.location(`/products/${product.id}`).json(product)
  }

  @Put(':id')
  @HttpCode(204)
  @ApiNoContentResponse({ type: BasicProductDto })
  @AuditLogLevel('disabled') // TODO(@polaroi8d): Refactor after removing the gRPC
  async updateProduct(
    @Param('id') id: string,
    @Body() request: UpdateProductDto,
    @IdentityFromRequest() identity: Identity,
    @Res() res: Response,
  ): Promise<void> {
    await this.service.updateProduct(id, request, identity)
    res.end()
  }

  @Delete(':id')
  @AuditLogLevel('disabled') // TODO(@polaroi8d): Refactor after removing the gRPC
  @HttpCode(204)
  async deleteProduct(@Param('id') id: string): Promise<void> {
    return this.service.deleteProduct(id)
    // TODO(@polaroi8d): exception if there is no product with the given Id
  }
}<|MERGE_RESOLUTION|>--- conflicted
+++ resolved
@@ -20,21 +20,14 @@
 import { Identity } from '@ory/kratos-client'
 import PrismaErrorInterceptor from 'src/interceptors/prisma-error-interceptor'
 import ProductService from './product.service'
-<<<<<<< HEAD
+
 import JwtAuthGuard, { IdentityFromRequest } from '../token/jwt-auth.guard'
-=======
-import JwtAuthGuard from '../token/jwt-auth.guard'
-import { BasicProductDto, CreateProductDto, ProductDetailsDto, ProductListDto, UpdateProductDto } from './product.dto'
->>>>>>> 550598a5
+import { ProductDto, CreateProductDto, ProductDetailsDto, ProductListDto, UpdateProductDto } from './product.dto'
 
 @Controller('products')
 @ApiTags('products')
 @UseGuards(JwtAuthGuard)
-<<<<<<< HEAD
-@UseInterceptors(HttpLoggerInterceptor)
-=======
-@UseInterceptors(HttpLoggerInterceptor, HttpIdentityInterceptor, PrismaErrorInterceptor)
->>>>>>> 550598a5
+@UseInterceptors(HttpLoggerInterceptor, PrismaErrorInterceptor)
 @UseFilters(HttpExceptionFilter)
 export default class ProductHttpController {
   constructor(private service: ProductService) {}
@@ -55,7 +48,7 @@
 
   @Post()
   @ApiBody({ type: CreateProductDto })
-  @ApiCreatedResponse({ type: BasicProductDto })
+  @ApiCreatedResponse({ type: ProductDto })
   @AuditLogLevel('disabled') // TODO(@polaroi8d): Refactor after removing the gRPC
   @HttpCode(201)
   async createProduct(
@@ -69,7 +62,7 @@
 
   @Put(':id')
   @HttpCode(204)
-  @ApiNoContentResponse({ type: BasicProductDto })
+  @ApiNoContentResponse({ type: ProductDto })
   @AuditLogLevel('disabled') // TODO(@polaroi8d): Refactor after removing the gRPC
   async updateProduct(
     @Param('id') id: string,
