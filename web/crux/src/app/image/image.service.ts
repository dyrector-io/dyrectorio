--- conflicted
+++ resolved
@@ -1,12 +1,8 @@
 import { Injectable } from '@nestjs/common'
 import { EventEmitter2 } from '@nestjs/event-emitter'
 import { Identity } from '@ory/kratos-client'
-<<<<<<< HEAD
 import { Prisma } from '@prisma/client'
 import { UniqueKeyValue, UniqueSecretKey } from 'src/domain/container'
-=======
-import { UniqueKeyValue } from 'src/domain/container'
->>>>>>> b8e46523
 import { IMAGE_EVENT_ADD, IMAGE_EVENT_DELETE, ImageDeletedEvent, ImagesAddedEvent } from 'src/domain/domain-events'
 import { EnvironmentRule, parseDyrectorioEnvRules } from 'src/domain/image'
 import PrismaService from 'src/services/prisma.service'
@@ -217,10 +213,7 @@
     }
 
     let labels: Record<string, string>
-<<<<<<< HEAD
     let configUpdate: Prisma.ContainerConfigUpdateOneRequiredWithoutImageNestedInput = null
-=======
->>>>>>> b8e46523
     if (request.tag) {
       const image = await this.prisma.image.findUniqueOrThrow({
         where: {
@@ -238,28 +231,22 @@
 
       labels = await api.client.labels(image.name, request.tag)
       const rules = parseDyrectorioEnvRules(labels)
-
-<<<<<<< HEAD
-      const configEnvironment = ImageService.mergeEnvironmentsRules(image.config.environment as UniqueKeyValue[], rules)
-
-      const configSecrets = ImageService.mergeSecretsRules(image.config.secrets as UniqueSecretKey[], rules)
-
-      configUpdate = {
-        update: {
-          environment: configEnvironment,
-          secrets: configSecrets,
-        },
+      if (Object.entries(rules).length > 0) {
+        const configEnvironment = ImageService.mergeEnvironmentsRules(
+          image.config.environment as UniqueKeyValue[],
+          rules,
+        )
+        const configSecrets = ImageService.mergeSecretsRules(image.config.secrets as UniqueSecretKey[], rules)
+
+        configUpdate = {
+          update: {
+            environment: configEnvironment,
+            secrets: configSecrets,
+          },
+        }
       }
     }
 
-=======
-      image.config.environment = ImageService.mergeEnvironmentsRules(
-        image.config.environment as UniqueKeyValue[],
-        rules,
-      )
-    }
-
->>>>>>> b8e46523
     await this.prisma.image.update({
       where: {
         id: imageId,
@@ -338,19 +325,11 @@
       .reduce((map, it) => {
         const [key, rule] = it
 
-<<<<<<< HEAD
         map[key] = {
           id: currentEnv[key]?.id ?? uuid(),
           key,
           value: currentEnv[key]?.value ?? rule.default ?? '',
         }
-=======
-      map[key] = {
-        id: currentEnv[key]?.id ?? uuid(),
-        key,
-        value: currentEnv[key]?.value ?? rule.default ?? '',
-      }
->>>>>>> b8e46523
 
         return map
       }, currentEnv)
