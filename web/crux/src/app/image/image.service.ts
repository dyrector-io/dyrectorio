--- conflicted
+++ resolved
@@ -1,11 +1,6 @@
 import { Injectable } from '@nestjs/common'
 import { EventEmitter2 } from '@nestjs/event-emitter'
 import { Identity } from '@ory/kratos-client'
-<<<<<<< HEAD
-import { IMAGE_EVENT_ADD, IMAGE_EVENT_DELETE, ImageDeletedEvent, ImagesAddedEvent } from 'src/domain/domain-events'
-import PrismaService from 'src/services/prisma.service'
-import ContainerConfigService from '../container/container-config.service'
-=======
 import { Prisma } from '@prisma/client'
 import { UniqueKeyValue, UniqueSecretKey } from 'src/domain/container'
 import { IMAGE_EVENT_ADD, IMAGE_EVENT_DELETE, ImageDeletedEvent, ImagesAddedEvent } from 'src/domain/domain-events'
@@ -15,16 +10,13 @@
 import ContainerConfigService from '../container/container-config.service'
 import RegistryClientProvider from '../registry/registry-client.provider'
 import TeamRepository from '../team/team.repository'
->>>>>>> a5788c87
 import { AddImagesDto, ImageDetailsDto, PatchImageDto } from './image.dto'
 import ImageMapper from './image.mapper'
 
 // TODO(@robot9706): Fix labels & config bundles conflicting
-/*
 type LabelMap = Record<string, string>
 type ImageLabelMap = Record<string, LabelMap>
 type RegistryLabelMap = Record<string, ImageLabelMap>
-*/
 
 @Injectable()
 export default class ImageService {
@@ -33,11 +25,8 @@
     private readonly mapper: ImageMapper,
     private readonly containerConfigService: ContainerConfigService,
     private readonly events: EventEmitter2,
-<<<<<<< HEAD
-=======
     private readonly teamRepository: TeamRepository,
     private readonly registryClients: RegistryClientProvider,
->>>>>>> a5788c87
   ) {}
 
   async getImagesByVersionId(versionId: string): Promise<ImageDetailsDto[]> {
@@ -69,16 +58,12 @@
 
   async addImagesToVersion(
     // eslint-disable-next-line @typescript-eslint/no-unused-vars
-    _teamSlug: string,
+    teamSlug: string,
     versionId: string,
     request: AddImagesDto[],
     identity: Identity,
   ): Promise<ImageDetailsDto[]> {
-<<<<<<< HEAD
     // TODO(@robot9706): Fix labels & config bundles conflicting
-    /*
-=======
->>>>>>> a5788c87
     const teamId = await this.teamRepository.getTeamIdBySlug(teamSlug)
 
     const labelLookupPromises = request.map(async it => {
@@ -111,7 +96,6 @@
       }, {} as ImageLabelMap)
       return map
     }, {} as RegistryLabelMap)
-    */
 
     const images = await this.prisma.$transaction(async prisma => {
       const lastImageOrder = await this.prisma.image.findFirst({
@@ -158,7 +142,6 @@
     })
 
     // TODO(@robot9706): Fix labels & config bundles conflicting
-    /*
     await this.prisma.$transaction(prisma =>
       Promise.all(
         images.map(it => {
@@ -202,7 +185,6 @@
         }),
       ),
     )
-    */
 
     const dtos = images.map(it => this.mapper.toDetailsDto(it))
 
@@ -215,12 +197,8 @@
     return dtos
   }
 
-<<<<<<< HEAD
   // eslint-disable-next-line @typescript-eslint/no-unused-vars
-  async patchImage(_teamSlug: string, imageId: string, request: PatchImageDto, identity: Identity): Promise<void> {
-=======
   async patchImage(teamSlug: string, imageId: string, request: PatchImageDto, identity: Identity): Promise<void> {
->>>>>>> a5788c87
     const currentConfig = await this.prisma.containerConfig.findFirstOrThrow({
       where: {
         image: {
@@ -239,11 +217,6 @@
       )
     }
 
-<<<<<<< HEAD
-    // TODO(@robot9706): Fix labels & config bundles conflicting
-    /*
-=======
->>>>>>> a5788c87
     let labels: Record<string, string>
     let configUpdate: Prisma.ContainerConfigUpdateOneRequiredWithoutImageNestedInput = null
     if (request.tag) {
@@ -263,22 +236,6 @@
 
       labels = await api.client.labels(image.name, request.tag)
       const rules = parseDyrectorioEnvRules(labels)
-<<<<<<< HEAD
-
-      const configEnvironment = ImageService.mergeEnvironmentsRules(image.config.environment as UniqueKeyValue[], rules)
-
-      const configSecrets = ImageService.mergeSecretsRules(image.config.secrets as UniqueSecretKey[], rules)
-
-      configUpdate = {
-        update: {
-          environment: configEnvironment,
-          secrets: configSecrets,
-        },
-      }
-    }
-    */
-
-=======
       if (Object.entries(rules).length > 0) {
         const configEnvironment = ImageService.mergeEnvironmentsRules(
           image.config.environment as UniqueKeyValue[],
@@ -295,7 +252,6 @@
       }
     }
 
->>>>>>> a5788c87
     await this.prisma.image.update({
       where: {
         id: imageId,
@@ -306,11 +262,10 @@
       },
       data: {
         // TODO(@robot9706): Fix labels & config bundles conflicting
-        // labels: labels ?? undefined,
-        // config: configUpdate ?? undefined,
+        labels: labels ?? undefined,
+        config: configUpdate ?? undefined,
         tag: request.tag ?? undefined,
         updatedBy: identity.id,
-        config: configUpdate ?? undefined,
       },
     })
   }
@@ -362,7 +317,6 @@
   }
 
   // TODO(@robot9706): Fix labels & config bundles conflicting
-  /*
   private static mergeEnvironmentsRules(
     environment: UniqueKeyValue[],
     rules: Record<string, EnvironmentRule>,
@@ -417,8 +371,4 @@
 
     return Object.values(mergedSecrets)
   }
-<<<<<<< HEAD
-  */
-=======
->>>>>>> a5788c87
 }