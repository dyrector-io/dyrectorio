--- conflicted
+++ resolved
@@ -65,12 +65,9 @@
     request: AddImagesDto[],
     identity: Identity,
   ): Promise<ImageDetailsDto[]> {
-<<<<<<< HEAD
     // TODO(@robot9706): Fix labels & config bundles conflicting
-=======
     const labelsApiDisabled = this.appConfig.get('DISABLE_REGISTRY_LABEL_FETCHING')
 
->>>>>>> 588e36b9
     const teamId = await this.teamRepository.getTeamIdBySlug(teamSlug)
 
     const labelLookupPromises = request.map(async it => {
