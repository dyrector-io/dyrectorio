<<<<<<< HEAD
import { CacheModule } from '@nestjs/cache-manager'
=======
>>>>>>> b8e46523
import { forwardRef, Module } from '@nestjs/common'
import EncryptionService from 'src/services/encryption.service'
import KratosService from 'src/services/kratos.service'
import PrismaService from 'src/services/prisma.service'
import AuditLoggerModule from '../audit.logger/audit.logger.module'
import ContainerModule from '../container/container.module'
import EditorModule from '../editor/editor.module'
import RegistryClientProvider from '../registry/registry-client.provider'
import RegistryMapper from '../registry/registry.mapper'
import RegistryModule from '../registry/registry.module'
import TeamRepository from '../team/team.repository'
import ImageHttpController from './image.http.controller'
import ImageMapper from './image.mapper'
import ImageService from './image.service'

@Module({
<<<<<<< HEAD
  imports: [RegistryModule, EditorModule, forwardRef(() => ContainerModule), AuditLoggerModule, CacheModule.register()],
=======
  imports: [RegistryModule, EditorModule, forwardRef(() => ContainerModule), AuditLoggerModule],
>>>>>>> b8e46523
  exports: [ImageService, ImageMapper],
  providers: [
    PrismaService,
    ImageService,
    ImageMapper,
    TeamRepository,
    RegistryMapper,
    KratosService,
    EncryptionService,
    RegistryClientProvider,
  ],
  controllers: [ImageHttpController],
})
export default class ImageModule {}<|MERGE_RESOLUTION|>--- conflicted
+++ resolved
@@ -1,7 +1,3 @@
-<<<<<<< HEAD
-import { CacheModule } from '@nestjs/cache-manager'
-=======
->>>>>>> b8e46523
 import { forwardRef, Module } from '@nestjs/common'
 import EncryptionService from 'src/services/encryption.service'
 import KratosService from 'src/services/kratos.service'
@@ -9,7 +5,6 @@
 import AuditLoggerModule from '../audit.logger/audit.logger.module'
 import ContainerModule from '../container/container.module'
 import EditorModule from '../editor/editor.module'
-import RegistryClientProvider from '../registry/registry-client.provider'
 import RegistryMapper from '../registry/registry.mapper'
 import RegistryModule from '../registry/registry.module'
 import TeamRepository from '../team/team.repository'
@@ -18,11 +13,7 @@
 import ImageService from './image.service'
 
 @Module({
-<<<<<<< HEAD
-  imports: [RegistryModule, EditorModule, forwardRef(() => ContainerModule), AuditLoggerModule, CacheModule.register()],
-=======
   imports: [RegistryModule, EditorModule, forwardRef(() => ContainerModule), AuditLoggerModule],
->>>>>>> b8e46523
   exports: [ImageService, ImageMapper],
   providers: [
     PrismaService,
@@ -32,7 +23,6 @@
     RegistryMapper,
     KratosService,
     EncryptionService,
-    RegistryClientProvider,
   ],
   controllers: [ImageHttpController],
 })
