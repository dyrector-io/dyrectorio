--- conflicted
+++ resolved
@@ -1,11 +1,7 @@
 import { ApiProperty } from '@nestjs/swagger'
 import { IsBoolean, IsIn, IsString, IsUrl } from 'class-validator'
 
-<<<<<<< HEAD
-export const NOTIFICATION_TYPE_VALUES = ['discord', 'slack', 'teams', 'mattermost'] as const
-=======
-export const NOTIFICATION_TYPE_VALUES = ['discord', 'slack', 'teams', 'rocket'] as const
->>>>>>> 5f4a5cba
+export const NOTIFICATION_TYPE_VALUES = ['discord', 'slack', 'teams', 'rocket', 'mattermost'] as const
 export type NotificationTypeDto = (typeof NOTIFICATION_TYPE_VALUES)[number]
 
 export const NOTIFICATION_EVENT_TYPE_VALUES = [
