import { Body, Controller, Delete, Get, HttpCode, HttpStatus, Param, Post, Put, UseGuards } from '@nestjs/common'
import {
  ApiBadRequestResponse,
  ApiBody,
  ApiConflictResponse,
  ApiCreatedResponse,
  ApiForbiddenResponse,
  ApiNoContentResponse,
  ApiNotFoundResponse,
  ApiOkResponse,
  ApiOperation,
  ApiTags,
} from '@nestjs/swagger'
import { Identity } from '@ory/kratos-client'
import UuidParams from 'src/decorators/api-params.decorator'
import { CreatedResponse, CreatedWithLocation } from '../../interceptors/created-with-location.decorator'
import { IdentityFromRequest } from '../token/jwt-auth.guard'
import NotificationTeamAccessGuard from './guards/notification.team-access.guard'
import {
  CreateNotificationDto,
  NotificationDetailsDto,
  NotificationDto,
  UpdateNotificationDto,
} from './notification.dto'
import NotificationService from './notification.service'

const PARAM_NOTIFICATION_ID = 'notificationId'
const NotificationId = () => Param(PARAM_NOTIFICATION_ID)
const PARAM_TEAM_SLUG = 'teamSlug'
const TeamSlug = () => Param(PARAM_TEAM_SLUG)

const ROUTE_TEAM_SLUG = ':teamSlug'
const ROUTE_NOTIFICATIONS = 'notifications'
const ROUTE_NOTIFICATION_ID = ':notificationId'

@Controller(`${ROUTE_TEAM_SLUG}/${ROUTE_NOTIFICATIONS}`)
@ApiTags(ROUTE_NOTIFICATIONS)
@UseGuards(NotificationTeamAccessGuard)
export default class NotificationHttpController {
  constructor(private service: NotificationService) {}

  @Get()
  @HttpCode(HttpStatus.OK)
  @ApiOperation({
    description:
      'Response should include `teamSlug` in the URL, `type`, `id`, `name`, `url`, `active`, and `creatorName` in the body.',
    summary: 'Retrieve notifications that belong to a team.',
  })
  @ApiOkResponse({ type: NotificationDto, isArray: true, description: 'Notifications listed.' })
  @ApiForbiddenResponse({ description: 'Unauthorized request for notifications.' })
  async getNotifications(@TeamSlug() teamSlug: string): Promise<NotificationDto[]> {
    return this.service.getNotifications(teamSlug)
  }

  @Get(ROUTE_NOTIFICATION_ID)
  @HttpCode(HttpStatus.OK)
  @ApiOperation({
    description:
      'Request must include `teamSlug` and `notificationId` parameters in URL. Response should include `type`, `enabledEvents`, `id`, `name`, `url`, `active`, and `creatorName`.',
    summary: 'Fetch details of a notification.',
  })
  @ApiOkResponse({ type: NotificationDetailsDto, description: 'Details of notification listed.' })
  @ApiBadRequestResponse({ description: 'Bad request for notification details.' })
  @ApiForbiddenResponse({ description: 'Unauthorized request for notification details.' })
  @ApiNotFoundResponse({ description: 'Notification not found.' })
  async getNotificationDetails(
    @TeamSlug() _: string,
    @NotificationId() notificationId: string,
  ): Promise<NotificationDetailsDto> {
    return this.service.getNotificationDetails(notificationId)
  }

  @Post()
  @HttpCode(HttpStatus.CREATED)
  @ApiOperation({
    description:
      'Request must include `teamSlug` in the URL, `type`, `enabledEvents`, `id`, `name`, `url`, and `active` in the body. Response should list `type`, `enabledEvents`, `id`, `name`, `url`, `active`, and `creatorName`.',
    summary: 'Create a new notification.',
  })
  @CreatedWithLocation()
  @ApiBody({ type: CreateNotificationDto })
  @ApiCreatedResponse({ type: NotificationDetailsDto, description: 'New notification created.' })
  @ApiBadRequestResponse({ description: 'Bad request for a notification.' })
  @ApiForbiddenResponse({ description: 'Unauthorized request for a notification.' })
  @ApiConflictResponse({ description: 'Notification name taken.' })
  async createNotification(
    @TeamSlug() teamSlug: string,
    @Body() request: CreateNotificationDto,
    @IdentityFromRequest() identity: Identity,
  ): Promise<CreatedResponse<NotificationDto>> {
    const notification = await this.service.createNotification(teamSlug, request, identity)

    return {
      url: `${teamSlug}/${ROUTE_NOTIFICATIONS}/${notification.id}`,
      body: notification,
    }
  }

  @Put(ROUTE_NOTIFICATION_ID)
  @HttpCode(HttpStatus.NO_CONTENT)
  @ApiOperation({
    description:
      'Request must include `teamSlug` in the URL, `type`, `enabledEvents`, `id`, `name`, `url`, and `active` in the body. Response should include `type`, `enabledEvents`, `id`, `name`, `url`, `active`, and `creatorName`.',
    summary: 'Modify a notification.',
  })
  @ApiOkResponse({ type: NotificationDetailsDto, description: 'Notification modified.' })
  @ApiBadRequestResponse({ description: 'Bad request for a notification.' })
  @ApiForbiddenResponse({ description: 'Unauthorized request for a notification.' })
  @ApiNotFoundResponse({ description: 'Notification not found.' })
  @ApiConflictResponse({ description: 'Notification name taken.' })
  @UuidParams(PARAM_NOTIFICATION_ID)
  async updateNotification(
    @TeamSlug() _: string,
    @NotificationId() notificationId: string,
    @Body() request: UpdateNotificationDto,
    @IdentityFromRequest() identity: Identity,
  ) {
    return this.service.updateNotification(notificationId, request, identity)
  }

  @Delete(ROUTE_NOTIFICATION_ID)
  @HttpCode(HttpStatus.NO_CONTENT)
  @ApiOperation({
    description: 'Request must include `teamSlug` and `notificationId` in URL.',
    summary: 'Delete a notification.',
  })
  @ApiNoContentResponse({ description: 'Notification deleted.' })
  @ApiForbiddenResponse({ description: 'Unauthorized request for notification delete.' })
  @ApiNotFoundResponse({ description: 'Notification not found.' })
  @UuidParams(PARAM_NOTIFICATION_ID)
  async deleteNotification(@TeamSlug() _: string, @NotificationId() notificationId: string): Promise<void> {
    this.service.deleteNotification(notificationId)
  }

  @Post(`${ROUTE_NOTIFICATION_ID}/test`)
  @HttpCode(HttpStatus.NO_CONTENT)
  @ApiOperation({
    description: 'Request must include `teamSlug` and `notificationId` in URL.',
    summary: 'Send a test message.',
  })
  @ApiNoContentResponse({ description: 'Test message sent.' })
  @ApiBadRequestResponse({ description: 'Bad request for a test message.' })
  @ApiForbiddenResponse({ description: 'Unauthorized request for a test message.' })
  @UuidParams(PARAM_NOTIFICATION_ID)
<<<<<<< HEAD
  async testNotification(@TeamSlug() _: string, @NotificationId() notificationId: string): Promise<void> {
    this.service.testNotification(notificationId)
=======
  testNotification(@NotificationId() notificationId: string): Promise<void> {
    return this.service.testNotification(notificationId)
>>>>>>> 0a7aea5a
  }
}<|MERGE_RESOLUTION|>--- conflicted
+++ resolved
@@ -142,12 +142,7 @@
   @ApiBadRequestResponse({ description: 'Bad request for a test message.' })
   @ApiForbiddenResponse({ description: 'Unauthorized request for a test message.' })
   @UuidParams(PARAM_NOTIFICATION_ID)
-<<<<<<< HEAD
-  async testNotification(@TeamSlug() _: string, @NotificationId() notificationId: string): Promise<void> {
-    this.service.testNotification(notificationId)
-=======
-  testNotification(@NotificationId() notificationId: string): Promise<void> {
+  testNotification(@TeamSlug() _: string, @NotificationId() notificationId: string): Promise<void> {
     return this.service.testNotification(notificationId)
->>>>>>> 0a7aea5a
   }
 }