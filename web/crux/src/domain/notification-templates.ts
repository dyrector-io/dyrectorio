import { Identity } from '@ory/kratos-client'
import { NotificationTypeEnum } from '@prisma/client'
import { CruxInternalServerErrorException } from 'src/exception/crux-exception'

const title = 'dyrector.io'

export type NotificationMessageType = 'node' | 'version' | 'invite' | 'failed-deploy' | 'successful-deploy'

export type BaseMessage = {
  owner: Identity | string
  subject: string
}

export type VersionMessage = BaseMessage & {
  version: string
}

export type InviteMessage = BaseMessage & {
  team: string
}

export type DeployMessage = BaseMessage & {
  version: string
  node: string
}

export type Message = BaseMessage | VersionMessage | InviteMessage | DeployMessage

export type NotificationTemplate = {
  teamId: string
  messageType: NotificationMessageType
  message: Message
}

const getDiscordTemplate = (message: string): any => ({
  embeds: [
    {
      title,
      description: message,
      color: '1555130',
      timestamp: new Date(),
    },
  ],
})

const getSlackTemplate = (message: string): any => ({
  blocks: [
    {
      type: 'context',
      elements: [
        {
          type: 'plain_text',
          text: message,
        },
      ],
    },
    {
      type: 'context',
      elements: [
        {
          type: 'mrkdwn',
          text: new Date().toUTCString(),
        },
      ],
    },
  ],
})

const getTeamsTemplate = (message: string): any => ({
  type: 'message',
  attachments: [
    {
      contentType: 'application/vnd.microsoft.card.adaptive',
      content: {
        type: 'AdaptiveCard',
        $schema: 'http://adaptivecards.io/schemas/adaptive-card.json',
        version: '1.3',
        body: [
          {
            type: 'TextBlock',
            text: title,
            wrap: true,
            size: 'large',
            weight: 'bolder',
          },
          {
            type: 'TextBlock',
            text: message,
            wrap: true,
            size: 'medium',
          },
          {
            type: 'TextBlock',
            text: new Date().toUTCString(),
            wrap: true,
            size: 'small',
            weight: 'lighter',
          },
        ],
      },
    },
  ],
})

<<<<<<< HEAD
const getRocketTemplate = (message: string) : any => (
  {
    attachments: [
      {
        title: title,
        color: '1555130',
        text: message,
        title_link: "https://dyrector.io",
      }
    ]
=======
const getRocketTemplate = (message: string): any => ({
  attachments: [
    {
      title,
      color: '1555130',
      text: message,
      title_link: 'https://dyrector.io',
    },
  ],
>>>>>>> 8e63a51e
})

export const getTemplate = (notificationType: NotificationTypeEnum, message: string): any | null => {
  switch (notificationType) {
    case 'discord':
      return getDiscordTemplate(message)
    case 'slack':
      return getSlackTemplate(message)
    case 'teams':
      return getTeamsTemplate(message)
    case 'rocket':
      return getRocketTemplate(message)
    default:
      throw new CruxInternalServerErrorException({
        message: 'Unsupported notification type',
        property: 'notificationType',
        value: notificationType,
      })
  }
}<|MERGE_RESOLUTION|>--- conflicted
+++ resolved
@@ -102,18 +102,7 @@
   ],
 })
 
-<<<<<<< HEAD
-const getRocketTemplate = (message: string) : any => (
-  {
-    attachments: [
-      {
-        title: title,
-        color: '1555130',
-        text: message,
-        title_link: "https://dyrector.io",
-      }
-    ]
-=======
+
 const getRocketTemplate = (message: string): any => ({
   attachments: [
     {
@@ -123,7 +112,6 @@
       title_link: 'https://dyrector.io',
     },
   ],
->>>>>>> 8e63a51e
 })
 
 export const getTemplate = (notificationType: NotificationTypeEnum, message: string): any | null => {
