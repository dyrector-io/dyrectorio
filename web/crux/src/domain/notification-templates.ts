--- conflicted
+++ resolved
@@ -102,12 +102,9 @@
   ],
 })
 
-<<<<<<< HEAD
+
 const getMattermostTemplate = (message: string): any => ({
-=======
-const getRocketTemplate = (message: string): any => ({
->>>>>>> ebb70514
-  attachments: [
+   attachments: [
     {
       title,
       color: '1555130',
@@ -117,10 +114,7 @@
   ],
 })
 
-<<<<<<< HEAD
-
-const getRocketTemplate = (message: string) : any => (
-  {
+const getRocketTemplate = (message: string) : any => ({
     attachments: [
       {
         title: title,
@@ -131,8 +125,6 @@
     ]
 })
 
-=======
->>>>>>> ebb70514
 export const getTemplate = (notificationType: NotificationTypeEnum, message: string): any | null => {
   switch (notificationType) {
     case 'discord':
@@ -143,11 +135,8 @@
       return getTeamsTemplate(message)
     case 'rocket':
       return getRocketTemplate(message)
-<<<<<<< HEAD
     case 'mattermost':
       return getMattermostTemplate(message)
-=======
->>>>>>> ebb70514
     default:
       throw new CruxInternalServerErrorException({
         message: 'Unsupported notification type',
