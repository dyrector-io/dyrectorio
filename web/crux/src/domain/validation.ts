--- conflicted
+++ resolved
@@ -301,11 +301,7 @@
   storageId: yup.string().optional().nullable(),
   storageConfig: storageRule.optional().nullable(),
 
-<<<<<<< HEAD
-  // dagent:
-=======
   // dagent
->>>>>>> a5788c87
   logConfig: logConfigRule.optional().nullable(),
   restartPolicy: restartPolicyRule.optional().nullable(),
   networkMode: networkModeRule.optional().nullable(),
@@ -345,11 +341,7 @@
   storageId: yup.string().optional().nullable(),
   storageConfig: storageRule.optional().nullable(),
 
-<<<<<<< HEAD
-  // dagent:
-=======
   // dagent
->>>>>>> a5788c87
   logConfig: logConfigRule.optional().nullable(),
   restartPolicy: restartPolicyRule.optional().nullable(),
   networkMode: networkModeRule.optional().nullable(),
@@ -370,11 +362,7 @@
   metrics: metricsRule.optional().nullable(),
 })
 
-<<<<<<< HEAD
 // TODO(@robot9706): Fix labels & config bundles conflicting
-/*
-=======
->>>>>>> a5788c87
 type KeyValueLike = {
   key: string
   value: string
@@ -410,11 +398,7 @@
 }
 
 const testRules = (rules: [string, EnvironmentRule][], arr: UniqueKeyValue[], fieldName: string) => {
-<<<<<<< HEAD
-  if (rules.length === 0) {
-=======
   if (rules.length < 1) {
->>>>>>> a5788c87
     return null
   }
 
@@ -455,7 +439,6 @@
 
   return null
 }
-*/
 
 // eslint-disable-next-line @typescript-eslint/no-unused-vars
 export const createStartDeploymentSchema = (instanceValidation: Record<string, ImageValidation>) =>
@@ -479,13 +462,8 @@
         'containerNameAreUnique',
         'Container names must be unique',
         instances => new Set(instances.map(it => it.config.name)).size === instances.length,
-<<<<<<< HEAD
       ),
     // TODO(@robot9706): Fix labels & config bundles conflicting
-    /*
-=======
-      )
->>>>>>> a5788c87
       .test('instanceLabelRules', 'Instance must match their image label rules.', instances => {
         const errors = instances
           .map(it => {
@@ -514,7 +492,6 @@
 
         return true
       }),
-      */
   })
 
 const templateRegistrySchema = yup.object().shape({
