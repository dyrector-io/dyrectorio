import { CanActivate, ExecutionContext, Injectable, Logger, SetMetadata } from '@nestjs/common'
import { Reflector } from '@nestjs/core'
import { authStrategyOfContext, identityOfRequest } from 'src/app/token/jwt-auth.guard'
import PrismaService from 'src/services/prisma.service'

export const TEAM_ACCESS_GUARD_DISABLED = 'team-access-guard-disabled'
export const DisableTeamAccessGuard = () => SetMetadata(TEAM_ACCESS_GUARD_DISABLED, true)

@Injectable()
export default class TeamAccessGuard implements CanActivate {
  private logger = new Logger(TeamAccessGuard.name)

  constructor(
    private readonly prisma: PrismaService,
    private readonly reflector: Reflector,
  ) {}

  async canActivate(context: ExecutionContext): Promise<boolean> {
    const disabled =
      this.reflector.get<boolean>(TEAM_ACCESS_GUARD_DISABLED, context.getHandler()) ??
      this.reflector.get<boolean>(TEAM_ACCESS_GUARD_DISABLED, context.getClass()) ??
      false
    if (disabled) {
      return true
    }

    const strategy = authStrategyOfContext(context, this.reflector)
    if (strategy === 'disabled') {
      this.logger.verbose(`Team access granted. Guard was disabled for path.`)
      return true
    }

    const req = context.switchToHttp().getRequest()
    const teamSlug = req.params.teamSlug as string

    const identity = identityOfRequest(context)

<<<<<<< HEAD
    if (!identity && (strategy === 'deploy-token' || strategy === 'pipeline-token')) {
=======
    if (!identity && (strategy === 'deploy-token' || strategy === 'registry-hook')) {
>>>>>>> c6544915
      return true
    }

    const userOnTeams = await this.prisma.usersOnTeams.count({
      where: {
        userId: identity.id,
        team: {
          slug: teamSlug,
        },
      },
    })

    return userOnTeams > 0
  }
}<|MERGE_RESOLUTION|>--- conflicted
+++ resolved
@@ -1,6 +1,6 @@
 import { CanActivate, ExecutionContext, Injectable, Logger, SetMetadata } from '@nestjs/common'
 import { Reflector } from '@nestjs/core'
-import { authStrategyOfContext, identityOfRequest } from 'src/app/token/jwt-auth.guard'
+import { shouldUseCustomAuthStrategy, authStrategyOfContext, identityOfRequest } from 'src/app/token/jwt-auth.guard'
 import PrismaService from 'src/services/prisma.service'
 
 export const TEAM_ACCESS_GUARD_DISABLED = 'team-access-guard-disabled'
@@ -35,11 +35,7 @@
 
     const identity = identityOfRequest(context)
 
-<<<<<<< HEAD
-    if (!identity && (strategy === 'deploy-token' || strategy === 'pipeline-token')) {
-=======
-    if (!identity && (strategy === 'deploy-token' || strategy === 'registry-hook')) {
->>>>>>> c6544915
+    if (!identity && (shouldUseCustomAuthStrategy(strategy))) {
       return true
     }
 
