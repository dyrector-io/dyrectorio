import { CallHandler, ExecutionContext, NestInterceptor } from '@nestjs/common'
import { Prisma } from '@prisma/client'
import { Observable, catchError } from 'rxjs'
import {
  CruxBadRequestException,
  CruxConflictException,
  CruxException,
  CruxExceptionOptions,
  CruxNotFoundException,
} from 'src/exception/crux-exception'

type NotFoundErrorMappings = { [P in Prisma.ModelName]: string }

// Prisma Error message reference
// https://www.prisma.io/docs/reference/api-reference/error-reference#error-codes
const UNIQUE_CONSTRAINT_FAILED = 'P2002'
const NOT_FOUND = 'P2025'
const UUID_INVALID = 'P2003'

export default class PrismaErrorInterceptor implements NestInterceptor {
  intercept(context: ExecutionContext, next: CallHandler): Observable<any> {
    return next.handle().pipe(catchError(err => this.onError(context, err)))
  }

  onError(_context: ExecutionContext, err: Error): any {
    if (err instanceof Prisma.PrismaClientKnownRequestError) {
      const exception = PrismaErrorInterceptor.transformPrismaError(err)
      if (exception != null) {
        throw exception
      }
    }

    throw err
  }

  public static transformPrismaError(err: Prisma.PrismaClientKnownRequestError): CruxException {
    if (err.code === UNIQUE_CONSTRAINT_FAILED) {
      const meta = err.meta ?? ({} as any)
      const { target } = meta

      const hasName = target && target.includes('name')
      const property = hasName ? 'name' : target?.toString() ?? 'unknown'

      const error: CruxExceptionOptions = {
        message: `${property} taken`,
        property,
      }

      return new CruxConflictException(error)
    }

    if (err.code === NOT_FOUND) {
      const error = {
        property: this.prismaMessageToProperty(err.message),
        message: err.message,
      }

      return new CruxNotFoundException(error)
    }

    if (err.code === UUID_INVALID) {
      return new CruxBadRequestException({
        message: 'Invalid uuid',
      })
    }

    return null
  }

  public static prismaMessageToProperty(message: string) {
    const FIRST_PART = 'No '
    const SECOND_PART = ' found'

    const after = message.indexOf(FIRST_PART)
    const before = message.lastIndexOf(SECOND_PART)
    if (after < 0 || before < 0) {
      return null
    }

    const tableName = message.substring(after + FIRST_PART.length, before)

    return PrismaErrorInterceptor.NOT_FOUND_ERRORS[tableName]
  }

  private static readonly NOT_FOUND_ERRORS: NotFoundErrorMappings = {
    Registry: 'registry',
    Node: 'node',
    Project: 'project',
    Version: 'version',
    Image: 'image',
    ContainerConfig: 'containerConfig',
    Deployment: 'deployment',
    DeploymentEvent: 'deploymentEvent',
    DeploymentToken: 'deploymentToken',
    Instance: 'instance',
    InstanceContainerConfig: 'instanceConfig',
    UserInvitation: 'invitation',
    VersionsOnParentVersion: 'versionRelation',
    UsersOnTeams: 'team',
    Team: 'team',
    AuditLog: 'auditLog',
    Notification: 'notification',
    NotificationEvent: 'notificationEvent',
    Token: 'token',
    Storage: 'storage',
<<<<<<< HEAD
    NodeEvent: 'nodeEvent',
    NodeToken: 'token', // its thrown on agent connections, so in that context this is a gRPC token
=======
    AgentEvent: 'agentEvent',
    ConfigBundle: 'configBundle',
    ConfigBundleOnDeployments: 'configBundleOnDeployments',
>>>>>>> cb413033
  }
}<|MERGE_RESOLUTION|>--- conflicted
+++ resolved
@@ -103,13 +103,9 @@
     NotificationEvent: 'notificationEvent',
     Token: 'token',
     Storage: 'storage',
-<<<<<<< HEAD
     NodeEvent: 'nodeEvent',
     NodeToken: 'token', // its thrown on agent connections, so in that context this is a gRPC token
-=======
-    AgentEvent: 'agentEvent',
     ConfigBundle: 'configBundle',
     ConfigBundleOnDeployments: 'configBundleOnDeployments',
->>>>>>> cb413033
   }
 }