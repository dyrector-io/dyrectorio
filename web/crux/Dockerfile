# Stage 1
FROM docker.io/library/node:19.2-alpine3.17 AS BUILDER

ENV NODE_ENV production
WORKDIR /app

RUN apk --update add openssl1.1-compat

COPY ./package.json ./package-lock.json ./tsconfig.build.json ./tsconfig.json ./
RUN npm ci --no-fund

COPY ./prisma ./prisma
RUN npm run prismagen

COPY ./src ./src

<<<<<<< HEAD
RUN npm ci --no-fund && npm run prisma:gen
=======
>>>>>>> 9d184ca3
RUN npm run build

# Stage 2
FROM docker.io/library/node:19.2-alpine3.17 AS RUNNER

ENV NODE_ENV production
ENV TZ UTC

RUN apk --update add tzdata openssl1.1-compat

WORKDIR /app

COPY --from=BUILDER /app/dist ./dist
COPY --from=BUILDER /app/package.json ./
COPY --from=BUILDER /app/node_modules ./node_modules
COPY --from=BUILDER /app/prisma ./prisma
COPY ./crux-docker-entrypoint.sh ./
COPY ./assets/ ./assets/
COPY ./proto ./proto

USER node

EXPOSE 5000
EXPOSE 1848

LABEL org.opencontainers.image.source="https://github.com/dyrector-io/dyrectorio/web/crux"

# Start
ENTRYPOINT ["./crux-docker-entrypoint.sh"]
CMD ["serve"]<|MERGE_RESOLUTION|>--- conflicted
+++ resolved
@@ -14,10 +14,6 @@
 
 COPY ./src ./src
 
-<<<<<<< HEAD
-RUN npm ci --no-fund && npm run prisma:gen
-=======
->>>>>>> 9d184ca3
 RUN npm run build
 
 # Stage 2
