--- conflicted
+++ resolved
@@ -3,42 +3,29 @@
 
 export const instances = [
   {
-<<<<<<< HEAD
-      state: 'created',
-      deploymentId: constants.DEPLYOMENT_ID,
-      imageId: '3E89810C-158B-4026-9C22-0565080F9E6C'
-=======
     status: 'created',
     deploymentId: constants.DEPLYOMENT_ID,
     imageId: '3E89810C-158B-4026-9C22-0565080F9E6C',
->>>>>>> 9f97380e
   },
   {
-    state: 'created',
+    status: 'created',
     deploymentId: constants.DEPLYOMENT_ID,
-<<<<<<< HEAD
-    imageId: 'C798461D-7190-4F1E-B828-9E427A803B64'
-},
-{
-    state: 'created',
-=======
     imageId: 'C798461D-7190-4F1E-B828-9E427A803B64',
   },
   {
     status: 'created',
->>>>>>> 9f97380e
     deploymentId: constants.DEPLYOMENT_ID,
     imageId: 'B3089760-3BF9-444B-9023-2D6BCBD11F8B',
   },
   {
     id: 'FC5CC3C3-875C-404F-B8BB-31E731045AF7',
-    state: 'created',
+    status: 'created',
     deploymentId: 'D2E10D2D-FA89-4CAF-BEAD-7635EC51C734',
     imageId: 'A94B76A3-BEDD-40A2-A383-80C6464E99F3',
   },
   {
     id: '925771C9-4AB9-4EEA-A8B6-8AA93B96CD65',
-    state: 'created',
+    status: 'created',
     deploymentId: 'D2E10D2D-FA89-4CAF-BEAD-7635EC51C734',
     imageId: '2F36558F-1357-4195-B3A4-ADBB925A7B10',
   },
