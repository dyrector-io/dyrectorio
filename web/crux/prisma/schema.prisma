--- conflicted
+++ resolved
@@ -335,19 +335,6 @@
   configContainer  Json?
   user             Int?
   workingDirectory String?
-<<<<<<< HEAD
-  tty             Boolean?
-  ports           Json?
-  portRanges      Json?
-  volumes         Json?
-  commands        Json?
-  args            Json?
-  initContainers  Json?
-  storageSet      Boolean?
-  storageId       String?         @unique @db.Uuid
-  storageConfig   Json?
-  expectedState   ExpectedState?
-=======
   tty              Boolean?
   ports            Json?
   portRanges       Json?
@@ -358,7 +345,7 @@
   storageSet       Boolean?
   storageId        String?         @unique @db.Uuid
   storageConfig    Json?
->>>>>>> f743a736
+  expectedState    ExpectedState?
 
   //Dagent
   logConfig     Json?
