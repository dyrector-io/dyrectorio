generator client {
<<<<<<< HEAD
  provider        = "prisma-client-js"
  binaryTargets   = ["native", "darwin-arm64"]
  engineType      = "binary"
=======
  provider      = "prisma-client-js"
  binaryTargets = ["native", "darwin-arm64"]
  engineType    = "binary"
>>>>>>> 56ae5f9d
}

datasource db {
  provider = "postgresql"
  url      = env("DATABASE_URL")
}

model Team {
  id        String    @id @default(uuid()) @db.Uuid
  name      String    @unique @db.VarChar(70)
  createdAt DateTime  @default(now()) @db.Timestamptz(6)
  createdBy String    @db.Uuid
  updatedAt DateTime? @updatedAt @db.Timestamptz(6)
  updatedBy String?   @db.Uuid

  registries    Registry[]
  products      Product[]
  nodes         Node[]
  users         UsersOnTeams[]
  invitations   UserInvitation[]
  auditLog      AuditLog[]
  notifications Notification[]
}

enum UserInvitationStatusEnum {
  pending
  expired
  declined
}

model UserInvitation {
  userId    String                   @db.Uuid
  teamId    String                   @db.Uuid
  email     String
  status    UserInvitationStatusEnum @default(pending)
  createdAt DateTime                 @default(now()) @db.Timestamptz(6)
  team      Team                     @relation(fields: [teamId], references: [id], onDelete: Cascade)

  @@id([userId, teamId])
  @@unique([userId, teamId, email])
}

model UsersOnTeams {
  userId String       @db.Uuid
  active Boolean      @default(false)
  role   UserRoleEnum
  teamId String       @db.Uuid
  team   Team         @relation(fields: [teamId], references: [id], onDelete: Cascade)

  @@id([userId, teamId])
}

model Node {
  id             String        @id @default(uuid()) @db.Uuid
  createdAt      DateTime      @default(now()) @db.Timestamptz(6)
  createdBy      String        @db.Uuid
  updatedAt      DateTime?     @updatedAt @db.Timestamptz(6)
  updatedBy      String?       @db.Uuid
  name           String        @db.VarChar(70)
  type           NodeTypeEnum? @default(docker)
  description    String?
  icon           String?
  token          String?
  address        String?
  connectedAt    DateTime?     @db.Timestamptz(6)
  disconnectedAt DateTime?     @db.Timestamptz(6)
  team           Team          @relation(fields: [teamId], references: [id], onDelete: Cascade)
  teamId         String        @db.Uuid

  deployments Deployment[]

  @@unique([name, teamId])
}

model Registry {
  id              String                 @id @default(uuid()) @db.Uuid
  createdAt       DateTime               @default(now()) @db.Timestamptz(6)
  createdBy       String                 @db.Uuid
  updatedAt       DateTime?              @updatedAt @db.Timestamptz(6)
  updatedBy       String?                @db.Uuid
  name            String                 @db.VarChar(70)
  description     String?
  icon            String?
  url             String
  user            String?
  token           String?
  type            RegistryTypeEnum
  namespace       RegistryNamespaceEnum?
  imageNamePrefix String?
  apiUrl          String?

  images Image[]
  team   Team    @relation(fields: [teamId], references: [id], onDelete: Cascade)
  teamId String  @db.Uuid

  @@unique([name, teamId])
}

model Product {
  id          String          @id @default(uuid()) @db.Uuid
  createdAt   DateTime        @default(now()) @db.Timestamptz(6)
  createdBy   String          @db.Uuid
  updatedAt   DateTime?       @updatedAt @db.Timestamptz(6)
  updatedBy   String?         @db.Uuid
  name        String          @db.VarChar(70)
  description String?
  type        ProductTypeEnum @default(simple)

  versions Version[]
  team     Team      @relation(fields: [teamId], references: [id], onDelete: Cascade)
  teamId   String    @db.Uuid

  @@unique([name, teamId])
}

model Version {
  id        String          @id @default(uuid()) @db.Uuid
  createdAt DateTime        @default(now()) @db.Timestamptz(6)
  createdBy String          @db.Uuid
  updatedAt DateTime?       @updatedAt @db.Timestamptz(6)
  updatedBy String?         @db.Uuid
  name      String          @db.VarChar(70)
  changelog String?
  default   Boolean         @default(false)
  type      VersionTypeEnum @default(incremental)
  productId String          @db.Uuid

  product     Product                   @relation(fields: [productId], references: [id], onDelete: Cascade)
  images      Image[]
  deployments Deployment[]
  parent      VersionsOnParentVersion?  @relation("child")
  children    VersionsOnParentVersion[] @relation("parent")

  @@unique([productId, name])
}

model VersionsOnParentVersion {
  versionId       String @unique @db.Uuid
  parentVersionId String @unique @db.Uuid

  child  Version @relation(name: "child", fields: [versionId], references: [id], onDelete: Cascade)
  parent Version @relation(name: "parent", fields: [parentVersionId], references: [id], onDelete: Cascade)

  @@id([versionId, parentVersionId])
}

model Image {
  id         String           @id @default(uuid()) @db.Uuid
  name       String
  tag        String?
  order      Int
  versionId  String           @db.Uuid
  registryId String           @db.Uuid
  config     ContainerConfig?
  instances  Instance[]
  createdAt  DateTime         @default(now()) @db.Timestamptz(6)
  createdBy  String           @db.Uuid
  updatedAt  DateTime?        @updatedAt @db.Timestamptz(6)
  updatedBy  String?          @db.Uuid

  registry Registry @relation(fields: [registryId], references: [id], onDelete: Cascade)
  version  Version  @relation(fields: [versionId], references: [id], onDelete: Cascade)
}

enum NetworkMode {
  none
  host
  bridge
  overlay
  ipvlan
  macvlan
}

enum DeploymentStrategy {
  recreate
  rolling
}

enum RestartPolicy {
  always
  unlessStopped
  no
  onFailure
}

enum ExposeStrategy {
  none
  expose
  exposeWithTls
}

model ContainerConfig {
  id String @id @default(uuid()) @db.Uuid

  //Common
  name            String
  environment     Json?
  secrets         Json?
  capabilities    Json?
  expose          ExposeStrategy
  ingress         Json?
  configContainer Json?
  importContainer Json?
  user            Int?
  tty             Boolean
  ports           Json?
  portRanges      Json?
  volumes         Json?
  commands        Json?
  args            Json?
  initContainers  Json?

  //Dagent
  logConfig     Json?
  restartPolicy RestartPolicy
  networkMode   NetworkMode
  networks      Json?
  dockerLabels  Json?

  //Crane
  deploymentStrategy DeploymentStrategy
  healthCheckConfig  Json?
  resourceConfig     Json?
  proxyHeaders       Boolean
  useLoadBalancer    Boolean
  extraLBAnnotations Json?
  customHeaders      Json?
  annotations        Json?
  labels             Json?

  image   Image  @relation(fields: [imageId], references: [id], onDelete: Cascade)
  imageId String @unique @db.Uuid
}

model Deployment {
  id          String               @id @default(uuid()) @db.Uuid
  createdAt   DateTime             @default(now()) @db.Timestamptz(6)
  createdBy   String               @db.Uuid
  updatedAt   DateTime?            @updatedAt @db.Timestamptz(6)
  updatedBy   String?              @db.Uuid
  note        String?
  prefix      String?
  status      DeploymentStatusEnum
  environment Json?
  versionId   String               @db.Uuid
  nodeId      String               @db.Uuid

  version Version @relation(fields: [versionId], references: [id], onDelete: Cascade)
  node    Node    @relation(fields: [nodeId], references: [id], onDelete: Cascade)

  instances Instance[]
  events    DeploymentEvent[]
}

model Instance {
  id           String              @id @default(uuid()) @db.Uuid
  updatedAt    DateTime            @updatedAt @db.Timestamptz(6)
  state        ContainerStateEnum?
  deploymentId String              @db.Uuid
  imageId      String              @db.Uuid

  deployment Deployment               @relation(fields: [deploymentId], references: [id], onDelete: Cascade)
  image      Image                    @relation(fields: [imageId], references: [id], onDelete: Cascade)
  config     InstanceContainerConfig?
}

model InstanceContainerConfig {
  id         String @id @default(uuid()) @db.Uuid
  instanceId String @unique @db.Uuid

  //Common
  name            String?
  environment     Json?
  secrets         Json?
  capabilities    Json?
  expose          ExposeStrategy?
  ingress         Json?
  configContainer Json?
  importContainer Json?
  user            Int?
  tty             Boolean?
  ports           Json?
  portRanges      Json?
  volumes         Json?
  commands        Json?
  args            Json?
  initContainers  Json?

  //Dagent
  logConfig     Json?
  restartPolicy RestartPolicy?
  networkMode   NetworkMode?
  networks      Json?
  dockerLabels  Json?

  //Crane
  deploymentStrategy DeploymentStrategy?
  healthCheckConfig  Json?
  resourceConfig     Json?
  proxyHeaders       Boolean?
  useLoadBalancer    Boolean?
  extraLBAnnotations Json?
  customHeaders      Json?
  annotations        Json?
  labels             Json?

  instance Instance @relation(fields: [instanceId], references: [id], onDelete: Cascade)
}

model DeploymentEvent {
  id           String                  @id @default(uuid()) @db.Uuid
  createdAt    DateTime                @default(now()) @db.Timestamptz(6)
  type         DeploymentEventTypeEnum
  value        Json
  deploymentId String                  @db.Uuid

  deployment Deployment @relation(fields: [deploymentId], references: [id], onDelete: Cascade)
}

model AuditLog {
  id          String   @id @default(uuid()) @db.Uuid
  createdAt   DateTime @default(now()) @db.Timestamptz(6)
  userId      String   @db.Uuid
  teamId      String   @db.Uuid
  serviceCall String
  data        Json?

  team Team @relation(fields: [teamId], references: [id], onDelete: Cascade)
}

enum UserRoleEnum {
  owner
  admin
  user
}

model Notification {
  id        String               @id @default(uuid()) @db.Uuid
  createdAt DateTime             @default(now()) @db.Timestamptz(6)
  createdBy String               @db.Uuid
  updatedAt DateTime?            @updatedAt @db.Timestamptz(6)
  updatedBy String?              @db.Uuid
  name      String               @db.VarChar(70)
  url       String
  type      NotificationTypeEnum
  active    Boolean              @default(false)
  teamId    String               @db.Uuid

  team Team @relation(fields: [teamId], references: [id], onDelete: Cascade)

  events NotificationEvent[]

  @@unique([name, teamId])
}

model NotificationEvent {
  id             String                    @id @default(uuid()) @db.Uuid
  event          NotificationEventTypeEnum
  notificationId String                    @db.Uuid

  notification Notification @relation(fields: [notificationId], references: [id], onDelete: Cascade)

  @@unique([event, notificationId])
}

enum ProductTypeEnum {
  simple
  complex
}

enum VersionTypeEnum {
  incremental
  rolling
}

enum ContainerStateEnum {
  created
  restarting
  running
  removing
  paused
  exited
  dead
}

enum DeploymentStatusEnum {
  preparing
  inProgress
  successful
  failed
  obsolate
  downgraded
}

enum DeploymentEventTypeEnum {
  log
  deploymentStatus
  containerStatus
}

enum RegistryTypeEnum {
  v2
  hub
  gitlab
  github
  google
}

enum RegistryNamespaceEnum {
  organization
  user
  group
  project
}

enum NodeTypeEnum {
  docker
  k8s
}

enum NotificationTypeEnum {
  discord
  slack
  teams
}

enum NotificationEventTypeEnum {
  deploymentCreated
  versionCreated
  nodeAdded
  userInvited
}<|MERGE_RESOLUTION|>--- conflicted
+++ resolved
@@ -1,13 +1,7 @@
 generator client {
-<<<<<<< HEAD
-  provider        = "prisma-client-js"
-  binaryTargets   = ["native", "darwin-arm64"]
-  engineType      = "binary"
-=======
   provider      = "prisma-client-js"
   binaryTargets = ["native", "darwin-arm64"]
   engineType    = "binary"
->>>>>>> 56ae5f9d
 }
 
 datasource db {
