--- conflicted
+++ resolved
@@ -74,11 +74,7 @@
   id              String                 @id @default(uuid()) @db.Uuid
   createdAt       DateTime               @default(now()) @db.Timestamptz(6)
   createdBy       String                 @db.Uuid
-<<<<<<< HEAD
-  updatedAt       DateTime?              @default(now()) @db.Timestamptz(6)
-=======
   updatedAt       DateTime?              @updatedAt @db.Timestamptz(6)
->>>>>>> 1dc41b15
   updatedBy       String?                @db.Uuid
   name            String                 @db.VarChar(70)
   description     String?
