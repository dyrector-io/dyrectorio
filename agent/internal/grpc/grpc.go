package grpc

import (
	"context"
	"crypto/x509"
	"encoding/json"
	"errors"
	"fmt"
	"io"
	"log"
	"net/http"
	"time"

	"github.com/form3tech-oss/jwt-go"

	"github.com/dyrector-io/dyrectorio/agent/internal/config"
	"github.com/dyrector-io/dyrectorio/agent/internal/dogger"
	"github.com/dyrector-io/dyrectorio/agent/internal/mapper"
	"github.com/dyrector-io/dyrectorio/agent/internal/version"
	v1 "github.com/dyrector-io/dyrectorio/agent/pkg/api/v1"
	"github.com/dyrector-io/dyrectorio/protobuf/go/agent"
	"github.com/dyrector-io/dyrectorio/protobuf/go/crux"

	"google.golang.org/grpc"
	"google.golang.org/grpc/codes"
	"google.golang.org/grpc/connectivity"
	"google.golang.org/grpc/credentials"
	"google.golang.org/grpc/credentials/insecure"
	"google.golang.org/grpc/keepalive"
	"google.golang.org/grpc/metadata"
	"google.golang.org/grpc/status"
)

type GrpcConnection struct {
	Conn   *grpc.ClientConn
	Client agent.AgentClient
}

type GrpcConnectionParams struct {
	nodeID   string
	address  string
	insecure bool
	token    string
}

type DeployFunc func(context.Context, *dogger.DeploymentLogger, *v1.DeployImageRequest, *v1.VersionData) error
type WatchFunc func(context.Context, string) []*crux.ContainerStatusItem
type DeleteFunc func(context.Context, string, string) error

type WorkerFunctions struct {
	Deploy DeployFunc
	Watch  WatchFunc
	Delete DeleteFunc
}

type contextKey int

const contextConfigKey contextKey = 0

func GrpcTokenToConnectionParams(grpcToken string, insecureGrpc bool) (*GrpcConnectionParams, error) {
	claims := jwt.StandardClaims{}
	token, err := jwt.ParseWithClaims(grpcToken, &claims, nil)
	if token == nil {
		log.Println("Can not parse the gRPC token")
		if err != nil {
			return nil, err
		}
		log.Println("gRPC skipped")
	}

	return &GrpcConnectionParams{
		nodeID:   claims.Subject,
		address:  claims.Issuer,
		insecure: insecureGrpc,
		token:    grpcToken,
	}, nil
}

func (g *GrpcConnection) SetClient(client agent.AgentClient) {
	g.Client = client
}

func (g *GrpcConnection) SetConn(conn *grpc.ClientConn) {
	g.Conn = conn
}

// Singleton instance
var grpcConn *GrpcConnection

func fetchCertificatesFromURL(url string) (*x509.CertPool, error) {
	log.Println("Retrieving certificate")

	req, err := http.NewRequestWithContext(context.TODO(), http.MethodGet, url, http.NoBody)
	if err != nil {
		return nil, fmt.Errorf("failed to create the http request\n%s", err.Error())
	}

	resp, err := http.DefaultClient.Do(req)
	if err != nil {
		return nil, fmt.Errorf("failed to retrieve the certificates\n%s", err.Error())
	}

	defer resp.Body.Close()

	if !resp.TLS.HandshakeComplete {
		return nil, errors.New("TLS handshake was incomplete")
	}

	certificates := resp.TLS.PeerCertificates
	if len(certificates) < 1 {
		return nil, errors.New("certificates not found")
	}

	pool := x509.NewCertPool()
	for _, cert := range certificates {
		pool.AddCert(cert)
	}

	return pool, nil
}

func Init(grpcContext context.Context,
	connParams *GrpcConnectionParams,
	appConfig *config.CommonConfiguration,
	workerFuncs WorkerFunctions) {
	log.Println("Spinning up gRPC Agent client...")
	if grpcConn == nil {
		grpcConn = &GrpcConnection{}
	}

	ctx, cancel := context.WithCancel(grpcContext)
	ctx = metadata.AppendToOutgoingContext(ctx, "dyo-node-token", connParams.token)

	if grpcConn.Conn == nil {
		var creds credentials.TransportCredentials
		if connParams.insecure {
			creds = insecure.NewCredentials()
		} else {
			httpAddr := fmt.Sprintf("https://%s", connParams.address)
			certPool, err := fetchCertificatesFromURL(httpAddr)

			if err != nil {
				log.Panic(err.Error())
			}

			creds = credentials.NewClientTLSFromCert(certPool, "")
		}

		// TODO: Missing error or panic when the server don't have a secure connection.
		// the application silently die. Added by @Levi 2020/05/25
		opts := []grpc.DialOption{
			grpc.WithTransportCredentials(creds),
			grpc.WithBlock(),
			grpc.WithKeepaliveParams(
				keepalive.ClientParameters{
					Time:                appConfig.GrpcKeepalive,
					Timeout:             appConfig.DefaultTimeout,
					PermitWithoutStream: true,
				}),
		}

		log.Println("Dialing", connParams.address)
		conn, err := grpc.Dial(connParams.address, opts...)

		if err != nil {
			log.Panic("failed to dial gRPC: ", err.Error())
		}

		for {
			state := conn.GetState()
			if state != connectivity.Ready {
				log.Println("Waiting for state to change: ", state)
				conn.WaitForStateChange(ctx, state)
				log.Println("Changed to: ", conn.GetState())
			} else {
				break
			}
		}
		if err != nil {
			log.Println("gRPC connection error: " + err.Error())
		}
		grpcConn.Conn = conn
	}

	// if binding multiple ports, eg http, we have to run stuff in go func
	grpcLoop(ctx, connParams.nodeID, workerFuncs, cancel, appConfig)
}

// grpc message loop for crane, first difference in their grpc communication
func grpcLoop(
	ctx context.Context,
	nodeID string,
	workerFuncs WorkerFunctions,
	cancel context.CancelFunc, appConfig *config.CommonConfiguration) {
	var stream agent.Agent_ConnectClient
	var err error
	defer cancel()
	defer grpcConn.Conn.Close()
	for {
		if grpcConn.Client == nil {
			client := agent.NewAgentClient(grpcConn.Conn)
			grpcConn.SetClient(client)
			stream, err = grpcConn.Client.Connect(
				ctx, &agent.AgentInfo{Id: nodeID, Version: version.BuildVersion()},
				grpc.WaitForReady(true),
			)
			if err != nil {
				log.Println(err)
				time.Sleep(time.Second)
				grpcConn.Client = nil
				continue
			} else {
				log.Println("Stream connection is up")
			}
		}

		command := new(agent.AgentCommand)
		err = stream.RecvMsg(command)
		if err == io.EOF {
			log.Print("End of receiving")
			grpcConn.Client = nil
			time.Sleep(appConfig.DefaultTimeout)
			continue
		}
		if err != nil {
			log.Println(status.Errorf(codes.Unknown, "Cannot receive stream: %v", err))
			grpcConn.Client = nil
			time.Sleep(appConfig.DefaultTimeout)
			// TODO replace the line above with an error status code check and terminate dagent accordingly
			continue
		}

		if command.GetDeploy() != nil {
			go executeVersionDeployRequest(ctx, command.GetDeploy(), workerFuncs.Deploy, appConfig)
		} else if command.GetContainerStatus() != nil {
			go executeWatchContainerStatus(ctx, command.GetContainerStatus(), workerFuncs.Watch)
		} else if command.GetContainerDelete() != nil {
			go executeDeleteContainer(ctx, command.GetContainerDelete(), workerFuncs.Delete)
		} else if command.GetDeployLegacy() != nil {
			go executeVersionDeployLegacyRequest(ctx, command.GetDeployLegacy(), workerFuncs.Deploy, appConfig)
		} else {
			log.Println("Unknown agent command")
		}
	}
}

func executeVersionDeployRequest(
	ctx context.Context, req *agent.VersionDeployRequest,
	deploy DeployFunc, appConfig *config.CommonConfiguration) {
	if req.Id == "" {
		log.Println("Empty request")
		return
	}
	log.Println("Deployment -", req.Id, "Opening status channel.")

	deployCtx := metadata.AppendToOutgoingContext(ctx, "dyo-deployment-id", req.Id)
	statusStream, err := grpcConn.Client.DeploymentStatus(deployCtx, grpc.WaitForReady(true))

	if err != nil {
		log.Println("Deployment -", req.Id, "Status connect error: ", err.Error())
		return
	}

	dog := dogger.NewDeploymentLogger(&req.Id, statusStream, ctx, appConfig)

	dog.WriteDeploymentStatus(crux.DeploymentStatus_IN_PROGRESS, "Started.")

	if len(req.Requests) < 1 {
		dog.WriteDeploymentStatus(crux.DeploymentStatus_PREPARING, "There were no images to deploy.")
		return
	}

	var failed = false
	var deployStatus crux.DeploymentStatus
	for i := range req.Requests {
		imageReq := mapper.MapDeployImage(req.Requests[i], appConfig)
		dog.SetRequestID(imageReq.RequestID)

		var versionData *v1.VersionData
		if len(req.VersionName) > 0 {
			versionData = &v1.VersionData{Version: req.VersionName, ReleaseNotes: req.ReleaseNotes}
		}

		if err = deploy(ctx, dog, imageReq, versionData); err != nil {
			failed = true
			dog.Write(err.Error())
		}
	}

	if failed {
		deployStatus = crux.DeploymentStatus_FAILED
	} else {
		deployStatus = crux.DeploymentStatus_SUCCESSFUL
	}

	dog.WriteDeploymentStatus(deployStatus)

	err = statusStream.CloseSend()
	if err != nil {
		log.Println(req.Id, "Stream close err: ", err.Error())
		return
	}
}

func executeWatchContainerStatus(ctx context.Context, req *agent.ContainerStatusRequest, listFn WatchFunc) {
	filterPrefix := ""
	if req.Prefix != nil {
		filterPrefix = *req.Prefix
	}

	log.Printf("Opening container status channel for prefix: %s", filterPrefix)

	streamCtx := metadata.AppendToOutgoingContext(ctx, "dyo-filter-prefix", filterPrefix)
	stream, err := grpcConn.Client.ContainerStatus(streamCtx, grpc.WaitForReady(true))
	if err != nil {
		log.Printf("Failed to open container status channel: %s", err.Error())
		return
	}

	for {
		containers := listFn(ctx, filterPrefix)

		err = stream.Send(&crux.ContainerStatusListMessage{
			Prefix: req.Prefix,
			Data:   containers,
		})

		if err != nil {
			log.Printf("Container status channel error: %s", err.Error())
			return
		}

		if req.OneShot != nil && *req.OneShot {
			if err := stream.CloseSend(); err == nil {
				log.Printf("Closed container status channel for prefix: %s", filterPrefix)
			} else {
				log.Printf("Failed to close container status channel for prefix: %s %v", filterPrefix, err)
			}
			return
		}

		time.Sleep(time.Second)
	}
}

func executeDeleteContainer(ctx context.Context, req *agent.ContainerDeleteRequest, deleteFn DeleteFunc) {
<<<<<<< HEAD
	log.Printf("Deleting container: %s-%s", req.PreName, req.Name)

	err := deleteFn(ctx, req.PreName, req.Name)
=======
	log.Printf("Deleting container: %s-%s", req.Prefix, req.Name)

	err := deleteFn(ctx, req.Prefix, req.Name)
>>>>>>> a7f4b788
	if err != nil {
		log.Printf("Failed to delete container: %v", err)
	}
}

func executeVersionDeployLegacyRequest(
	ctx context.Context, req *agent.DeployRequestLegacy,
	deploy DeployFunc, appConfig *config.CommonConfiguration) {
	if req.RequestId == "" {
		log.Println("Empty request")
		return
	}
	log.Println("Deployment -", req.RequestId, "Opening status channel.")

	deployCtx := metadata.AppendToOutgoingContext(ctx, "dyo-deployment-id", req.RequestId)
	statusStream, err := grpcConn.Client.DeploymentStatus(deployCtx, grpc.WaitForReady(true))

	if err != nil {
		log.Println("Deployment -", &req.RequestId, "Status connect error: ", err.Error())
		return
	}

	dog := dogger.NewDeploymentLogger(&req.RequestId, statusStream, ctx, appConfig)
	dog.SetRequestID(req.RequestId)

	deployImageRequest := v1.DeployImageRequest{}
	if err = json.Unmarshal([]byte(req.Json), &deployImageRequest); err != nil {
		log.Printf("Failed to parse deploy request JSON! %v", err)

		errorText := fmt.Sprintf("JSON parse error: %v", err)
		dog.WriteDeploymentStatus(crux.DeploymentStatus_FAILED, errorText)
		return
	}

	dog.WriteDeploymentStatus(crux.DeploymentStatus_IN_PROGRESS, "Started.")

	t1 := time.Now()

	deployStatus := crux.DeploymentStatus_SUCCESSFUL
	if err = deploy(ctx, dog, &deployImageRequest, nil); err == nil {
		dog.Write(fmt.Sprintf("Deployment took: %.2f seconds", time.Since(t1).Seconds()))
		dog.Write("Deployment succeeded.")
	} else {
		deployStatus = crux.DeploymentStatus_FAILED
		dog.Write("Deployment failed " + err.Error())
	}

	dog.WriteDeploymentStatus(deployStatus)

	err = statusStream.CloseSend()
	if err != nil {
		log.Println(deployImageRequest.RequestID, "Stream close err: ", err.Error())
		return
	}
}

func WithGRPCConfig(parentContext context.Context, cfg any) context.Context {
	return context.WithValue(parentContext, contextConfigKey, cfg)
}

func GetConfigFromContext(ctx context.Context) any {
	return ctx.Value(contextConfigKey)
}

// TODO(m8): streamline the log appearince with crane
// func PrintDeployRequestStrings(req *agent.DeployRequest) []string {
// 	return append([]string{},
// 		fmt.Sprintf("Deployment target: k8s ~ %v\n", utils.GetEnv("INGRESS_DOMAIN_ROOT", "docker host")),
// 		fmt.Sprintf("Image: %v\n", utils.JoinV(":", req.ImageName, req.Tag)),
// 		fmt.Sprintf("Registry: %v\n", req.Registry),
// 		fmt.Sprintf("Container name: %v\n", utils.JoinV("-", req.InstanceConfig.Prefix, req.ContainerConfig.Name)),
// 		fmt.Sprintf("Exposed ports: %v\n", req.ContainerConfig.Ports),
// 	)
// }

// func (c *AgentClient) Deploy(deployRequest *agent.DeployRequest) (*agent.DeployResponse, error) {
// 	if deployRequest.Id == "" {
// 		return &agent.DeployResponse{Started: false}, fmt.Errorf("empty request")
// 	}
// 	// utils.RemoteLog(&deployRequest.RequestId, PrintDeployRequestStrings(deployRequest)...)
// 	if err := utils.DeployImage(mapDeployImage(deployRequest)); err != nil {
// 		return &agent.DeployResponse{Started: false}, err
// 	}

// 	return &agent.DeployResponse{Started: true}, nil
// }<|MERGE_RESOLUTION|>--- conflicted
+++ resolved
@@ -344,15 +344,9 @@
 }
 
 func executeDeleteContainer(ctx context.Context, req *agent.ContainerDeleteRequest, deleteFn DeleteFunc) {
-<<<<<<< HEAD
-	log.Printf("Deleting container: %s-%s", req.PreName, req.Name)
-
-	err := deleteFn(ctx, req.PreName, req.Name)
-=======
 	log.Printf("Deleting container: %s-%s", req.Prefix, req.Name)
 
 	err := deleteFn(ctx, req.Prefix, req.Name)
->>>>>>> a7f4b788
 	if err != nil {
 		log.Printf("Failed to delete container: %v", err)
 	}
