package mapper

import (
	"fmt"
	"strings"
	"time"

	"google.golang.org/protobuf/types/known/timestamppb"

	"github.com/dyrector-io/dyrectorio/agent/internal/config"
	"github.com/dyrector-io/dyrectorio/agent/internal/dogger"
	"github.com/dyrector-io/dyrectorio/agent/internal/util"
	v1 "github.com/dyrector-io/dyrectorio/agent/pkg/api/v1"
	builder "github.com/dyrector-io/dyrectorio/agent/pkg/builder/container"
	"github.com/dyrector-io/dyrectorio/protobuf/go/agent"
	"github.com/dyrector-io/dyrectorio/protobuf/go/common"

	dockerTypes "github.com/docker/docker/api/types"
	"github.com/docker/docker/api/types/container"
	appsv1 "k8s.io/api/apps/v1"
)

func MapInstanceConfig(in *agent.DeployRequest_InstanceConfig) v1.InstanceConfig {
	instanceConfig := v1.InstanceConfig{
		ContainerPreName: in.Prefix,
	}

	if in.RepositoryPrefix != nil {
		instanceConfig.RepositoryPreName = *in.RepositoryPrefix
	}

	if in.MountPath != nil {
		instanceConfig.MountPath = *in.MountPath
	}

	if in.Environment != nil {
		instanceConfig.Environment = in.Environment.Env
	}

	return instanceConfig
}

func MapDeployImage(req *agent.DeployRequest, appConfig *config.CommonConfiguration) *v1.DeployImageRequest {
	res := &v1.DeployImageRequest{
		RequestID:       req.Id,
		InstanceConfig:  MapInstanceConfig(req.InstanceConfig),
		ContainerConfig: MapContainerConfig(req),
		ImageName:       req.ImageName,
		Tag:             req.Tag,
		Registry:        req.Registry,
	}

	if req.RegistryAuth != nil {
		res.RegistryAuth = &builder.RegistryAuth{
			Name:     req.RegistryAuth.Name,
			URL:      req.RegistryAuth.Url,
			User:     req.RegistryAuth.User,
			Password: req.RegistryAuth.Password,
		}
	}

	v1.SetDeploymentDefaults(res, appConfig)

	if req.RuntimeConfig != nil {
		res.RuntimeConfig = v1.Base64JSONBytes(*req.RuntimeConfig)
	}

	if req.Registry != nil {
		res.Registry = req.Registry
	}
	return res
}

func MapContainerConfig(in *agent.DeployRequest) v1.ContainerConfig {
	containerConfig := v1.ContainerConfig{
		Container:        in.Name,
		ContainerPreName: in.InstanceConfig.Prefix,
		Ports:            MapPorts(in.ContainerConfig.Ports),
		PortRanges:       MapPortRanges(in.ContainerConfig.PortRanges),
		Volumes:          MapVolumes(in.ContainerConfig.Volumes),
		User:             in.ContainerConfig.User,
	}

	if in.ContainerConfig.TTY != nil {
		containerConfig.TTY = *in.ContainerConfig.TTY
	}

	if in.ContainerConfig.Args != nil {
		containerConfig.Args = in.ContainerConfig.Args
	}

	if in.ContainerConfig.Command != nil {
		containerConfig.Command = in.ContainerConfig.Command
	}

	if in.ContainerConfig.Expose != nil {
		containerConfig.Expose = in.ContainerConfig.Expose.Public
		containerConfig.ExposeTLS = in.ContainerConfig.Expose.Tls
	}

	if in.ContainerConfig.Ingress != nil {
		containerConfig.IngressName = in.ContainerConfig.Ingress.Name
		containerConfig.IngressHost = in.ContainerConfig.Ingress.Host
		containerConfig.IngressUploadLimit = *in.ContainerConfig.Ingress.UploadLimit
	}

	if in.ContainerConfig.ConfigContainer != nil {
		containerConfig.ConfigContainer = MapConfigContainer(in.ContainerConfig.ConfigContainer)
	}

	dagentConfig := in.ContainerConfig.Dagent

	if dagentConfig != nil {
		containerConfig.NetworkMode = dagentConfig.NetworkMode.String()
		containerConfig.RestartPolicy = MapRestartPolicy(dagentConfig.RestartPolicy.String())

		if dagentConfig.LogConfig != nil {
			containerConfig.LogConfig = &container.LogConfig{Type: dagentConfig.LogConfig.Driver, Config: dagentConfig.LogConfig.Options}
		}
	}

	craneConfig := in.ContainerConfig.Crane

	if craneConfig != nil {
		containerConfig.DeploymentStrategy = craneConfig.DeploymentStatregy.String()

		if craneConfig.ProxyHeaders != nil {
			containerConfig.ProxyHeaders = *craneConfig.ProxyHeaders
		}

		if craneConfig.UseLoadBalancer != nil {
			containerConfig.UseLoadBalancer = *craneConfig.UseLoadBalancer
		}

		if craneConfig.HealthCheckConfig != nil {
			containerConfig.HealthCheckConfig = MapHealthCheckConfig(craneConfig.HealthCheckConfig)
		}

		if craneConfig.ResourceConfig != nil {
			containerConfig.ResourceConfig = MapResourceConfig(craneConfig.ResourceConfig)
		}

		if craneConfig.ExtraLBAnnotations != nil {
			containerConfig.ExtraLBAnnotations = craneConfig.ExtraLBAnnotations
		}
	}

	return containerConfig
}

func MapRestartPolicy(policy string) builder.RestartPolicyName {
	lower := strings.ToLower(policy)

	return builder.RestartPolicyName(strings.Replace(lower, "_", "-", -1))
}

func MapResourceConfig(resourceConfig *common.ResourceConfig) v1.ResourceConfig {
	mappedConfig := v1.ResourceConfig{}

	if resourceConfig.Limits != nil {
		mappedConfig.Limits = v1.Resources{}

		if resourceConfig.Limits.Cpu != nil {
			mappedConfig.Limits.CPU = *resourceConfig.Limits.Cpu
		}

		if resourceConfig.Limits.Memory != nil {
			mappedConfig.Limits.Memory = *resourceConfig.Limits.Memory
		}
	}

	if resourceConfig.Requests != nil {
		mappedConfig.Requests = v1.Resources{}

		if resourceConfig.Requests.Cpu != nil {
			mappedConfig.Requests.CPU = *resourceConfig.Requests.Cpu
		}

		if resourceConfig.Requests.Memory != nil {
			mappedConfig.Requests.Memory = *resourceConfig.Requests.Memory
		}
	}

	return mappedConfig
}

func MapHealthCheckConfig(healthCheckConfig *common.HealthCheckConfig) v1.HealthCheckConfig {
	mappedConfig := v1.HealthCheckConfig{
		Port: uint16(healthCheckConfig.Port),
	}

	if healthCheckConfig.LivenessProbe != nil {
		mappedConfig.LivenessProbe = &v1.Probe{Path: *healthCheckConfig.LivenessProbe}
	}

	if healthCheckConfig.ReadinessProbe != nil {
		mappedConfig.ReadinessProbe = &v1.Probe{Path: *healthCheckConfig.ReadinessProbe}
	}

	if healthCheckConfig.StartupProbe != nil {
		mappedConfig.StartupProbe = &v1.Probe{Path: *healthCheckConfig.StartupProbe}
	}

	return mappedConfig
}

func MapVolumes(in []*common.Volume) []v1.Volume {
	volumes := []v1.Volume{}

	for i := range in {
		volume := v1.Volume{
			Name: in[i].Name,
			Path: in[i].Path,
		}

		if in[i].Class != nil {
			volume.Class = *in[i].Class
		}

		if in[i].Size != nil {
			volume.Size = *in[i].Size
		}

		if in[i].Type != nil {
			volume.Type = *in[i].Type
		}

		volumes = append(volumes, volume)
	}

	return volumes
}

func MapPortRanges(in []*common.PortRangeBinding) []builder.PortRangeBinding {
	portRanges := []builder.PortRangeBinding{}

	for i := range in {
		portRanges = append(portRanges, builder.PortRangeBinding{
			Internal: builder.PortRange{From: uint16(in[i].Internal.From), To: uint16(in[i].Internal.To)},
			External: builder.PortRange{From: uint16(in[i].External.From), To: uint16(in[i].External.To)},
		})
	}

	return portRanges
}

func MapPorts(in []*common.Port) []builder.PortBinding {
	ports := []builder.PortBinding{}

	for i := range in {
		ports = append(ports, builder.PortBinding{
			ExposedPort: uint16(in[i].Internal),
			PortBinding: uint16(in[i].External),
		})
	}

	return ports
}

func MapConfigContainer(in *common.ConfigContainer) *v1.ConfigContainer {
	return &v1.ConfigContainer{
		Image:     in.Image,
		Volume:    in.Volume,
		Path:      in.Path,
		KeepFiles: in.KeepFiles,
	}
}

func MapContainerState(in *[]dockerTypes.Container) []*common.ContainerStateItem {
	list := []*common.ContainerStateItem{}

	for i := range *in {
		it := (*in)[i]

		name := ""
		if len(it.Names) > 0 {
			name = it.Names[0]
		}

		imageName := strings.Split(it.Image, ":")

		var imageTag string

		if len(imageName) > 0 {
			imageTag = imageName[1]
		} else {
			imageTag = "latest"
		}

		list = append(list, &common.ContainerStateItem{
			ContainerId: it.ID,
			Name:        name,
			Command:     it.Command,
			CreatedAt:   timestamppb.New(time.UnixMilli(it.Created * int64(time.Microsecond)).UTC()),
			State:       dogger.MapContainerState(it.State),
			Status:      it.Status,
			Ports:       MapContainerPorts(&it.Ports),
			ImageName:   imageName[0],
			ImageTag:    imageTag,
		})
	}

	return list
}

func MapContainerPorts(in *[]dockerTypes.Port) []*common.Port {
	ports := []*common.Port{}

	for i := range *in {
		it := (*in)[i]

		ports = append(ports, &common.Port{
			Internal: int32(it.PrivatePort),
			External: int32(it.PublicPort),
		})
	}

	return ports
}

func MapKubeDeploymentListToCruxStateItems(deployments *appsv1.DeploymentList) []*common.ContainerStateItem {
	stateItems := []*common.ContainerStateItem{}

	for i := range deployments.Items {
<<<<<<< HEAD
		stateItems = append(stateItems, &common.ContainerStateItem{
			Name:  deployments.Items[i].Name,
			State: MapKubeStatusToCruxContainerState(deployments.Items[i].Status),
=======
		deployment := deployments.Items[i]

		stateItem := &crux.ContainerStateItem{
			Name:  deployment.Name,
			State: MapKubeStatusToCruxContainerState(deployment.Status),
>>>>>>> bdf3c334
			CreatedAt: timestamppb.New(
				time.UnixMilli(deployment.GetCreationTimestamp().Unix() * int64(time.Microsecond)).UTC(),
			),
		}

		if containers := deployment.Spec.Template.Spec.Containers; containers != nil {
			for i := 0; i < len(containers); i++ {
				if containers[i].Name != deployment.Name {
					// this move was suggested by golangci
					continue
				}
				image, err := util.ImageURIFromString(containers[i].Image)
				if err == nil {
					stateItem.ImageName = image.StringNoTag()
					stateItem.ImageTag = image.Tag
				} else {
					fmt.Println("Failed to get k8s container image info: ", err)
				}
			}
		}

		stateItems = append(stateItems, stateItem)
	}

	return stateItems
}

// do better mapping this is quick something
func MapKubeStatusToCruxContainerState(status appsv1.DeploymentStatus) common.ContainerState {
	switch status.ReadyReplicas {
	case 1:
		return common.ContainerState_RUNNING
	case 0:
		return common.ContainerState_DEAD
	}
	return common.ContainerState_UNKNOWN_CONTAINER_STATE
}<|MERGE_RESOLUTION|>--- conflicted
+++ resolved
@@ -20,7 +20,7 @@
 	appsv1 "k8s.io/api/apps/v1"
 )
 
-func MapInstanceConfig(in *agent.DeployRequest_InstanceConfig) v1.InstanceConfig {
+func mapInstanceConfig(in *agent.DeployRequest_InstanceConfig) v1.InstanceConfig {
 	instanceConfig := v1.InstanceConfig{
 		ContainerPreName: in.Prefix,
 	}
@@ -43,8 +43,8 @@
 func MapDeployImage(req *agent.DeployRequest, appConfig *config.CommonConfiguration) *v1.DeployImageRequest {
 	res := &v1.DeployImageRequest{
 		RequestID:       req.Id,
-		InstanceConfig:  MapInstanceConfig(req.InstanceConfig),
-		ContainerConfig: MapContainerConfig(req),
+		InstanceConfig:  mapInstanceConfig(req.InstanceConfig),
+		ContainerConfig: mapContainerConfig(req),
 		ImageName:       req.ImageName,
 		Tag:             req.Tag,
 		Registry:        req.Registry,
@@ -71,90 +71,103 @@
 	return res
 }
 
-func MapContainerConfig(in *agent.DeployRequest) v1.ContainerConfig {
+func mapContainerConfig(in *agent.DeployRequest) v1.ContainerConfig {
+	cc := in.ContainerConfig
+
 	containerConfig := v1.ContainerConfig{
-		Container:        in.Name,
+		Container:        in.ContainerName,
 		ContainerPreName: in.InstanceConfig.Prefix,
-		Ports:            MapPorts(in.ContainerConfig.Ports),
-		PortRanges:       MapPortRanges(in.ContainerConfig.PortRanges),
-		Volumes:          MapVolumes(in.ContainerConfig.Volumes),
-		User:             in.ContainerConfig.User,
-	}
-
-	if in.ContainerConfig.TTY != nil {
-		containerConfig.TTY = *in.ContainerConfig.TTY
-	}
-
-	if in.ContainerConfig.Args != nil {
-		containerConfig.Args = in.ContainerConfig.Args
-	}
-
-	if in.ContainerConfig.Command != nil {
-		containerConfig.Command = in.ContainerConfig.Command
-	}
-
-	if in.ContainerConfig.Expose != nil {
-		containerConfig.Expose = in.ContainerConfig.Expose.Public
-		containerConfig.ExposeTLS = in.ContainerConfig.Expose.Tls
-	}
-
-	if in.ContainerConfig.Ingress != nil {
-		containerConfig.IngressName = in.ContainerConfig.Ingress.Name
-		containerConfig.IngressHost = in.ContainerConfig.Ingress.Host
-		containerConfig.IngressUploadLimit = *in.ContainerConfig.Ingress.UploadLimit
-	}
-
-	if in.ContainerConfig.ConfigContainer != nil {
-		containerConfig.ConfigContainer = MapConfigContainer(in.ContainerConfig.ConfigContainer)
-	}
-
-	dagentConfig := in.ContainerConfig.Dagent
-
-	if dagentConfig != nil {
-		containerConfig.NetworkMode = dagentConfig.NetworkMode.String()
-		containerConfig.RestartPolicy = MapRestartPolicy(dagentConfig.RestartPolicy.String())
-
-		if dagentConfig.LogConfig != nil {
-			containerConfig.LogConfig = &container.LogConfig{Type: dagentConfig.LogConfig.Driver, Config: dagentConfig.LogConfig.Options}
-		}
-	}
-
-	craneConfig := in.ContainerConfig.Crane
-
-	if craneConfig != nil {
-		containerConfig.DeploymentStrategy = craneConfig.DeploymentStatregy.String()
-
-		if craneConfig.ProxyHeaders != nil {
-			containerConfig.ProxyHeaders = *craneConfig.ProxyHeaders
-		}
-
-		if craneConfig.UseLoadBalancer != nil {
-			containerConfig.UseLoadBalancer = *craneConfig.UseLoadBalancer
-		}
-
-		if craneConfig.HealthCheckConfig != nil {
-			containerConfig.HealthCheckConfig = MapHealthCheckConfig(craneConfig.HealthCheckConfig)
-		}
-
-		if craneConfig.ResourceConfig != nil {
-			containerConfig.ResourceConfig = MapResourceConfig(craneConfig.ResourceConfig)
-		}
-
-		if craneConfig.ExtraLBAnnotations != nil {
-			containerConfig.ExtraLBAnnotations = craneConfig.ExtraLBAnnotations
-		}
+		Ports:            mapPorts(cc.Ports),
+		PortRanges:       mapPortRanges(cc.PortRanges),
+		Volumes:          mapVolumes(cc.Volumes),
+		User:             cc.User,
+	}
+
+	if cc.Environments != nil {
+		containerConfig.Environment = cc.Environments
+	}
+
+	if cc.TTY != nil {
+		containerConfig.TTY = *cc.TTY
+	}
+
+	if cc.Args != nil {
+		containerConfig.Args = cc.Args
+	}
+
+	if cc.Command != nil {
+		containerConfig.Command = cc.Command
+	}
+
+	if cc.Expose != nil {
+		containerConfig.Expose = cc.Expose.Public
+		containerConfig.ExposeTLS = cc.Expose.Tls
+	}
+
+	if cc.Ingress != nil {
+		containerConfig.IngressName = cc.Ingress.Name
+		containerConfig.IngressHost = cc.Ingress.Host
+
+		if cc.Ingress.UploadLimit != nil {
+			containerConfig.IngressUploadLimit = *cc.Ingress.UploadLimit
+		}
+	}
+
+	if cc.ConfigContainer != nil {
+		containerConfig.ConfigContainer = mapConfigContainer(cc.ConfigContainer)
+	}
+
+	if cc.Dagent != nil {
+		mapDagentConfig(cc.Dagent, &containerConfig)
+	}
+
+	if cc.Crane != nil {
+		mapCraneConfig(cc.Crane, &containerConfig)
 	}
 
 	return containerConfig
 }
 
-func MapRestartPolicy(policy string) builder.RestartPolicyName {
+func mapDagentConfig(dagent *common.DagentContainerConfig, containerConfig *v1.ContainerConfig) {
+	containerConfig.NetworkMode = dagent.NetworkMode.String()
+	containerConfig.RestartPolicy = mapRestartPolicy(dagent.RestartPolicy.String())
+
+	if dagent.LogConfig != nil {
+		containerConfig.LogConfig = &container.LogConfig{Type: dagent.LogConfig.Driver, Config: dagent.LogConfig.Options}
+	}
+}
+
+func mapCraneConfig(crane *common.CraneContainerConfig, containerConfig *v1.ContainerConfig) {
+	containerConfig.DeploymentStrategy = crane.DeploymentStatregy.String()
+
+	if crane.ProxyHeaders != nil {
+		containerConfig.ProxyHeaders = *crane.ProxyHeaders
+	}
+
+	if crane.UseLoadBalancer != nil {
+		containerConfig.UseLoadBalancer = *crane.UseLoadBalancer
+	}
+
+	if crane.HealthCheckConfig != nil {
+		containerConfig.HealthCheckConfig = mapHealthCheckConfig(crane.HealthCheckConfig)
+	}
+
+	if crane.ResourceConfig != nil {
+		containerConfig.ResourceConfig = mapResourceConfig(crane.ResourceConfig)
+	}
+
+	if crane.ExtraLBAnnotations != nil {
+		containerConfig.ExtraLBAnnotations = crane.ExtraLBAnnotations
+	}
+}
+
+func mapRestartPolicy(policy string) builder.RestartPolicyName {
 	lower := strings.ToLower(policy)
 
 	return builder.RestartPolicyName(strings.Replace(lower, "_", "-", -1))
 }
 
-func MapResourceConfig(resourceConfig *common.ResourceConfig) v1.ResourceConfig {
+func mapResourceConfig(resourceConfig *common.ResourceConfig) v1.ResourceConfig {
 	mappedConfig := v1.ResourceConfig{}
 
 	if resourceConfig.Limits != nil {
@@ -184,7 +197,7 @@
 	return mappedConfig
 }
 
-func MapHealthCheckConfig(healthCheckConfig *common.HealthCheckConfig) v1.HealthCheckConfig {
+func mapHealthCheckConfig(healthCheckConfig *common.HealthCheckConfig) v1.HealthCheckConfig {
 	mappedConfig := v1.HealthCheckConfig{
 		Port: uint16(healthCheckConfig.Port),
 	}
@@ -204,7 +217,7 @@
 	return mappedConfig
 }
 
-func MapVolumes(in []*common.Volume) []v1.Volume {
+func mapVolumes(in []*common.Volume) []v1.Volume {
 	volumes := []v1.Volume{}
 
 	for i := range in {
@@ -231,7 +244,7 @@
 	return volumes
 }
 
-func MapPortRanges(in []*common.PortRangeBinding) []builder.PortRangeBinding {
+func mapPortRanges(in []*common.PortRangeBinding) []builder.PortRangeBinding {
 	portRanges := []builder.PortRangeBinding{}
 
 	for i := range in {
@@ -244,7 +257,7 @@
 	return portRanges
 }
 
-func MapPorts(in []*common.Port) []builder.PortBinding {
+func mapPorts(in []*common.Port) []builder.PortBinding {
 	ports := []builder.PortBinding{}
 
 	for i := range in {
@@ -257,7 +270,7 @@
 	return ports
 }
 
-func MapConfigContainer(in *common.ConfigContainer) *v1.ConfigContainer {
+func mapConfigContainer(in *common.ConfigContainer) *v1.ConfigContainer {
 	return &v1.ConfigContainer{
 		Image:     in.Image,
 		Volume:    in.Volume,
@@ -294,7 +307,7 @@
 			CreatedAt:   timestamppb.New(time.UnixMilli(it.Created * int64(time.Microsecond)).UTC()),
 			State:       dogger.MapContainerState(it.State),
 			Status:      it.Status,
-			Ports:       MapContainerPorts(&it.Ports),
+			Ports:       mapContainerPorts(&it.Ports),
 			ImageName:   imageName[0],
 			ImageTag:    imageTag,
 		})
@@ -303,7 +316,7 @@
 	return list
 }
 
-func MapContainerPorts(in *[]dockerTypes.Port) []*common.Port {
+func mapContainerPorts(in *[]dockerTypes.Port) []*common.Port {
 	ports := []*common.Port{}
 
 	for i := range *in {
@@ -322,17 +335,11 @@
 	stateItems := []*common.ContainerStateItem{}
 
 	for i := range deployments.Items {
-<<<<<<< HEAD
-		stateItems = append(stateItems, &common.ContainerStateItem{
-			Name:  deployments.Items[i].Name,
-			State: MapKubeStatusToCruxContainerState(deployments.Items[i].Status),
-=======
 		deployment := deployments.Items[i]
 
-		stateItem := &crux.ContainerStateItem{
+		stateItem := &common.ContainerStateItem{
 			Name:  deployment.Name,
-			State: MapKubeStatusToCruxContainerState(deployment.Status),
->>>>>>> bdf3c334
+			State: mapKubeStatusToCruxContainerState(deployment.Status),
 			CreatedAt: timestamppb.New(
 				time.UnixMilli(deployment.GetCreationTimestamp().Unix() * int64(time.Microsecond)).UTC(),
 			),
@@ -361,7 +368,7 @@
 }
 
 // do better mapping this is quick something
-func MapKubeStatusToCruxContainerState(status appsv1.DeploymentStatus) common.ContainerState {
+func mapKubeStatusToCruxContainerState(status appsv1.DeploymentStatus) common.ContainerState {
 	switch status.ReadyReplicas {
 	case 1:
 		return common.ContainerState_RUNNING
