package k8s

import (
	"context"
	"encoding/json"
	"errors"
	"strings"
	"time"

	"fmt"
	"log"

	coreV1 "k8s.io/api/core/v1"
	resource "k8s.io/apimachinery/pkg/api/resource"
	metaV1 "k8s.io/apimachinery/pkg/apis/meta/v1"
	"k8s.io/apimachinery/pkg/types"
	"k8s.io/apimachinery/pkg/util/intstr"

	"github.com/dyrector-io/dyrectorio/agent/internal/util"
	builder "github.com/dyrector-io/dyrectorio/agent/pkg/builder/container"
	"github.com/dyrector-io/dyrectorio/agent/pkg/crane/config"

	typedv1 "k8s.io/client-go/kubernetes/typed/apps/v1"

	v1 "github.com/dyrector-io/dyrectorio/agent/pkg/api/v1"

	appsv1 "k8s.io/client-go/applyconfigurations/apps/v1"

	kappsv1 "k8s.io/api/apps/v1"

	corev1 "k8s.io/client-go/applyconfigurations/core/v1"
	metav1 "k8s.io/client-go/applyconfigurations/meta/v1"
)

const CraneUpdatedAnnotation = "crane.dyrector.io/restartedAt"

// facade object for deployment management
type deployment struct {
	ctx       context.Context
	status    string
	appConfig *config.Configuration
}

func newDeployment(ctx context.Context, cfg *config.Configuration) *deployment {
	return &deployment{status: "", ctx: ctx, appConfig: cfg}
}

type deploymentParams struct {
	namespace       string
	image           util.ImageURI
	containerConfig *v1.ContainerConfig
	configMapsEnv   []string
	volumes         map[string]v1.Volume
	portList        []builder.PortBinding
	command         []string
	args            []string
	issuer          string
}

func (d *deployment) deployDeployment(p *deploymentParams) error {
	client := getDeploymentsClient(p.namespace, d.appConfig)

	containerConfig, err := buildContainer(p, d.appConfig)
	if err != nil {
		return err
	}

	name := p.containerConfig.Container
	deployment := appsv1.Deployment(name, p.namespace).
		WithSpec(
			appsv1.DeploymentSpec().
				WithReplicas(1).
				WithSelector(metav1.LabelSelector().WithMatchLabels(map[string]string{
					"app": name,
				})).
				WithTemplate(corev1.PodTemplateSpec().WithLabels(map[string]string{
					"app": name,
				}).WithAnnotations(map[string]string{
					CraneUpdatedAnnotation: time.Now().Format(time.RFC3339),
					d.appConfig.KeyIssuer:  p.issuer,
				}).WithSpec(
					corev1.PodSpec().WithContainers(containerConfig).
						WithInitContainers(getInitContainers(p.containerConfig, d.appConfig)...).
						WithVolumes(getVolumesFromMap(p.volumes, d.appConfig)...),
				)),
		)
	result, err := client.Apply(d.ctx, deployment, metaV1.ApplyOptions{
		FieldManager: d.appConfig.FieldManagerName,
		Force:        d.appConfig.ForceOnConflicts,
	})

	if err != nil {
		log.Println("Deployment error: " + err.Error())
		return errors.New("deployment error: " + err.Error())
	}

	log.Println("Deployment succeeded: " + result.Name)

	return nil
}

func (d *deployment) deleteDeployment(namespace, name string) error {
	client := getDeploymentsClient(namespace, d.appConfig)

	return client.Delete(d.ctx, name, metaV1.DeleteOptions{})
}

//nolint:unused
func (d *deployment) restart(namespace, name string) error {
	client := getDeploymentsClient(namespace, d.appConfig)

	datePatch := map[string]interface{}{
		"spec": map[string]interface{}{
			"template": map[string]interface{}{
				"metadata": map[string]interface{}{
					"annotations": map[string]interface{}{
						CraneUpdatedAnnotation: time.Now().Format(time.RFC3339),
					},
				},
			}},
	}

	marshaled, err := json.Marshal(datePatch)

	if err != nil {
		return err
	}

	_, err = client.Patch(d.ctx, name, types.MergePatchType, marshaled,
		metaV1.PatchOptions{})

	if err != nil {
		return err
	}
	return nil
}

// builds the container using the builder interface, with healthchecks, volumes, configs, ports...
func buildContainer(p *deploymentParams,
	cfg *config.Configuration) (*corev1.ContainerApplyConfiguration, error) {
	healthCheckConfig := p.containerConfig.HealthCheckConfig
	var healthCheckDelay int32 = 30
	var healthCheckThreshold int32 = 1

	var livenessProbe *corev1.ProbeApplyConfiguration
	var readinessProbe *corev1.ProbeApplyConfiguration
	var startupProbe *corev1.ProbeApplyConfiguration

	resources, err := getResourceManagement(p.containerConfig.ResourceConfig, cfg)
	if err != nil {
		return nil, err
	}

	// Check all Probes to represented in the deploymentParams or not
	if healthCheckConfig.LivenessProbe != nil {
		livenessProbe = corev1.Probe().
			WithHTTPGet(getProbes(healthCheckConfig.LivenessProbe.Path, healthCheckConfig.Port)).
			WithInitialDelaySeconds(healthCheckDelay).
			WithFailureThreshold(healthCheckThreshold)
	}

	if healthCheckConfig.ReadinessProbe != nil {
		readinessProbe = corev1.Probe().
			WithHTTPGet(getProbes(healthCheckConfig.ReadinessProbe.Path, healthCheckConfig.Port)).
			WithInitialDelaySeconds(healthCheckDelay).
			WithFailureThreshold(healthCheckThreshold)
	}

	if healthCheckConfig.StartupProbe != nil {
		startupProbe = corev1.Probe().
			WithHTTPGet(getProbes(healthCheckConfig.ReadinessProbe.Path, healthCheckConfig.Port)).
			WithInitialDelaySeconds(healthCheckDelay).
			WithFailureThreshold(healthCheckThreshold)
	}

	container := corev1.Container().
		WithName(p.containerConfig.Container).
		WithImage(p.image.String()).
		WithEnvFrom(getEnvConfigMaps(p.configMapsEnv)...).
		WithVolumeMounts(getVolumeMountsFromMap(p.volumes)...).
		WithPorts(getContainerPorts(p.portList)...).
		WithLivenessProbe(livenessProbe).
		WithReadinessProbe(readinessProbe).
		WithStartupProbe(startupProbe).
		WithResources(resources).
		WithTTY(p.containerConfig.TTY)

	if p.containerConfig.User != nil {
		container.WithSecurityContext(
			corev1.SecurityContext().
				WithRunAsUser(*p.containerConfig.User))
	}

	if p.containerConfig.Command != nil {
		container.WithCommand(p.containerConfig.Command...)
	}

	if p.containerConfig.Args != nil {
		container.WithArgs(p.containerConfig.Args...)
	}

	return container, nil
}

func getResourceManagement(resourceConfig v1.ResourceConfig,
	cfg *config.Configuration) (*corev1.ResourceRequirementsApplyConfiguration, error) {
	var ResourceLimitsCPU, ResourceLimitsMemory, ResourceRequestsCPU, ResourceRequestsMemory resource.Quantity
	var err error

<<<<<<< HEAD
	// TODO(nandor-magyar): panic on invalid userinput!?!??!?!?!??!?!!?!??!?!?!
=======
>>>>>>> beafc896
	// Resource Limits CPU
	if resourceConfig.Limits.CPU != "" {
		if ResourceLimitsCPU, err = resource.ParseQuantity(resourceConfig.Limits.CPU); err != nil {
			return nil, NewResourceError(FieldCPU, GroupLimits, false)
		}
	} else {
		if ResourceLimitsCPU, err = resource.ParseQuantity(cfg.DefaultLimitsCPU); err != nil {
			return nil, NewResourceError(FieldCPU, GroupLimits, true)
		}
	}

	// Resource Limits Memory
	if resourceConfig.Limits.Memory != "" {
		if ResourceLimitsMemory, err = resource.ParseQuantity(resourceConfig.Limits.Memory); err != nil {
			return nil, NewResourceError(FieldMemory, GroupLimits, false)
		}
	} else {
		if ResourceLimitsMemory, err = resource.ParseQuantity(cfg.DefaultLimitsMemory); err != nil {
			return nil, NewResourceError(FieldMemory, GroupLimits, true)
		}
	}

	// Resource Requests CPU
	if resourceConfig.Requests.CPU != "" {
		if ResourceRequestsCPU, err = resource.ParseQuantity(resourceConfig.Requests.CPU); err != nil {
			return nil, NewResourceError(FieldCPU, GroupRequests, false)
		}
	} else {
		if ResourceRequestsCPU, err = resource.ParseQuantity(cfg.DefaultRequestsCPU); err != nil {
			return nil, NewResourceError(FieldCPU, GroupRequests, true)
		}
	}

	// Resource Requests Memory
	if resourceConfig.Requests.Memory != "" {
		if ResourceRequestsMemory, err = resource.ParseQuantity(resourceConfig.Requests.Memory); err != nil {
			return nil, NewResourceError(FieldMemory, GroupRequests, false)
		}
	} else {
		if ResourceRequestsMemory, err = resource.ParseQuantity(cfg.DefaultRequestMemory); err != nil {
<<<<<<< HEAD
			log.Panic(err)
=======
			return nil, NewResourceError(FieldMemory, GroupRequests, true)
>>>>>>> beafc896
		}
	}

	return corev1.ResourceRequirements().WithLimits(
		coreV1.ResourceList{
			coreV1.ResourceCPU:    ResourceLimitsCPU,
			coreV1.ResourceMemory: ResourceLimitsMemory,
		}).WithRequests(
		coreV1.ResourceList{
			coreV1.ResourceCPU:    ResourceRequestsCPU,
			coreV1.ResourceMemory: ResourceRequestsMemory,
		},
	), nil
}

func getInitContainers(containerConfig *v1.ContainerConfig, cfg *config.Configuration) []*corev1.ContainerApplyConfiguration {
	// this is only the config container / could be general / wait for it / other init purposes
	initContainers := []*corev1.ContainerApplyConfiguration{}

	if containerConfig != nil {
		if containerConfig.ConfigContainer != nil {
			initContainers = append(initContainers,
				corev1.Container().
					WithName("config-loader").
					WithImage(containerConfig.ConfigContainer.Image).
					WithImagePullPolicy(coreV1.PullAlways).
					WithCommand([]string{
						"sh",
						"-c",
						fmt.Sprintf("rsync --delete -a %s /targetconfig", containerConfig.ConfigContainer.Path)}...).
					WithVolumeMounts(getVolumeMountsFromMap(map[string]v1.Volume{
						util.JoinV("-", containerConfig.Container, containerConfig.ConfigContainer.Volume): {
							Name: util.JoinV("-", containerConfig.Container, containerConfig.ConfigContainer.Volume),
							Path: "/targetconfig",
						},
					})...),
			)
		}

		if containerConfig.ImportContainer != nil {
			importContainerVolumeName := util.JoinV("-", containerConfig.Container, containerConfig.ImportContainer.Volume)

			initContainers = append(initContainers,
				corev1.Container().
					WithName("import").
					WithImage(cfg.ImportContainerImage).
					WithImagePullPolicy(coreV1.PullAlways).
					WithEnv(getEnvs(containerConfig.ImportContainer.Environments)...).
					WithArgs(
						strings.Split(containerConfig.ImportContainer.Command, " ")...).
					WithVolumeMounts(getVolumeMountsFromMap(map[string]v1.Volume{
						importContainerVolumeName: {
							Name: importContainerVolumeName,
							Path: "/data/output",
						},
					})...),
			)
		}
	}

	return initContainers
}

// GetEnvs maps key-value map into apply configuration, no configmap or else, just direct mapping
func getEnvs(environments map[string]string) []*corev1.EnvVarApplyConfiguration {
	apply := []*corev1.EnvVarApplyConfiguration{}

	for name, value := range environments {
		apply = append(apply, corev1.EnvVar().WithName(name).WithValue(value))
	}

	return apply
}

func getEnvConfigMaps(configs []string) []*corev1.EnvFromSourceApplyConfiguration {
	configmaps := []*corev1.EnvFromSourceApplyConfiguration{}

	for i := range configs {
		configmaps = append(configmaps,
			corev1.EnvFromSource().WithConfigMapRef(corev1.ConfigMapEnvSource().WithName(configs[i])),
		)
	}

	return configmaps
}

func getProbes(path string, port uint16) *corev1.HTTPGetActionApplyConfiguration {
	return corev1.HTTPGetAction().
		WithPath(path).
		WithPort(intstr.FromInt(int(port))) // exposed port
}

func getContainerPorts(portList []builder.PortBinding) []*corev1.ContainerPortApplyConfiguration {
	ports := []*corev1.ContainerPortApplyConfiguration{}

	for i := range portList {
		ports = append(ports,
			corev1.ContainerPort().
				WithProtocol(coreV1.ProtocolTCP).
				WithName(fmt.Sprintf("port-%v", portList[i].ExposedPort)).
				WithContainerPort(int32(portList[i].ExposedPort)))
	}
	return ports
}

func getDeploymentsClient(namespace string, cfg *config.Configuration) typedv1.DeploymentInterface {
	client, err := GetClientSet(cfg)
	if err != nil {
		panic(err)
	}

	return client.AppsV1().Deployments(namespace)
}

func getVolumesFromMap(volumes map[string]v1.Volume, cfg *config.Configuration) []*corev1.VolumeApplyConfiguration {
	volumeList := []*corev1.VolumeApplyConfiguration{}

	for name, volume := range volumes {
		var tmpStorageSize resource.Quantity
		var err error

		if volume.Size != "" {
			tmpStorageSize, err = resource.ParseQuantity(volume.Size)
			if err != nil {
				log.Println("Warning: input volume size is invalid using defaults: ", cfg.DefaultVolumeSize)
				tmpStorageSize = resource.MustParse(cfg.DefaultVolumeSize)
			}
		} else {
			tmpStorageSize = resource.MustParse(cfg.DefaultVolumeSize)
		}
		if volume.Type == string(v1.EmptyDirVolumeType) {
			volumeList = append(volumeList,
				corev1.Volume().
					WithName(volume.Name).
					WithEmptyDir(
						corev1.EmptyDirVolumeSource().
							WithMedium(coreV1.StorageMediumDefault).
							WithSizeLimit(tmpStorageSize)))
		} else if volume.Type == string(v1.MemoryVolumeType) {
			volumeList = append(volumeList,
				corev1.Volume().
					WithName(volume.Name).
					WithEmptyDir(corev1.EmptyDirVolumeSource().
						WithMedium(coreV1.StorageMediumMemory).
						WithSizeLimit(tmpStorageSize)))
		} else {
			volumeList = append(volumeList,
				corev1.Volume().
					WithName(volume.Name).
					WithPersistentVolumeClaim(
						corev1.PersistentVolumeClaimVolumeSource().
							WithClaimName(name)))
		}
	}

	return volumeList
}

func getVolumeMountsFromMap(mounts map[string]v1.Volume) []*corev1.VolumeMountApplyConfiguration {
	volumes := []*corev1.VolumeMountApplyConfiguration{}
	for _, volume := range mounts {
		volumes = append(volumes,
			corev1.VolumeMount().
				WithName(volume.Name).
				WithMountPath(volume.Path))
	}

	return volumes
}

func GetDeployments(ctx context.Context, namespace string, cfg *config.Configuration) (*kappsv1.DeploymentList, error) {
	clientset, err := GetClientSet(cfg)

	if err != nil {
		return nil, err
	}

	deploymentsClient := clientset.AppsV1().Deployments(util.Fallback(namespace, coreV1.NamespaceDefault))

	list, err := deploymentsClient.List(ctx, metaV1.ListOptions{})
	if err != nil {
		panic(err)
	}
	return list, nil
}

//nolint
func getReplicaSetClient(namespace string, cfg *config.Configuration) typedv1.ReplicaSetInterface {
	client, err := GetClientSet(cfg)
	if err != nil {
		panic(err)
	}
	return client.AppsV1().ReplicaSets(namespace)
}<|MERGE_RESOLUTION|>--- conflicted
+++ resolved
@@ -207,10 +207,7 @@
 	var ResourceLimitsCPU, ResourceLimitsMemory, ResourceRequestsCPU, ResourceRequestsMemory resource.Quantity
 	var err error
 
-<<<<<<< HEAD
 	// TODO(nandor-magyar): panic on invalid userinput!?!??!?!?!??!?!!?!??!?!?!
-=======
->>>>>>> beafc896
 	// Resource Limits CPU
 	if resourceConfig.Limits.CPU != "" {
 		if ResourceLimitsCPU, err = resource.ParseQuantity(resourceConfig.Limits.CPU); err != nil {
@@ -251,11 +248,7 @@
 		}
 	} else {
 		if ResourceRequestsMemory, err = resource.ParseQuantity(cfg.DefaultRequestMemory); err != nil {
-<<<<<<< HEAD
-			log.Panic(err)
-=======
 			return nil, NewResourceError(FieldMemory, GroupRequests, true)
->>>>>>> beafc896
 		}
 	}
 
