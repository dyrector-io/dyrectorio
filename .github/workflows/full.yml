name: product_builder
on:
  push:
    branches: [develop, main]
    tags: ['*']
  pull_request:
    types: [edited, opened, synchronize, reopened]
permissions:
  contents: read
  pull-requests: read
  packages: read
env:
  GITHUB_REGISTRY: ghcr.io
  DOCKERHUB_REGISTRY: docker.io/dyrectorio
  CRUX_IMAGE_NAME: dyrector-io/dyrectorio/web/crux
  CRUX_UI_IMAGE_NAME: dyrector-io/dyrectorio/web/crux-ui
  DAGENT_IMAGE_NAME: dyrector-io/dyrectorio/agent/dagent
  CRANE_IMAGE_NAME: dyrector-io/dyrectorio/agent/crane
  CLI_IMAGE_NAME: dyrector-io/dyrectorio/cli/dyo
  KRATOS_IMAGE_NAME: dyrector-io/dyrectorio/web/kratos
  WORKFLOWS_WORKING_DIRECTORY: .github/workflows
  CRUX_WORKING_DIRECTORY: web/crux
  CRUX_UI_WORKING_DIRECTORY: web/crux-ui
  KRATOS_WORKING_DIRECTORY: web/kratos
  GOLANG_WORKING_DIRECTORY: golang
jobs:
  conventional_commits:
    runs-on: ubuntu-22.04
    steps:
      - name: Checkout
        uses: actions/checkout@v3
      - name: Setup node
        uses: actions/setup-node@v2
      - name: Run validation
        # if it's not a PR we skip
        if: ${{ github.event_name == 'pull_request' }}
        uses: beemojs/conventional-pr-action@v2
        env:
          GITHUB_TOKEN: ${{ secrets.GITHUB_TOKEN }}
        with:
          config-preset: conventionalcommits
      - name: Run title validation
        # if it's not a PR we skip
        if: ${{ github.event_name == 'pull_request' }}
        working-directory: ${{ env.WORKFLOWS_WORKING_DIRECTORY }}
        run: sh -x pr_title_validation.sh '${{ github.event.pull_request.title }}'
  # Validate the YAML documents
  yaml_lint:
    runs-on: ubuntu-22.04
    container:
      # yamlfmt resides here because alpine doesn't provide yamlfmt package
      image: ghcr.io/dyrector-io/dyrectorio/builder-images/golang:1
    steps:
      - name: Checkout
        uses: actions/checkout@v3
      - name: Run YAML linting
        run: yamlfmt -lint .
  gather_changes:
    runs-on: ubuntu-22.04
    needs: [conventional_commits, yaml_lint]
    outputs:
      agents: ${{ steps.filter.outputs.agents }}
      crux: ${{ steps.filter.outputs.crux }}
      cruxui: ${{ steps.filter.outputs.cruxui }}
      kratos: ${{ steps.filter.outputs.kratos }}
      tag: ${{ steps.settag.outputs.tag }}
      version: ${{ steps.settag.outputs.version }}
      minorversion: ${{ steps.settag.outputs.minorversion }}
      release: ${{ steps.release.outputs.release }}
    steps:
      - uses: actions/checkout@v3
      - uses: dorny/paths-filter@v2
        id: filter
        with:
          filters: |
            agents:
              - '${{ env.GOLANG_WORKING_DIRECTORY }}/**'
              - '.github/workflows/full.yml'
            crux:
              - '${{ env.CRUX_WORKING_DIRECTORY }}/**'
              - '.github/workflows/full.yml'
            cruxui:
              - '${{ env.CRUX_UI_WORKING_DIRECTORY }}/**'
              - '.github/workflows/full.yml'
            kratos:
              - '${{ env.KRATOS_WORKING_DIRECTORY }}/**'
              - '.github/workflows/full.yml'
      - name: Setting a buildtag
        id: settag
        working-directory: ${{ env.WORKFLOWS_WORKING_DIRECTORY }}
        run: |
          echo REF_NAME ${{ github.ref_name }}
          echo REF_TYPE ${{ github.ref_type }}
          echo REF_HASH ${{ github.sha }}
          echo REF_BASE ${{ github.base_ref }}
          ./pipeline_set_output_tag.sh ${{ github.ref_type }} ${{ github.ref_name }} ${{ github.sha }} ${{ github.base_ref }}
        # if tag isn't the version set in package.json, job will fail
      - name: Check tag version correctness
        if: github.ref_type == 'tag'
        working-directory: ${{ env.WORKFLOWS_WORKING_DIRECTORY }}
        run: |
          ./check_version.sh ${{ steps.settag.outputs.version }} ../../${{ env.CRUX_WORKING_DIRECTORY }}/package.json
          ./check_version.sh ${{ steps.settag.outputs.version }} ../../${{ env.CRUX_UI_WORKING_DIRECTORY }}/package.json
          ./check_version.sh ${{ steps.settag.outputs.version }} ../../${{ env.GOLANG_WORKING_DIRECTORY }}/internal/version/version.go
      - name: Release
        id: release
        if: ${{ github.ref_type == 'tag' || github.ref_name == 'develop' || github.ref_name == 'main' }}
        run: |
          echo "release=true" >> $GITHUB_OUTPUT
  # agents scope
  go_lint:
    runs-on: ubuntu-22.04
    needs: gather_changes
    container:
      image: ghcr.io/dyrector-io/dyrectorio/builder-images/golang:1
    defaults:
      run:
        working-directory: ${{ env.GOLANG_WORKING_DIRECTORY }}
    if: ${{ (needs.gather_changes.outputs.agents == 'true') || (github.ref_type == 'tag') || (needs.gather_changes.outputs.release == 'true') }}
    steps:
      - name: Checkout
        uses: actions/checkout@v3
      - name: Setup Golang caches
        uses: actions/cache@v3
        with:
          path: |
            $GOPATH/cache
            $GOPATH/pkg/mod
          key: ${{ runner.os }}-golang-${{ hashFiles('**/go.sum') }}
          restore-keys: |
            ${{ runner.os }}-golang-
      - name: Load go mod
        run: go mod tidy
      # fixes: fatal: unsafe repository
      - name: Adding workspace
        run: git config --global --add safe.directory "$GITHUB_WORKSPACE"
      - name: Run golangci-lint
        run: make lint
  go_security:
    runs-on: ubuntu-22.04
    needs: gather_changes
    container:
      image: ghcr.io/dyrector-io/dyrectorio/builder-images/golang:1
    defaults:
      run:
        working-directory: ${{ env.GOLANG_WORKING_DIRECTORY }}
    if: ${{ (needs.gather_changes.outputs.agents == 'true') || (github.ref_type == 'tag')  || (needs.gather_changes.outputs.release == 'true') }}
    steps:
      - name: Checkout
        uses: actions/checkout@v3
      - name: Setup Golang caches
        uses: actions/cache@v3
        with:
          path: |
            $GOPATH/cache
            $GOPATH/pkg/mod
          key: ${{ runner.os }}-golang-${{ hashFiles('**/go.sum') }}
          restore-keys: |
            ${{ runner.os }}-golang-
          # fixes: fatal: unsafe repository
      - name: Adding workspace
        run: git config --global --add safe.directory "$GITHUB_WORKSPACE"
      - name: Load go mod
        run: go mod tidy
      - name: Run gosec
        run: make security
  go_integration:
    runs-on: ubuntu-22.04
    needs: gather_changes
    container:
      image: ghcr.io/dyrector-io/dyrectorio/builder-images/golang:1
    defaults:
      run:
        working-directory: ${{ env.GOLANG_WORKING_DIRECTORY }}
    if: ${{ (needs.gather_changes.outputs.agents == 'true') || (github.ref_type == 'tag')  || (needs.gather_changes.outputs.release == 'true') }}
    steps:
      - name: Checkout
        uses: actions/checkout@v3
      - name: Setup Golang caches
        uses: actions/cache@v3
        with:
          path: |
            $GOPATH/cache
            $GOPATH/pkg/mod
          key: ${{ runner.os }}-golang-${{ hashFiles('**/go.sum') }}
          restore-keys: |
            ${{ runner.os }}-golang-
          # fixes: fatal: unsafe repository
      - name: Adding workspace
        run: git config --global --add safe.directory "$GITHUB_WORKSPACE"
      - name: Load go mod
        run: go mod tidy
      - name: Init k3d
        run: make k3d-init
      - name: Run integration tests
        run: make k3d-test
  go_test:
    runs-on: ubuntu-22.04
    needs: gather_changes
    container:
      image: ghcr.io/dyrector-io/dyrectorio/builder-images/golang:1
    defaults:
      run:
        working-directory: ${{ env.GOLANG_WORKING_DIRECTORY }}
    if: ${{ (needs.gather_changes.outputs.agents == 'true') || (github.ref_type == 'tag')  || (needs.gather_changes.outputs.release == 'true') }}
    steps:
      - name: Checkout
        uses: actions/checkout@v3
      - name: Setup Golang caches
        uses: actions/cache@v3
        with:
          path: |
            $GOPATH/cache
            $GOPATH/pkg/mod
          key: ${{ runner.os }}-golang-${{ hashFiles('**/go.sum') }}
          restore-keys: |
            ${{ runner.os }}-golang-
      - name: Load go mod
        run: go mod tidy
      # fixes: fatal: unsafe repository
      - name: Adding workspace
        run: git config --global --add safe.directory "$GITHUB_WORKSPACE"
      - name: Run unit tests with coverage
        run: make test-unit-with-coverage
      - name: Upload coverage reports to Codecov with GitHub Action
        uses: codecov/codecov-action@v3
  go_build:
    runs-on: ubuntu-22.04
    needs:
      - go_security
      - go_lint
      - go_test
      - go_integration
      - gather_changes
    container:
      image: ghcr.io/dyrector-io/dyrectorio/builder-images/golang:1
    defaults:
      run:
        working-directory: ${{ env.GOLANG_WORKING_DIRECTORY }}
    steps:
      - name: Checkout
        uses: actions/checkout@v3
      - name: Setup Golang caches
        uses: actions/cache@v3
        with:
          path: |
            $GOPATH/cache
            $GOPATH/pkg/mod
          key: ${{ runner.os }}-golang-${{ hashFiles('**/go.sum') }}
          restore-keys: |
            ${{ runner.os }}-golang-
      # fixes: fatal: unsafe repository
      - name: Adding workspace
        run: git config --global --add safe.directory "$GITHUB_WORKSPACE"
      - name: Load go mod
        run: go mod tidy
      - name: Compile CLI
        run: make compile-cli
      - name: Compile agents
        run: make compile-agents
      - name: Set up QEMU
        uses: docker/setup-qemu-action@v2
      - name: Set up Docker Buildx
        uses: docker/setup-buildx-action@v2
      - name: Setup binfmt
        run: make binfmt
      - name: Build CLI & agents
        run: |
          make build-cli
          make build-agents
        env:
          VERSION: ${{ needs.gather_changes.outputs.version }}
          image_version: ${{ needs.gather_changes.outputs.tag }}
      - name: Docker save
        run: |
          docker save ${GITHUB_REGISTRY}/${CRANE_IMAGE_NAME}:${{ needs.gather_changes.outputs.tag }} | zstd > crane.zstd
          docker save ${GITHUB_REGISTRY}/${DAGENT_IMAGE_NAME}:${{ needs.gather_changes.outputs.tag }} | zstd > dagent.zstd
          docker save ${GITHUB_REGISTRY}/${CLI_IMAGE_NAME}:${{ needs.gather_changes.outputs.tag }} | zstd > cli.zstd
      - name: artifact upload
        uses: actions/upload-artifact@v3
        with:
          name: crane
          path: ${{ env.GOLANG_WORKING_DIRECTORY }}/crane.zstd
      - name: artifact upload
        uses: actions/upload-artifact@v3
        with:
          name: dagent
          path: ${{ env.GOLANG_WORKING_DIRECTORY }}/dagent.zstd
      - name: artifact upload
        uses: actions/upload-artifact@v3
        with:
          name: cli
          path: ${{ env.GOLANG_WORKING_DIRECTORY }}/cli.zstd
  # crux scope
  crux_lint:
    runs-on: ubuntu-22.04
    needs: gather_changes
    defaults:
      run:
        working-directory: ${{ env.CRUX_WORKING_DIRECTORY }}
    container:
      image: ghcr.io/dyrector-io/dyrectorio/builder-images/nodejs:1
    if: ${{ (needs.gather_changes.outputs.crux == 'true') || (github.ref_type == 'tag')  || (needs.gather_changes.outputs.release == 'true') }}
    steps:
      - name: Checkout the repository
        uses: actions/checkout@v3
      - name: Install dependencies
        run: npm ci --arch=x64 --platform=linuxmusl --cache .npm --prefer-offline --no-fund
      - name: Linting the code
        run: npm run lint
  crux_test:
    runs-on: ubuntu-22.04
    needs: gather_changes
    defaults:
      run:
        working-directory: ${{ env.CRUX_WORKING_DIRECTORY }}
    container:
      image: ghcr.io/dyrector-io/dyrectorio/builder-images/nodejs:1
    if: ${{ (needs.gather_changes.outputs.crux == 'true') || (github.ref_type == 'tag')  || (needs.gather_changes.outputs.release == 'true') }}
    steps:
      - name: Checkout the repository
        uses: actions/checkout@v3
      - name: Install dependencies
        run: npm ci --arch=x64 --platform=linuxmusl --cache .npm --prefer-offline --no-fund
      - name: Generate prisma
        run: |
          npx prisma generate
      - name: Running unit tests
        run: npm run test
  crux_build:
    runs-on: ubuntu-22.04
    needs: [crux_test, crux_lint, gather_changes]
    container:
      image: ghcr.io/dyrector-io/dyrectorio/builder-images/nodejs:1
    defaults:
      run:
        working-directory: ${{ env.CRUX_WORKING_DIRECTORY }}
    steps:
      - name: Checkout
        uses: actions/checkout@v3
      # fixes: fatal: unsafe repository
      - name: Adding workspace
        run: git config --global --add safe.directory "$GITHUB_WORKSPACE"
      - name: Update package version
        if: (github.ref_name != 'main' || github.ref_type != 'tag')
        working-directory: ${{ env.WORKFLOWS_WORKING_DIRECTORY }}
        run: ./update-package-version.sh ../../${{ env.CRUX_WORKING_DIRECTORY }}/package.json ${{ github.sha }}
      - name: Docker build
        run: docker build -t ${GITHUB_REGISTRY}/${CRUX_IMAGE_NAME}:${{ needs.gather_changes.outputs.tag }} .
      - name: Docker save
        run: docker save ${GITHUB_REGISTRY}/${CRUX_IMAGE_NAME}:${{ needs.gather_changes.outputs.tag }} | zstd > crux.zstd
      - name: artifact upload
        uses: actions/upload-artifact@v3
        with:
          name: crux
          path: ${{ env.CRUX_WORKING_DIRECTORY }}/crux.zstd
  # crux-ui scope
  crux-ui_lint:
    runs-on: ubuntu-22.04
    needs: gather_changes
    container:
      image: ghcr.io/dyrector-io/dyrectorio/builder-images/nodejs:1
    defaults:
      run:
        working-directory: ${{ env.CRUX_UI_WORKING_DIRECTORY }}
    if: ${{ (needs.gather_changes.outputs.cruxui == 'true') || (github.ref_type == 'tag')  || (needs.gather_changes.outputs.release == 'true') }}
    steps:
      - name: Checkout
        uses: actions/checkout@v3
      - name: Install dependencies
        run: npm ci --arch=x64 --platform=linuxmusl --cache .npm --prefer-offline --no-fund
      - name: Lint
        run: npm run lint
  crux-ui_unit_test:
    runs-on: ubuntu-22.04
    needs: gather_changes
    defaults:
      run:
        working-directory: ${{ env.CRUX_UI_WORKING_DIRECTORY }}
    container:
      image: ghcr.io/dyrector-io/dyrectorio/builder-images/nodejs:1
    if: ${{ (needs.gather_changes.outputs.cruxui == 'true') || (github.ref_type == 'tag')  || (needs.gather_changes.outputs.release == 'true') }}
    steps:
      - name: Checkout the repository
        uses: actions/checkout@v3
      - name: Install dependencies
        run: npm ci --arch=x64 --platform=linuxmusl --cache .npm --prefer-offline --no-fund
      - name: Running unit tests
        run: npm run test
  crux-ui_build:
    runs-on: ubuntu-22.04
    needs: [crux-ui_lint, crux-ui_unit_test, gather_changes]
    container:
      image: ghcr.io/dyrector-io/dyrectorio/builder-images/nodejs:1
    defaults:
      run:
        working-directory: ${{ env.CRUX_UI_WORKING_DIRECTORY }}
    steps:
      - name: Checkout
        uses: actions/checkout@v3
      # fixes: fatal: unsafe repository
      - name: Adding workspace
        run: git config --global --add safe.directory "$GITHUB_WORKSPACE"
      - name: Update package version
        if: (github.ref_name != 'main' || github.ref_type != 'tag')
        working-directory: ${{ env.WORKFLOWS_WORKING_DIRECTORY }}
        run: ./update-package-version.sh ../../${{ env.CRUX_UI_WORKING_DIRECTORY }}/package.json ${{ github.sha }}
      - name: Docker build
        run: docker build -t ${GITHUB_REGISTRY}/${CRUX_UI_IMAGE_NAME}:${{ needs.gather_changes.outputs.tag }} .
      - name: Docker save
        run: docker save ${GITHUB_REGISTRY}/${CRUX_UI_IMAGE_NAME}:${{ needs.gather_changes.outputs.tag }} | zstd > crux-ui.zstd
      - name: artifact upload
        uses: actions/upload-artifact@v3
        with:
          name: crux-ui
          path: ${{ env.CRUX_UI_WORKING_DIRECTORY }}/crux-ui.zstd
  # kratos scope
  kratos_build:
    runs-on: ubuntu-22.04
    needs: gather_changes
    container:
      image: ghcr.io/dyrector-io/dyrectorio/builder-images/signer:1
    defaults:
      run:
        working-directory: ${{ env.KRATOS_WORKING_DIRECTORY }}
    if: ${{ (needs.gather_changes.outputs.kratos == 'true') || (github.ref_type == 'tag')  || (needs.gather_changes.outputs.release == 'true') }}
    steps:
      - name: Checkout the repository
        uses: actions/checkout@v3
      - name: Docker build
        run: docker build -t ${GITHUB_REGISTRY}/${KRATOS_IMAGE_NAME}:${{ needs.gather_changes.outputs.tag }} .
      - name: Docker save
        run: docker save ${GITHUB_REGISTRY}/${KRATOS_IMAGE_NAME}:${{ needs.gather_changes.outputs.tag }} | zstd > kratos.zstd
      - name: artifact upload
        uses: actions/upload-artifact@v3
        with:
          name: kratos
          path: ${{ env.KRATOS_WORKING_DIRECTORY }}/kratos.zstd
  # e2e scope
  e2e:
    runs-on: ubuntu-22.04
    # runs-on: self-hosted
    container:
      image: ghcr.io/dyrector-io/dyrectorio/playwright:latest
      volumes: ['/var/run/docker.sock:/var/run/docker']
    needs:
      - go_build
      - crux_build
      - crux-ui_build
      - kratos_build
      - gather_changes
      - conventional_commits
    if: |
      always() &&
      (needs.go_build.result == 'success' || needs.go_build.result == 'skipped') &&
      (needs.crux_build.result == 'success' || needs.crux_build.result == 'skipped') &&
      (needs.crux-ui_build.result == 'success' || needs.crux-ui_build.result == 'skipped') &&
      (needs.kratos_build.result == 'success' || needs.kratos_build.result == 'skipped') &&
      needs.conventional_commits.result == 'success' &&
      needs.yaml_lint.result == 'success' &&
      needs.gather_changes.result == 'success'
    steps:
      - name: Checkout the repository
        uses: actions/checkout@v3
      # - name: crane - artifact download
      #   if: needs.gather_changes.outputs.agents == 'true'
      #   uses: actions/download-artifact@v3
      #   with:
      #     name: crane
      #     path: artifacts
      - name: dagent - artifact download
        if: ${{ (needs.gather_changes.outputs.agents == 'true') || (github.ref_type == 'tag')  || (needs.gather_changes.outputs.release == 'true') }}
        uses: actions/download-artifact@v3
        with:
          name: dagent
          path: artifacts
      - name: agents - docker load
        if: ${{ (needs.gather_changes.outputs.agents == 'true') || (github.ref_type == 'tag')  || (needs.gather_changes.outputs.release == 'true') }}
        run: |
          zstd -dc artifacts/dagent.zstd | docker load
        # zstd -dc artifacts/crane.zstd | docker load
      - name: crux - artifact download
        if: ${{ (needs.gather_changes.outputs.crux == 'true') || (github.ref_type == 'tag')  || (needs.gather_changes.outputs.release == 'true') }}
        uses: actions/download-artifact@v3
        with:
          name: crux
          path: artifacts
      - name: crux - docker load
        if: ${{ (needs.gather_changes.outputs.crux == 'true') || (github.ref_type == 'tag')  || (needs.gather_changes.outputs.release == 'true') }}
        run: zstd -dc artifacts/crux.zstd | docker load
      - name: crux-ui - artifact download
        if: ${{ (needs.gather_changes.outputs.cruxui == 'true') || (github.ref_type == 'tag')  || (needs.gather_changes.outputs.release == 'true') }}
        uses: actions/download-artifact@v3
        with:
          name: crux-ui
          path: artifacts
      - name: crux-ui - docker load
        if: ${{ (needs.gather_changes.outputs.cruxui == 'true') || (github.ref_type == 'tag')  || (needs.gather_changes.outputs.release == 'true') }}
        run: zstd -dc artifacts/crux-ui.zstd | docker load
      - name: kratos - artifact download
        if: ${{ (needs.gather_changes.outputs.kratos == 'true') || (github.ref_type == 'tag')  || (needs.gather_changes.outputs.release == 'true') }}
        uses: actions/download-artifact@v3
        with:
          name: kratos
          path: artifacts
      - name: kratos - docker load
        if: ${{ (needs.gather_changes.outputs.kratos == 'true') || (github.ref_type == 'tag')  || (needs.gather_changes.outputs.release == 'true') }}
        run: zstd -dc artifacts/kratos.zstd | docker load
      - name: cli - artifact download
        if: ${{ (needs.gather_changes.outputs.agents == 'true') || (github.ref_type == 'tag')  || (needs.gather_changes.outputs.release == 'true') }}
        uses: actions/download-artifact@v3
        with:
          name: cli
          path: artifacts
      - name: cli - docker load
        if: ${{ (needs.gather_changes.outputs.agents == 'true') || (github.ref_type == 'tag')  || (needs.gather_changes.outputs.release == 'true') }}
        run: zstd -dc artifacts/cli.zstd | docker load
      - name: Login to GHCR
        uses: docker/login-action@v2
        with:
          registry: ghcr.io
          username: ${{ github.actor }}
          password: ${{ github.token }}
      - name: Setup using cli
        run: |
          docker run -v /var/run/docker.sock:/var/run/docker.sock ${GITHUB_REGISTRY}/${CLI_IMAGE_NAME}:${{ needs.gather_changes.outputs.tag }} --image-tag ${{ needs.gather_changes.outputs.tag }} --network $(docker network ls -f name=github_network --format {{.Name}}) --prefer-local-images --expect-container-env --debug -p dyo-e2e up
      - name: Run tests
        working-directory: ${{ env.CRUX_UI_WORKING_DIRECTORY }}
        env:
          # DEBUG: pw:api
          HUB_PROXY_URL: ${{ secrets.HUB_PROXY_URL }}
          HUB_PROXY_TOKEN: ${{ secrets.HUB_PROXY_TOKEN }}
          E2E_BASE_URL: 'http://dyo-e2e_traefik:8000'
          MAILSLURPER_URL: 'http://dyo-e2e_mailslurper:4437'
          CRUX_UI_URL: 'http://dyo-e2e_traefik:8000'
          KRATOS_URL: 'http://dyo-e2e_kratos:4433'
          KRATOS_ADMIN_URL: 'http://dyo-e2e_kratos:4434'
          CI: true
        run: |
          npm ci --include=dev
          npx playwright install chromium
          npm run test:e2e
      - name: Gather logs
        working-directory: ${{ env.CRUX_UI_WORKING_DIRECTORY }}
        if: always()
        run: |
          mkdir logs
          docker logs dyo-e2e_crux-ui > logs/e2e-crux-ui.log
          docker logs dyo-e2e_crux > logs/e2e-crux.log
          docker logs dyo-e2e_kratos > logs/e2e-kratos.log
      - uses: actions/upload-artifact@v3
        if: failure()
        with:
          name: e2e-logs
          path: ${{ env.CRUX_UI_WORKING_DIRECTORY }}/logs
      - uses: actions/upload-artifact@v3
        if: always()
        with:
          name: e2e-screenshots
          path: ${{ env.CRUX_UI_WORKING_DIRECTORY }}/e2e/screenshots/
      - uses: actions/upload-artifact@v3
        if: failure()
        with:
          name: e2e-trace
          path: ${{ env.CRUX_UI_WORKING_DIRECTORY }}/e2e_results
      - name: Teardown using cli
        run: docker run -v /var/run/docker.sock:/var/run/docker.sock ${GITHUB_REGISTRY}/${CLI_IMAGE_NAME}:${{ needs.gather_changes.outputs.tag }} --debug down
  # separate build push action job is needed because of buildx limitations
  go_push:
    permissions:
      packages: write
    runs-on: ubuntu-22.04
    container:
      image: ghcr.io/dyrector-io/dyrectorio/builder-images/golang:1
    defaults:
      run:
        working-directory: ${{ env.GOLANG_WORKING_DIRECTORY }}
    needs: [e2e, gather_changes]
    if: |
      always() &&
      (github.ref_name == 'develop' || github.ref_name == 'main' || github.ref_type == 'tag') &&
      needs.e2e.result == 'success' &&
      needs.go_build.result == 'success' &&
      (needs.crux_build.result == 'success' || needs.crux_build.result == 'skipped') &&
      (needs.crux-ui_build.result == 'success' || needs.crux-ui_build.result == 'skipped') &&
      (needs.kratos_build.result == 'success' || needs.kratos_build.result == 'skipped') &&
      needs.conventional_commits.result == 'success' &&
      needs.gather_changes.result == 'success'
    environment: Workflow - Protected
    steps:
      - name: Login to GHCR
        uses: docker/login-action@v2
        with:
          registry: ghcr.io
          username: ${{ github.actor }}
          password: ${{ secrets.GHCR_PAT }}
      - name: Login to DockerHub
        uses: docker/login-action@v2
        with:
          registry: docker.io
          username: dyrectorio
          password: ${{ secrets.DOCKERHUB_PASSWORD }}
<<<<<<< HEAD
=======
      - name: Checkout
        uses: actions/checkout@v3
      # fixes: fatal: unsafe repository
      - name: Adding workspace
        run: git config --global --add safe.directory "$GITHUB_WORKSPACE"
      - name: Load go mod
        run: go mod tidy
      - name: Compile CLI
        run: make compile-cli
      - name: Compile agents
        run: make compile-agents
      - name: Set up QEMU
        uses: docker/setup-qemu-action@v2
      - name: Set up Docker Buildx
        uses: docker/setup-buildx-action@v2
      - name: Setup binfmt
        run: make binfmt
>>>>>>> 88b17f95
      - name: Compile
        run: |
          make GOOS="linux darwin windows" GOARCHS="amd64 arm64" compile-cli
          make GOOS="linux" GOARCHS="amd64 arm64" compile-agents
      - name: Set up QEMU
        uses: docker/setup-qemu-action@v2
      - name: Set up Docker Buildx
        uses: docker/setup-buildx-action@v2
      - name: Setup binfmt
        run: make binfmt
      - name: Build images
        run: |
<<<<<<< HEAD
          ls ./build/out
=======
>>>>>>> 88b17f95
          make build-cli-push
          make build-both-push-both
        env:
          VERSION: ${{ needs.gather_changes.outputs.version }}
          image_version: ${{ needs.gather_changes.outputs.tag }}
  go_sign:
    permissions:
      packages: write
    runs-on: ubuntu-22.04
    container:
      image: ghcr.io/dyrector-io/dyrectorio/builder-images/signer:1
    needs: [gather_changes, go_push]
    if: |
      always() &&
      (github.ref_name == 'develop' || github.ref_name == 'main' || github.ref_type == 'tag') &&
      needs.e2e.result == 'success' &&
      needs.go_build.result == 'success' &&
      (needs.crux_build.result == 'success' || needs.crux_build.result == 'skipped') &&
      (needs.crux-ui_build.result == 'success' || needs.crux-ui_build.result == 'skipped') &&
      (needs.kratos_build.result == 'success' || needs.kratos_build.result == 'skipped') &&
      needs.conventional_commits.result == 'success' &&
<<<<<<< HEAD
      needs.gather_changes.result == 'success'
=======
      needs.gather_changes.result == 'success' && needs.go_push.result == 'success'
    environment: Workflow - Protected
>>>>>>> 88b17f95
    steps:
      - name: Login to GHCR
        uses: docker/login-action@v2
        with:
          registry: ghcr.io
          username: ${{ github.actor }}
          password: ${{ secrets.GHCR_PAT }}
      - name: Login to DockerHub
        uses: docker/login-action@v2
        with:
          registry: docker.io
          username: dyrectorio
          password: ${{ secrets.DOCKERHUB_PASSWORD }}
<<<<<<< HEAD
      - name: Checkout
        uses: actions/checkout@v3
      - name: Setup Golang caches
        uses: actions/cache@v3
        with:
          path: |
            $GOPATH/cache
            $GOPATH/pkg/mod
          key: ${{ runner.os }}-golang-${{ hashFiles('**/go.sum') }}
          restore-keys: |
            ${{ runner.os }}-golang-
      # fixes: fatal: unsafe repository
      - name: Adding workspace
        run: git config --global --add safe.directory "$GITHUB_WORKSPACE"
      - name: Load go mod
        run: go mod tidy
      - name: Compile
        run: |
          make GOOS="linux darwin windows" GOARCH="amd64 arm64" compile-cli
          make GOOS="linux" GOARCH="amd64 arm64" compile-agents
      - name: Set up QEMU
        uses: docker/setup-qemu-action@v2
      - name: Set up Docker Buildx
        uses: docker/setup-buildx-action@v2
      - name: Setup binfmt
        run: make binfmt
      - name: Build images
        run: |
          make build-cli-push
          make build-both-push-both
        env:
          VERSION: ${{ needs.gather_changes.outputs.version }}
          image_version: ${{ needs.gather_changes.outputs.tag }}
=======
      - name: Pull images to retag & sign
        run: |
          docker pull ${GITHUB_REGISTRY}/${CRANE_IMAGE_NAME}:${{ needs.gather_changes.outputs.tag }}
          docker pull ${GITHUB_REGISTRY}/${DAGENT_IMAGE_NAME}:${{ needs.gather_changes.outputs.tag }}
          docker pull ${GITHUB_REGISTRY}/${CLI_IMAGE_NAME}:${{ needs.gather_changes.outputs.tag }}
>>>>>>> 88b17f95
      - name: Write signing key to disk
        run: echo "${{ secrets.COSIGN_PRIVATE_KEY }}" > cosign.key
      - name: Docker tag
        run: |
          docker tag ${GITHUB_REGISTRY}/${CRANE_IMAGE_NAME}:${{ needs.gather_changes.outputs.tag }} ${DOCKERHUB_REGISTRY}/crane:${{ needs.gather_changes.outputs.tag }}
          docker tag ${GITHUB_REGISTRY}/${DAGENT_IMAGE_NAME}:${{ needs.gather_changes.outputs.tag }} ${DOCKERHUB_REGISTRY}/dagent:${{ needs.gather_changes.outputs.tag }}
          docker tag ${GITHUB_REGISTRY}/${CLI_IMAGE_NAME}:${{ needs.gather_changes.outputs.tag }} ${DOCKERHUB_REGISTRY}/dyo:${{ needs.gather_changes.outputs.tag }}
      - name: Add minor version tag
        if: github.ref_type == 'tag'
        run: |
          docker tag ${GITHUB_REGISTRY}/${CRANE_IMAGE_NAME}:${{ needs.gather_changes.outputs.tag }} ${DOCKERHUB_REGISTRY}/crane:${{ needs.gather_changes.outputs.minorversion }}
          docker tag ${GITHUB_REGISTRY}/${DAGENT_IMAGE_NAME}:${{ needs.gather_changes.outputs.tag }} ${DOCKERHUB_REGISTRY}/dagent:${{ needs.gather_changes.outputs.minorversion }}
          docker tag ${GITHUB_REGISTRY}/${CLI_IMAGE_NAME}:${{ needs.gather_changes.outputs.tag }} ${DOCKERHUB_REGISTRY}/dyo:${{ needs.gather_changes.outputs.minorversion }}
          docker tag ${GITHUB_REGISTRY}/${CRANE_IMAGE_NAME}:${{ needs.gather_changes.outputs.tag }} ${GITHUB_REGISTRY}/${CRANE_IMAGE_NAME}:${{ needs.gather_changes.outputs.minorversion }}
          docker tag ${GITHUB_REGISTRY}/${DAGENT_IMAGE_NAME}:${{ needs.gather_changes.outputs.tag }} ${GITHUB_REGISTRY}/${DAGENT_IMAGE_NAME}:${{ needs.gather_changes.outputs.minorversion }}
          docker tag ${GITHUB_REGISTRY}/${CLI_IMAGE_NAME}:${{ needs.gather_changes.outputs.tag }} ${GITHUB_REGISTRY}/${CRANE_IMAGE_NAME}:{{ needs.gather_changes.outputs.minorversion }}
      - name: Docker push
        run: |
          docker push -a ${GITHUB_REGISTRY}/${CRANE_IMAGE_NAME}
          docker push -a ${GITHUB_REGISTRY}/${DAGENT_IMAGE_NAME}
          docker push -a ${GITHUB_REGISTRY}/${CLI_IMAGE_NAME}
          docker push -a ${DOCKERHUB_REGISTRY}/crane
          docker push -a ${DOCKERHUB_REGISTRY}/dagent
          docker push -a ${DOCKERHUB_REGISTRY}/dyo
      - name: Sign container image
        run: |
          cosign sign --yes --key cosign.key $(docker inspect --format='{{index .RepoDigests 0}}' ${GITHUB_REGISTRY}/${CRANE_IMAGE_NAME}:${{ needs.gather_changes.outputs.tag }} )
          cosign sign --yes --key cosign.key $(docker inspect --format='{{index .RepoDigests 0}}' ${GITHUB_REGISTRY}/${DAGENT_IMAGE_NAME}:${{ needs.gather_changes.outputs.tag }} )
          cosign sign --yes --key cosign.key $(docker inspect --format='{{index .RepoDigests 0}}' ${GITHUB_REGISTRY}/${CLI_IMAGE_NAME}:${{ needs.gather_changes.outputs.tag }} )
          cosign sign --yes --key cosign.key $(docker inspect --format='{{index .RepoDigests 0}}' ${DOCKERHUB_REGISTRY}/crane:${{ needs.gather_changes.outputs.tag }} )
          cosign sign --yes --key cosign.key $(docker inspect --format='{{index .RepoDigests 0}}' ${DOCKERHUB_REGISTRY}/dagent:${{ needs.gather_changes.outputs.tag }} )
          cosign sign --yes --key cosign.key $(docker inspect --format='{{index .RepoDigests 0}}' ${DOCKERHUB_REGISTRY}/dyo:${{ needs.gather_changes.outputs.tag }} )
        env:
          COSIGN_PASSWORD: ${{ secrets.COSIGN_PASSWORD }}
  crux_push:
    permissions:
      packages: write
    runs-on: ubuntu-22.04
    container:
      image: ghcr.io/dyrector-io/dyrectorio/builder-images/signer:1
    needs: [crux_build, e2e, gather_changes]
    if: |
      always() &&
      (github.ref_name == 'develop' || github.ref_name == 'main' || github.ref_type == 'tag') &&
      needs.e2e.result == 'success' &&
      (needs.go_build.result == 'success' || needs.go_build.result == 'skipped') &&
      needs.crux_build.result == 'success' &&
      (needs.crux-ui_build.result == 'success' || needs.crux-ui_build.result == 'skipped') &&
      (needs.kratos_build.result == 'success' || needs.kratos_build.result == 'skipped') &&
      needs.conventional_commits.result == 'success' &&
      needs.gather_changes.result == 'success'
    environment: Workflow - Protected
    steps:
      - name: artifact download
        uses: actions/download-artifact@v3
        with:
          name: crux
          path: artifacts
      - name: Docker load
        run: zstd -dc artifacts/crux.zstd | docker load
      - name: Login to GHCR
        uses: docker/login-action@v2
        with:
          registry: ghcr.io
          username: ${{ github.actor }}
          password: ${{ secrets.GHCR_PAT }}
      - name: Login to DockerHub
        uses: docker/login-action@v2
        with:
          registry: docker.io
          username: dyrectorio
          password: ${{ secrets.DOCKERHUB_PASSWORD }}
      - name: Docker tag
        run: |
          docker tag ${GITHUB_REGISTRY}/${CRUX_IMAGE_NAME}:${{ needs.gather_changes.outputs.tag }} ${DOCKERHUB_REGISTRY}/crux:${{ needs.gather_changes.outputs.tag }}
      - name: Add minor version tag
        if: github.ref_type == 'tag'
        run: |
          docker tag ${GITHUB_REGISTRY}/${CRANE_IMAGE_NAME}:${{ needs.gather_changes.outputs.tag }} ${DOCKERHUB_REGISTRY}/crane:${{ needs.gather_changes.outputs.minorversion }}
          docker tag ${GITHUB_REGISTRY}/${CRANE_IMAGE_NAME}:${{ needs.gather_changes.outputs.tag }} ${GITHUB_REGISTRY}/${CRANE_IMAGE_NAME}:${{ needs.gather_changes.outputs.minorversion }}
      - name: Docker tag
        run: |
          docker push -a ${GITHUB_REGISTRY}/${CRUX_IMAGE_NAME}
          docker push -a ${DOCKERHUB_REGISTRY}/crux
      - name: Write signing key to disk
        run: echo "${{ secrets.COSIGN_PRIVATE_KEY }}" > cosign.key
      - name: Sign container image
        run: |
          cosign sign --yes --key cosign.key $(docker inspect --format='{{index .RepoDigests 0}}' ${GITHUB_REGISTRY}/${CRUX_IMAGE_NAME}:${{ needs.gather_changes.outputs.tag }} )
          cosign sign --yes --key cosign.key $(docker inspect --format='{{index .RepoDigests 0}}' ${DOCKERHUB_REGISTRY}/crux:${{ needs.gather_changes.outputs.tag }} )
        env:
          COSIGN_PASSWORD: ${{ secrets.COSIGN_PASSWORD }}
  crux-ui_push:
    permissions:
      packages: write
    runs-on: ubuntu-22.04
    container:
      image: ghcr.io/dyrector-io/dyrectorio/builder-images/signer:1
    needs: [crux-ui_build, e2e, gather_changes]
    if: |
      always() &&
      (github.ref_name == 'develop' || github.ref_name == 'main' || github.ref_type == 'tag') &&
      needs.e2e.result == 'success' &&
      (needs.go_build.result == 'success' || needs.go_build.result == 'skipped') &&
      (needs.crux_build.result == 'success' || needs.crux_build.result == 'skipped') &&
      needs.crux-ui_build.result == 'success' &&
      (needs.kratos_build.result == 'success' || needs.kratos_build.result == 'skipped') &&
      needs.conventional_commits.result == 'success' &&
      needs.gather_changes.result == 'success'
    environment: Workflow - Protected
    steps:
      - name: artifact download
        uses: actions/download-artifact@v3
        with:
          name: crux-ui
          path: artifacts
      - name: Docker load
        run: zstd -dc artifacts/crux-ui.zstd | docker load
      - name: Login to GHCR
        uses: docker/login-action@v2
        with:
          registry: ghcr.io
          username: ${{ github.actor }}
          password: ${{ secrets.GHCR_PAT }}
      - name: Login to DockerHub
        uses: docker/login-action@v2
        with:
          registry: docker.io
          username: dyrectorio
          password: ${{ secrets.DOCKERHUB_PASSWORD }}
      - name: Docker tag
        run: |
          docker tag ${GITHUB_REGISTRY}/${CRUX_UI_IMAGE_NAME}:${{ needs.gather_changes.outputs.tag }} ${DOCKERHUB_REGISTRY}/crux-ui:${{ needs.gather_changes.outputs.tag }}
      - name: Add minor version tag
        if: github.ref_type == 'tag'
        run: |
          docker tag ${GITHUB_REGISTRY}/${CRUX_UI_IMAGE_NAME}:${{ needs.gather_changes.outputs.tag }} ${DOCKERHUB_REGISTRY}/crux-ui:${{ needs.gather_changes.outputs.minorversion }}
          docker tag ${GITHUB_REGISTRY}/${CRUX_UI_IMAGE_NAME}:${{ needs.gather_changes.outputs.tag }} ${GITHUB_REGISTRY}/${CRUX_UI_IMAGE_NAME}:${{ needs.gather_changes.outputs.minorversion }}
      - name: Docker push
        run: |
          docker push -a ${GITHUB_REGISTRY}/${CRUX_UI_IMAGE_NAME}
          docker push -a ${DOCKERHUB_REGISTRY}/crux-ui
      - name: Write signing key to disk
        run: echo "${{ secrets.COSIGN_PRIVATE_KEY }}" > cosign.key
      - name: Sign container image
        run: |
          cosign sign --yes --key cosign.key $(docker inspect --format='{{index .RepoDigests 0}}' ${GITHUB_REGISTRY}/${CRUX_UI_IMAGE_NAME}:${{ needs.gather_changes.outputs.tag }} )
          cosign sign --yes --key cosign.key $(docker inspect --format='{{index .RepoDigests 0}}' ${DOCKERHUB_REGISTRY}/crux-ui:${{ needs.gather_changes.outputs.tag }} )
        env:
          COSIGN_PASSWORD: ${{ secrets.COSIGN_PASSWORD }}
  kratos_push:
    permissions:
      packages: write
    runs-on: ubuntu-22.04
    container:
      image: ghcr.io/dyrector-io/dyrectorio/builder-images/signer:1
    needs: [kratos_build, e2e, gather_changes]
    if: |
      always() &&
      (github.ref_name == 'develop' || github.ref_name == 'main' || github.ref_type == 'tag') &&
      needs.e2e.result == 'success' &&
      (needs.go_build.result == 'success' || needs.go_build.result == 'skipped') &&
      (needs.crux_build.result == 'success' || needs.crux_build.result == 'skipped') &&
      (needs.crux-ui_build.result == 'success' || needs.crux-ui_build.result == 'skipped') &&
      needs.kratos_build.result == 'success' &&
      needs.conventional_commits.result == 'success' &&
      needs.gather_changes.result == 'success'
    environment: Workflow - Protected
    steps:
      - name: artifact download
        uses: actions/download-artifact@v3
        with:
          name: kratos
          path: artifacts
      - name: Docker load
        run: zstd -dc artifacts/kratos.zstd | docker load
      - name: Login to GHCR
        uses: docker/login-action@v2
        with:
          registry: ghcr.io
          username: ${{ github.actor }}
          password: ${{ secrets.GHCR_PAT }}
      - name: Login to DockerHub
        uses: docker/login-action@v2
        with:
          registry: docker.io
          username: dyrectorio
          password: ${{ secrets.DOCKERHUB_PASSWORD }}
      - name: Docker tag
        run: |
          docker tag ${GITHUB_REGISTRY}/${KRATOS_IMAGE_NAME}:${{ needs.gather_changes.outputs.tag }} ${DOCKERHUB_REGISTRY}/kratos:${{ needs.gather_changes.outputs.tag }}
      - name: Add minor version tag
        if: github.ref_type == 'tag'
        run: |
          docker tag ${GITHUB_REGISTRY}/${KRATOS_IMAGE_NAME}:${{ needs.gather_changes.outputs.tag }} ${DOCKERHUB_REGISTRY}/kratos:${{ needs.gather_changes.outputs.minorversion }}
          docker tag ${GITHUB_REGISTRY}/${KRATOS_IMAGE_NAME}:${{ needs.gather_changes.outputs.tag }} ${GITHUB_REGISTRY}/${KRATOS_IMAGE_NAME}:${{ needs.gather_changes.outputs.minorversion }}
      - name: Docker push
        run: |
          docker push -a ${GITHUB_REGISTRY}/${KRATOS_IMAGE_NAME}
          docker push -a ${DOCKERHUB_REGISTRY}/kratos
      - name: Write signing key to disk
        run: echo "${{ secrets.COSIGN_PRIVATE_KEY }}" > cosign.key
      - name: Sign container image
        run: |
          cosign sign --yes --key cosign.key $(docker inspect --format='{{index .RepoDigests 0}}' ${GITHUB_REGISTRY}/${KRATOS_IMAGE_NAME}:${{ needs.gather_changes.outputs.tag }} )
          cosign sign --yes --key cosign.key $(docker inspect --format='{{index .RepoDigests 0}}' ${DOCKERHUB_REGISTRY}/kratos:${{ needs.gather_changes.outputs.tag }} )
        env:
          COSIGN_PASSWORD: ${{ secrets.COSIGN_PASSWORD }}<|MERGE_RESOLUTION|>--- conflicted
+++ resolved
@@ -600,8 +600,6 @@
           registry: docker.io
           username: dyrectorio
           password: ${{ secrets.DOCKERHUB_PASSWORD }}
-<<<<<<< HEAD
-=======
       - name: Checkout
         uses: actions/checkout@v3
       # fixes: fatal: unsafe repository
@@ -619,7 +617,6 @@
         uses: docker/setup-buildx-action@v2
       - name: Setup binfmt
         run: make binfmt
->>>>>>> 88b17f95
       - name: Compile
         run: |
           make GOOS="linux darwin windows" GOARCHS="amd64 arm64" compile-cli
@@ -632,10 +629,6 @@
         run: make binfmt
       - name: Build images
         run: |
-<<<<<<< HEAD
-          ls ./build/out
-=======
->>>>>>> 88b17f95
           make build-cli-push
           make build-both-push-both
         env:
@@ -657,12 +650,8 @@
       (needs.crux-ui_build.result == 'success' || needs.crux-ui_build.result == 'skipped') &&
       (needs.kratos_build.result == 'success' || needs.kratos_build.result == 'skipped') &&
       needs.conventional_commits.result == 'success' &&
-<<<<<<< HEAD
-      needs.gather_changes.result == 'success'
-=======
       needs.gather_changes.result == 'success' && needs.go_push.result == 'success'
     environment: Workflow - Protected
->>>>>>> 88b17f95
     steps:
       - name: Login to GHCR
         uses: docker/login-action@v2
@@ -676,47 +665,11 @@
           registry: docker.io
           username: dyrectorio
           password: ${{ secrets.DOCKERHUB_PASSWORD }}
-<<<<<<< HEAD
-      - name: Checkout
-        uses: actions/checkout@v3
-      - name: Setup Golang caches
-        uses: actions/cache@v3
-        with:
-          path: |
-            $GOPATH/cache
-            $GOPATH/pkg/mod
-          key: ${{ runner.os }}-golang-${{ hashFiles('**/go.sum') }}
-          restore-keys: |
-            ${{ runner.os }}-golang-
-      # fixes: fatal: unsafe repository
-      - name: Adding workspace
-        run: git config --global --add safe.directory "$GITHUB_WORKSPACE"
-      - name: Load go mod
-        run: go mod tidy
-      - name: Compile
-        run: |
-          make GOOS="linux darwin windows" GOARCH="amd64 arm64" compile-cli
-          make GOOS="linux" GOARCH="amd64 arm64" compile-agents
-      - name: Set up QEMU
-        uses: docker/setup-qemu-action@v2
-      - name: Set up Docker Buildx
-        uses: docker/setup-buildx-action@v2
-      - name: Setup binfmt
-        run: make binfmt
-      - name: Build images
-        run: |
-          make build-cli-push
-          make build-both-push-both
-        env:
-          VERSION: ${{ needs.gather_changes.outputs.version }}
-          image_version: ${{ needs.gather_changes.outputs.tag }}
-=======
       - name: Pull images to retag & sign
         run: |
           docker pull ${GITHUB_REGISTRY}/${CRANE_IMAGE_NAME}:${{ needs.gather_changes.outputs.tag }}
           docker pull ${GITHUB_REGISTRY}/${DAGENT_IMAGE_NAME}:${{ needs.gather_changes.outputs.tag }}
           docker pull ${GITHUB_REGISTRY}/${CLI_IMAGE_NAME}:${{ needs.gather_changes.outputs.tag }}
->>>>>>> 88b17f95
       - name: Write signing key to disk
         run: echo "${{ secrets.COSIGN_PRIVATE_KEY }}" > cosign.key
       - name: Docker tag
