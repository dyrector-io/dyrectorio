--- conflicted
+++ resolved
@@ -9,9 +9,4 @@
       pull-requests: write
     runs-on: ubuntu-22.04
     steps:
-    - uses: actions/labeler@v4
-<<<<<<< HEAD
-=======
-      with:
-        configuration-path: .github/labeler.yml
->>>>>>> c8d93ffc
+    - uses: actions/labeler@v4