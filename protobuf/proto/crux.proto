--- conflicted
+++ resolved
@@ -2,870 +2,6 @@
  * CRUX Protobuf definitions
  *
  */
-<<<<<<< HEAD
- syntax = "proto3";
-
- import "google/protobuf/timestamp.proto";
- 
- package crux;
- option go_package = "github.com/dyrector-io/dyrectorio/protobuf/go/crux";
- 
- /**
-  *
-  * Services
-  *
-  */
- service CruxProduct {
-   // CRUD
-   rpc GetProducts(AccessRequest) returns (ProductListResponse);
-   rpc CreateProduct(CreateProductRequest) returns (CreateEntityResponse);
-   rpc UpdateProduct(UpdateProductRequest) returns (UpdateEntityResponse);
-   rpc DeleteProduct(IdRequest) returns (Empty);
-   rpc GetProductDetails(IdRequest) returns (ProductDetailsReponse);
- }
- 
- service CruxRegistry {
-   // CRUD
-   rpc GetRegistries(AccessRequest) returns (RegistryListResponse);
-   rpc CreateRegistry(CreateRegistryRequest) returns (CreateEntityResponse);
-   rpc UpdateRegistry(UpdateRegistryRequest) returns (UpdateEntityResponse);
-   rpc DeleteRegistry(IdRequest) returns (Empty);
-   rpc GetRegistryDetails(IdRequest) returns (RegistryDetailsResponse);
- }
- 
- service CruxNode {
-   // CRUD
-   rpc GetNodes(AccessRequest) returns (NodeListResponse);
-   rpc CreateNode(CreateNodeRequest) returns (CreateEntityResponse);
-   rpc UpdateNode(UpdateNodeRequest) returns (Empty);
-   rpc DeleteNode(IdRequest) returns (Empty);
-   rpc GetNodeDetails(IdRequest) returns (NodeDetailsResponse);
-   rpc GenerateScript(GenerateScriptRequest) returns (NodeInstallResponse);
-   rpc GetScript(ServiceIdRequest) returns (NodeScriptResponse);
-   rpc DiscardScript(IdRequest) returns (Empty);
-   rpc RevokeToken(IdRequest) returns (Empty);
- 
-   rpc SubscribeNodeEventChannel(ServiceIdRequest)
-       returns (stream NodeEventMessage);
-   rpc WatchContainerStatus(WatchContainerStatusRequest)
-       returns (stream ContainerStatusListMessage);
- }
- 
- service CruxProductVersion {
-   rpc GetVersionsByProductId(IdRequest) returns (VersionListResponse);
-   rpc CreateVersion(CreateVersionRequest) returns (CreateEntityResponse);
-   rpc UpdateVersion(UpdateVersionRequest) returns (UpdateEntityResponse);
-   rpc DeleteVersion(IdRequest) returns (Empty);
-   rpc GetVersionDetails(IdRequest) returns (VersionDetailsResponse);
-   rpc IncreaseVersion(IncreaseVersionRequest) returns (CreateEntityResponse);
- }
- 
- service CruxImage {
-   rpc GetImagesByVersionId(IdRequest) returns (ImageListResponse);
-   rpc AddImagesToVersion(AddImagesToVersionRequest) returns (ImageListResponse);
-   rpc OrderImages(OrderVersionImagesRequest) returns (Empty);
-   rpc PatchImage(PatchImageRequest) returns (Empty);
-   rpc DeleteImage(IdRequest) returns (Empty);
-   rpc GetImageDetails(IdRequest) returns (ImageResponse);
- }
- 
- service CruxDeployment {
-   rpc GetDeploymentsByVersionId(IdRequest) returns (DeploymentListResponse);
-   rpc CreateDeployment(CreateDeploymentRequest) returns (CreateEntityResponse);
-   rpc UpdateDeployment(UpdateDeploymentRequest) returns (UpdateEntityResponse);
-   rpc PatchDeployment(PatchDeploymentRequest) returns (UpdateEntityResponse);
-   rpc DeleteDeployment(IdRequest) returns (Empty);
-   rpc GetDeploymentDetails(IdRequest) returns (DeploymentDetailsResponse);
-   rpc GetDeploymentEvents(IdRequest) returns (DeploymentEventListResponse);
- 
-   rpc StartDeployment(IdRequest) returns (stream DeploymentProgressMessage);
- 
-   rpc SubscribeToDeploymentEditEvents(ServiceIdRequest)
-       returns (stream DeploymentEditEventMessage);
- }
- 
- service CruxTeam {
-   rpc CreateTeam(CreateTeamRequest) returns (CreateEntityResponse);
-   rpc GetActiveTeamByUser(AccessRequest) returns (TeamDetailsResponse);
-   rpc UpdateActiveTeam(UpdateActiveTeamRequest) returns (Empty);
-   rpc DeleteActiveTeam(AccessRequest) returns (Empty);
- 
-   rpc InviteUserToTheActiveTeam(UserInviteRequest)
-       returns (CreateEntityResponse);
-   rpc DeleteUserFromTheActiveTeam(IdRequest) returns (Empty);
-   rpc AcceptTeamInvite(IdRequest) returns (Empty);
-   rpc SelectTeam(IdRequest) returns (Empty);
- 
-   rpc GetUserMeta(AccessRequest) returns (UserMetaResponse);
- }
- 
- service CruxNotification {
-   rpc CreateNotification(CreateNotificationRequest) returns (CreateNotificationResponse);
-   rpc UpdateNotification(UpdateNotificationRequest) returns (UpdateEntityResponse);
-   rpc DeleteNotification(IdRequest) returns (Empty);
-   rpc GetNotificationList(AccessRequest) returns (NotificationListResponse);
-   rpc GetNotificationDetails(IdRequest) returns (NotificationDetailsResponse);
-   rpc TestNotification(IdRequest) returns (Empty);
- }
- 
- service CruxAudit {
-   rpc GetAuditLog(AccessRequest) returns (AuditLogListResponse);
- }
- 
- service CruxHealth { rpc getHealth(Empty) returns (Empty); }
- 
- /**
-  *
-  * Common messages
-  *
-  */
- message Empty {}
- 
- message ServiceIdRequest { string id = 1; }
- 
- message IdRequest {
-   string id = 1;
-   string accessedBy = 2;
- }
- 
- message AuditResponse {
-   string createdBy = 100;
-   google.protobuf.Timestamp createdAt = 101;
-   optional string updatedBy = 102;
-   optional google.protobuf.Timestamp updatedAt = 103;
- }
- 
- message CreateEntityResponse {
-   string id = 1;
- 
-   google.protobuf.Timestamp createdAt = 100;
- }
- 
- message UpdateEntityResponse { google.protobuf.Timestamp updatedAt = 100; }
- 
- /*
-  *
-  * Custom messages, please use comment if you add a new entity
-  *
-  */
- 
- // AUDIT
- message AuditLogResponse {
-   google.protobuf.Timestamp createdAt = 100;
-   string userId = 101;
-   string identityName = 102;
-   string serviceCall = 103;
-   optional string data = 104;
- }
- 
- message AuditLogListResponse { repeated AuditLogResponse data = 1000; }
- 
- // TEAM
- message CreateTeamRequest {
-   string accessedBy = 2;
- 
-   string name = 100;
- }
- 
- message UpdateActiveTeamRequest {
-   string accessedBy = 2;
- 
-   string name = 100;
- }
- 
- message UserInviteRequest {
-   string accessedBy = 2;
- 
-   string email = 100;
- }
- 
- message AccessRequest { string accessedBy = 2; }
- 
- message UserMetaResponse {
-   ActiveTeamUser user = 100;
- 
-   repeated TeamResponse teams = 1000;
-   repeated TeamResponse invitations = 1001;
- }
- 
- message ActiveTeamUser {
-   string activeTeamId = 100;
-   UserRole role = 101;
-   UserStatus status = 102;
- }
- 
- message TeamResponse {
-   string id = 1;
- 
-   string name = 100;
- }
- 
- message TeamDetailsResponse {
-   string id = 1;
- 
-   string name = 100;
- 
-   repeated UserResponse users = 1000;
- }
- 
- enum UserRole {
-   UNKNOWN_USER_ROLE = 0;
-   USER = 1;
-   OWNER = 2;
- }
- 
- enum UserStatus {
-   UNKNOWN_USER_STATUS = 0;
-   PENDING = 1;
-   VERIFIED = 2;
- }
- 
- message UserResponse {
-   string id = 1;
- 
-   string name = 100;
-   string email = 101;
-   UserRole role = 102;
-   UserStatus status = 103;
- }
- 
- // PRODUCT
- enum ProductType {
-   UNKNOWN_PRODUCT_TYPE = 0;
-   SIMPLE = 1;
-   COMPLEX = 2;
- }
- 
- enum VersionType {
-   UNKNOWN_VERSION_TYPE = 0;
-   INCREMENTAL = 1;
-   ROLLING = 2;
- }
- 
- message ProductDetailsReponse {
-   string id = 1;
-   AuditResponse audit = 2;
- 
-   string name = 100;
-   optional string description = 101;
-   ProductType type = 102;
- 
-   repeated VersionResponse versions = 1000;
- }
- 
- message ProductReponse {
-   string id = 1;
-   AuditResponse audit = 2;
- 
-   string name = 100;
-   optional string description = 101;
-   ProductType type = 102;
- }
- 
- message ProductListResponse { repeated ProductReponse data = 1000; }
- 
- message CreateProductRequest {
-   string accessedBy = 2;
- 
-   string name = 100;
-   optional string description = 101;
-   ProductType type = 102;
- }
- 
- message UpdateProductRequest {
-   string id = 1;
-   string accessedBy = 2;
- 
-   string name = 100;
-   optional string description = 101;
-   optional string changelog = 102;
- }
- 
- // REGISTRY
- 
- message RegistryResponse {
-   string id = 1;
-   AuditResponse audit = 2;
- 
-   string name = 100;
-   optional string description = 101;
-   optional string icon = 102;
-   string url = 103;
-   RegistryType type = 104;
- }
- 
- message RegistryListResponse { repeated RegistryResponse data = 1000; }
- 
- message HubRegistryDetails { string urlPrefix = 100; }
- 
- message V2RegistryDetails {
-   string url = 100;
-   optional string user = 101;
-   optional string token = 102;
- }
- 
- message GitlabRegistryDetails {
-   string user = 100;
-   string token = 101;
-   string urlPrefix = 102;
-   optional string url = 103;
-   optional string apiUrl = 104;
- }
- 
- message GithubRegistryDetails {
-   string user = 100;
-   string token = 101;
-   string urlPrefix = 102;
- }
- 
- message GoogleRegistryDetails {
-   string url = 100;
-   optional string user = 101;
-   optional string token = 102;
- }
- 
- message CreateRegistryRequest {
-   string accessedBy = 2;
- 
-   string name = 100;
-   optional string description = 101;
-   optional string icon = 102;
- 
-   oneof details {
-     HubRegistryDetails hub = 200;
-     V2RegistryDetails v2 = 201;
-     GitlabRegistryDetails gitlab = 202;
-     GithubRegistryDetails github = 203;
-     GoogleRegistryDetails google = 204;
-   }
- }
- 
- message UpdateRegistryRequest {
-   string id = 1;
-   string accessedBy = 2;
- 
-   string name = 100;
-   optional string description = 101;
-   optional string icon = 102;
- 
-   oneof details {
-     HubRegistryDetails hub = 200;
-     V2RegistryDetails v2 = 201;
-     GitlabRegistryDetails gitlab = 202;
-     GithubRegistryDetails github = 203;
-     GoogleRegistryDetails google = 204;
-   }
- }
- 
- message RegistryDetailsResponse {
-   string id = 1;
-   AuditResponse audit = 2;
- 
-   string name = 100;
-   optional string description = 101;
-   optional string icon = 102;
- 
-   oneof details {
-     HubRegistryDetails hub = 200;
-     V2RegistryDetails v2 = 201;
-     GitlabRegistryDetails gitlab = 202;
-     GithubRegistryDetails github = 203;
-     GoogleRegistryDetails google = 204;
-   }
- }
- 
- enum RegistryType {
-   UNKNOWN_REGISTRY_TYPE = 0;
-   V2 = 1;
-   HUB = 2;
-   GITLAB = 3;
-   GITHUB = 4;
-   GOOGLE = 5;
- }
- 
- // VERSION
- 
- message CreateVersionRequest {
-   string accessedBy = 2;
- 
-   string productId = 100;
-   string name = 101;
-   optional string changelog = 102;
-   bool default = 103;
-   VersionType type = 104;
- }
- 
- message UpdateVersionRequest {
-   string id = 1;
-   string accessedBy = 2;
- 
-   string name = 100;
-   optional string changelog = 101;
-   bool default = 102;
- }
- 
- message VersionResponse {
-   string id = 1;
-   AuditResponse audit = 2;
- 
-   string name = 100;
-   string changelog = 101;
-   bool default = 102;
-   VersionType type = 103;
-   bool increasable = 104;
- }
- 
- message VersionListResponse { repeated VersionResponse data = 1000; }
- 
- message VersionDetailsResponse {
-   string id = 1;
-   AuditResponse audit = 2;
- 
-   string name = 100;
-   string changelog = 101;
-   bool default = 102;
-   VersionType type = 103;
-   bool mutable = 104;
-   bool increasable = 105;
- 
-   repeated ImageResponse images = 1000;
-   repeated DeploymentResponse deployments = 1001;
- }
- 
- message IncreaseVersionRequest {
-   string id = 1;
-   string accessedBy = 2;
- 
-   string name = 100;
-   optional string changelog = 101;
- }
- 
- // IMAGE
- 
- message ExplicitContainerConfig {
-   message Port {
-     int32 internal = 1; // internal that is bound by the container
-     int32 external = 2; // external is docker only
-   }
-   /* container ports */
-   repeated Port ports = 1;
-   /* volume mounts in a piped format */
-   repeated string mounts = 2;
-   enum NetworkMode {
-     UNKNOWN_NETWORK_MODE = 0;
-     NONE = 1;
-     HOST = 2;
-   }
-   /* could be enum, i'm not sure if it is in use */
-   optional NetworkMode networkMode = 4;
- 
-   message Expose {
-     bool public = 1; // if expose is needed
-     bool tls = 2;    // if tls is needed
-   }
-   /* exposure configuration*/
-   optional Expose expose = 5;
-   optional uint64 user = 6;
- }
- 
- message ContainerConfig {
-   ExplicitContainerConfig config = 100;
-   string name = 101;
- 
-   repeated UniqueKeyValue capabilities = 1000;
-   repeated UniqueKeyValue environment = 1001;
- }
- 
- message ImageResponse {
-   string id = 1;
- 
-   string name = 100;
-   string tag = 101;
-   uint32 order = 102;
-   string registryId = 103;
-   ContainerConfig config = 104;
- }
- 
- message ImageListResponse { repeated ImageResponse data = 100; }
- 
- message OrderVersionImagesRequest {
-   string accessedBy = 2;
- 
-   string versionId = 100;
-   repeated string imageIds = 101;
- }
- 
- message RegistryImages {
-   string registryId = 100;
-   repeated string imageNames = 101;
- }
- 
- message AddImagesToVersionRequest {
-   string accessedBy = 2;
- 
-   string versionId = 100;
-   repeated RegistryImages images = 101;
- }
- 
- message UniqueKeyValue {
-   string id = 100;
-   string key = 101;
-   string value = 102;
- }
- 
- message KeyValueList { repeated UniqueKeyValue data = 1000; }
- 
- message PatchContainerConfig {
-   optional KeyValueList capabilities = 100;
-   optional KeyValueList environment = 101;
-   optional ExplicitContainerConfig config = 103;
-   optional string name = 104;
- }
- 
- message PatchImageRequest {
-   string id = 1;
-   string accessedBy = 2;
- 
-   optional string tag = 101;
-   optional PatchContainerConfig config = 102;
- }
- 
- // NODE
- 
- message NodeResponse {
-   string id = 1;
-   AuditResponse audit = 2;
- 
-   string name = 100;
-   optional string description = 101;
-   optional string icon = 102;
-   optional string address = 103;
-   NodeConnectionStatus status = 104;
-   optional google.protobuf.Timestamp connectedAt = 105;
-   optional string version = 106;
-   NodeType type = 107;
- }
- 
- message NodeDetailsResponse {
-   string id = 1;
-   AuditResponse audit = 2;
- 
-   string name = 100;
-   optional string description = 101;
-   optional string icon = 102;
-   optional string address = 103;
-   NodeConnectionStatus status = 104;
-   bool hasToken = 105;
-   optional google.protobuf.Timestamp connectedAt = 106;
-   optional NodeInstallResponse install = 107;
-   optional NodeScriptResponse script = 108;
-   optional string version = 109;
-   NodeType type = 110;
- }
- 
- message NodeListResponse { repeated NodeResponse data = 1000; }
- 
- message CreateNodeRequest {
-   string accessedBy = 2;
- 
-   string name = 100;
-   optional string description = 101;
-   optional string icon = 102;
- }
- 
- message UpdateNodeRequest {
-   string id = 1;
-   string accessedBy = 2;
- 
-   string name = 100;
-   optional string description = 101;
-   optional string icon = 102;
- }
- 
- message GenerateScriptRequest {
-   string id = 1;
-   string accessedBy = 2;
-   NodeType type = 100;
- }
- 
- message NodeInstallResponse {
-   string command = 100;
-   google.protobuf.Timestamp expireAt = 101;
- }
- 
- message NodeScriptResponse { string content = 100; }
- 
- /*
- Lifecycle:
- When a node connection is alive, the status is CONNECTED.
- If it disconnects, the status will be UNREACHABLE.
- When a node created, it is UNREACHEABLE until the user completes
- the install process.
- */
- enum NodeConnectionStatus {
-   UNKNOWN_CONNECTION_STATUS = 0;
-   // Node was not yet connected or became unreachable
-   UNREACHABLE = 1;
-   // Node is running and connected
-   CONNECTED = 2;
- }
- 
- enum NodeType {
-   UNKNOWN_NODE_TYPE = 0;
-   DOCKER = 1;
-   K8S = 2;
- }
- 
- message NodeEventMessage {
-   string id = 1;
-   NodeConnectionStatus status = 100;
-   optional string address = 101;
- }
- 
- message WatchContainerStatusRequest {
-   string accessedBy = 2;
- 
-   string nodeId = 100;
-   optional string prefix = 101;
- }
- 
- message ContainerPort {
-   int32 internal = 1;
-   int32 external = 2;
- }
- 
- message ContainerStatusItem {
-   string containerId = 100;
-   string name = 101;
-   string command = 103;
-   google.protobuf.Timestamp createdAt = 104;
-   ContainerStatus status = 105; // The 'State' of the container (Created, Running, etc)
-   string state = 106; // The 'Status' of the container ("Created 1min ago", "Exited with code 123", etc)
-   string imageName = 107;
-   string imageTag = 108;
- 
-   repeated ContainerPort ports = 1000;
- }
- 
- message ContainerStatusListMessage {
-   optional string prefix = 100;
-   repeated ContainerStatusItem data = 1000;
- }
- 
- // DEPLOYMENT
- 
- enum DeploymentStatus {
-   UNKNOWN_DEPLOYMENT_STATUS = 0;
-   PREPARING = 1;
-   IN_PROGRESS = 2;
-   SUCCESSFUL = 3;
-   FAILED = 4;
-   OBSOLATE = 5;
-   DOWNGRADED = 6;
- }
- 
- message InstanceDeploymentItem {
-   string instanceId = 100;
-   ContainerStatus status = 101;
- }
- 
- message DeploymentStatusMessage {
-   oneof data {
-     InstanceDeploymentItem instance = 200;
-     DeploymentStatus deploymentStatus = 201;
-   }
- 
-   repeated string log = 1000;
- }
- 
- message DeploymentProgressMessage {
-   string id = 1;
- 
-   optional DeploymentStatus status = 100;
-   optional InstanceDeploymentItem instance = 101;
- 
-   repeated string log = 1000;
- }
- 
- message InstancesCreatedEventList { repeated InstanceResponse data = 1000; }
- 
- message DeploymentEditEventMessage {
-   oneof data {
-     InstancesCreatedEventList instancesCreated = 200;
-     string imageIdDeleted = 201;
-   }
- }
- 
- message CreateDeploymentRequest {
-   string accessedBy = 2;
- 
-   string versionId = 100;
-   string nodeId = 101;
- }
- 
- message UpdateDeploymentRequest {
-   string id = 1;
-   string accessedBy = 2;
- 
-   string name = 100;
-   optional string descripion = 101;
-   string prefix = 102;
- }
- 
- message PatchDeploymentRequest {
-   string id = 1;
-   string accessedBy = 2;
- 
-   optional KeyValueList environment = 100;
-   optional PatchInstanceRequest instance = 1001;
- }
- 
- message InstanceContainerConfig {
-   ExplicitContainerConfig config = 100;
- 
-   repeated UniqueKeyValue capabilities = 1000;
-   repeated UniqueKeyValue environment = 1001;
- }
- 
- message InstanceResponse {
-   string id = 1;
-   AuditResponse audit = 2;
- 
-   ImageResponse image = 100;
-   optional ContainerStatus status = 101;
-   optional InstanceContainerConfig config = 102;
- }
- 
- message PatchInstanceRequest {
-   string id = 1;
-   string accessedBy = 2;
- 
-   optional KeyValueList environment = 100;
-   optional KeyValueList capabilities = 101;
-   optional ExplicitContainerConfig config = 102;
- }
- 
- message DeploymentListResponse { repeated DeploymentResponse data = 1000; }
- 
- message DeploymentResponse {
-   string id = 1;
-   AuditResponse audit = 2;
- 
-   string name = 100;
-   string prefix = 101;
-   string nodeId = 102;
-   string nodeName = 103;
-   DeploymentStatus status = 104;
- }
- 
- message DeploymentDetailsResponse {
-   string id = 1;
-   AuditResponse audit = 2;
- 
-   string productVersionId = 100;
-   string nodeId = 101;
-   string name = 102;
-   optional string description = 103;
-   string prefix = 104;
-   repeated UniqueKeyValue environment = 105;
-   DeploymentStatus status = 106;
- 
-   repeated InstanceResponse instances = 1000;
- }
- 
- enum DeploymentEventType {
-   UNKNOWN_DEPLOYMENT_EVENT_TYPE = 0;
-   DEPLOYMENT_LOG = 1;
-   DEPLOYMENT_STATUS = 2;
-   CONTAINER_STATUS = 3;
- }
- 
- message DeploymentEventContainerStatus {
-   string instanceId = 1;
-   ContainerStatus status = 2;
- }
- 
- message DeploymentEventLog { repeated string log = 1000; }
- 
- message DeploymentEventResponse {
-   DeploymentEventType type = 100;
-   google.protobuf.Timestamp createdAt = 101;
-   oneof details {
-     DeploymentEventLog log = 200;
-     DeploymentStatus deploymentStatus = 201;
-     DeploymentEventContainerStatus containerStatus = 202;
-   }
- }
- 
- message DeploymentEventListResponse {
-   repeated DeploymentEventResponse data = 1000;
- }
- 
- enum ContainerStatus {
-   UNKNOWN_CONTAINER_STATUS = 0;
-   CREATED = 1;
-   RESTARTING = 2;
-   RUNNING = 3;
-   REMOVING = 4;
-   PAUSED = 5;
-   EXITED = 6;
-   DEAD = 7;
- }
- 
- enum NotificationType {
-   UNKNOWN_NOTIFICATION_TYPE = 0;
-   DISCORD = 1;
-   SLACK = 2;
-   TEAMS = 3;
- }
- 
- message CreateNotificationRequest {
-   string accessedBy = 2;
- 
-   string name = 100;
-   string url = 101;
-   NotificationType type = 102;
-   bool active = 103;
- }
- 
- message CreateNotificationResponse {
-   string id = 1;
-   string createdBy = 2;
- }
- 
- message UpdateNotificationRequest {
-   string id = 1;
-   string accessedBy = 2;
- 
-   string name = 100;
-   string url = 101;
-   NotificationType type = 102;
-   bool active = 103;
- }
- 
- message NotificationDetailsResponse {
-   string id = 1;
-   AuditResponse audit = 2;
- 
-   string name = 100;
-   string url = 101;
-   NotificationType type = 102;
-   bool active = 103;
- }
- 
- message NotificationResponse {
-   string id = 1;
-   AuditResponse audit = 2;
- 
-   string name = 100;
-   string url = 101;
-   NotificationType type = 103;
- }
- 
- message NotificationListResponse {
-   repeated NotificationResponse data = 1000;
- }
-=======
 syntax = "proto3";
 
 import "google/protobuf/timestamp.proto";
@@ -960,6 +96,15 @@
   rpc SelectTeam(IdRequest) returns (Empty);
 
   rpc GetUserMeta(AccessRequest) returns (UserMetaResponse);
+}
+
+service CruxNotification {
+  rpc CreateNotification(CreateNotificationRequest) returns (CreateNotificationResponse);
+  rpc UpdateNotification(UpdateNotificationRequest) returns (UpdateEntityResponse);
+  rpc DeleteNotification(IdRequest) returns (Empty);
+  rpc GetNotificationList(AccessRequest) returns (NotificationListResponse);
+  rpc GetNotificationDetails(IdRequest) returns (NotificationDetailsResponse);
+  rpc TestNotification(IdRequest) returns (Empty);
 }
 
 service CruxAudit {
@@ -1670,4 +815,57 @@
   EXITED = 6;
   DEAD = 7;
 }
->>>>>>> f62a9394
+
+enum NotificationType {
+  UNKNOWN_NOTIFICATION_TYPE = 0;
+  DISCORD = 1;
+  SLACK = 2;
+  TEAMS = 3;
+}
+
+message CreateNotificationRequest {
+  string accessedBy = 2;
+
+  string name = 100;
+  string url = 101;
+  NotificationType type = 102;
+  bool active = 103;
+}
+
+message CreateNotificationResponse {
+  string id = 1;
+  string createdBy = 2;
+}
+
+message UpdateNotificationRequest {
+  string id = 1;
+  string accessedBy = 2;
+
+  string name = 100;
+  string url = 101;
+  NotificationType type = 102;
+  bool active = 103;
+}
+
+message NotificationDetailsResponse {
+  string id = 1;
+  AuditResponse audit = 2;
+
+  string name = 100;
+  string url = 101;
+  NotificationType type = 102;
+  bool active = 103;
+}
+
+message NotificationResponse {
+  string id = 1;
+  AuditResponse audit = 2;
+
+  string name = 100;
+  string url = 101;
+  NotificationType type = 103;
+}
+
+message NotificationListResponse {
+  repeated NotificationResponse data = 1000;
+}