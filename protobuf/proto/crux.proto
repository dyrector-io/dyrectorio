--- conflicted
+++ resolved
@@ -755,12 +755,8 @@
   string version = 103;
   string versionId = 104;
   string node = 105;
-<<<<<<< HEAD
   common.DeploymentStatus status = 106;
-=======
-  DeploymentStatus status = 106;
   string nodeId = 107;
->>>>>>> d8eb054e
 }
 
 message DeploymentListByVersionResponse { repeated DeploymentByVersionResponse data = 1000; }
