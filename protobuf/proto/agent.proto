/**
 * Container agent interface messages and service definitions
 * Logs, statuses, deployments
 *
 */
syntax = "proto3";

package agent;
option go_package = "github.com/dyrector-io/dyrectorio/protobuf/go/agent";

import "protobuf/proto/crux.proto";

/**
 * Service handling deployment of containers and fetching statuses
 */
service Agent {
  /**
   * Subscribe with pre-assigned AgentID, waiting for incoming
   * deploy requests and prefix status requests.
   * In both cases, separate, shorter-living channels are opened.
   * For deployment status reports, closed when ended.
   * For prefix status reports, should be closed by the server.
   */
  rpc Connect(AgentInfo) returns (stream AgentCommand);
  rpc DeploymentStatus(stream crux.DeploymentStatusMessage) returns (Empty);
  rpc ContainerStatus(stream crux.ContainerStatusListMessage) returns (Empty);
}

message Empty {}

/**
 *
 *
 */
message AgentInfo {
  string id = 1;
  string version = 2;
}

message AgentCommand {
  oneof command {
    VersionDeployRequest deploy = 1;
    ContainerStatusRequest containerStatus = 2;
    ContainerDeleteRequest containerDelete = 3;
    DeployRequestLegacy deployLegacy = 4;
  }
}

/**
 * This is more of a placeholder, we could include more, or return this
 * instantly after validation success.
 */
message DeployResponse { bool started = 1; }

message VersionDeployRequest {
  string id = 1;
  string versionName = 2;
  string releaseNotes = 3;

  repeated DeployRequest requests = 4;
}

/**
 * Deploys a single container
 *
 */
message DeployRequest {

  string id = 1;

  message InstanceConfig {
    /*
    containerPreName, mapped into host folder structure,
    used as namespace id
    */
    string prefix = 1;
    optional string mountPath = 2; // mount path of instance (docker only)
    message Environment { repeated string env = 1; }
    optional Environment environment = 3; // environment variable map (piped)
    optional string repositoryPrefix = 4; // registry repo prefix
  }
  /* InstanceConfig is set for multiple containers */
  InstanceConfig instanceConfig = 2;

  message ContainerConfig {
    /* Container name - must have, used by everthing */
    string name = 1;
    /* Container prefix */
    optional string prefix = 2;
    message Port {
      int32 internal = 1; // internal that is bound by the container
      int32 external = 3; // external is docker only
    }
    /* container ports */
    repeated Port ports = 3;
    /* volume mounts in a piped format */
    repeated string mounts = 4;
    /* environment variables in a piped format  */
    repeated string environments = 5;
    /* could be enum, i'm not sure if it is in use */
    optional string networkMode = 6;
    enum RuntimeConfigType {
      /* appconfig will be parsed into environment variables */
      DOTNET_APPCONFIG = 0;
    }
    // runtime config type if given, magic can happen
    optional RuntimeConfigType runtimeConfigType = 7;
    message Expose {
      bool public = 1; // if expose is needed
      bool tls = 2;    // if tls is needed
    }
    /* exposure configuration*/
    optional Expose expose = 8;

    message ConfigContainer {
      string image = 1;
      string volume = 2;
      string path = 3;
      bool keepFiles = 4;
    }
    /* Config container is started before the container and contents are copied
     * to the volume set */
    optional ConfigContainer configContainer = 9;
    /* userId that is used to run the container, number */
    int64 user = 10;
  }

  /* Runtime info and requirements of a container */
  ContainerConfig containerConfig = 3;
  optional string runtimeConfig = 4;
  optional string registry = 5;
  string imageName = 6;
  string tag = 7;
  message RegistryAuth {
    string name = 1;
    string url = 2;
    string user = 3;
    string password = 4;
  }
  optional RegistryAuth registryAuth = 8;
}

message ContainerStatusRequest { 
  optional string prefix = 1; 
  optional bool oneShot = 2;
}

message ContainerDeleteRequest {
<<<<<<< HEAD
  string preName = 1;
=======
  string prefix = 1;
>>>>>>> a7f4b788
  string name = 2;
}

message DeployRequestLegacy {
  string requestId = 1; // for early dogger logging
  string json = 2;
}<|MERGE_RESOLUTION|>--- conflicted
+++ resolved
@@ -146,11 +146,7 @@
 }
 
 message ContainerDeleteRequest {
-<<<<<<< HEAD
-  string preName = 1;
-=======
   string prefix = 1;
->>>>>>> a7f4b788
   string name = 2;
 }
 
