syntax = "proto3";

package common;
option go_package = "github.com/dyrector-io/dyrectorio/protobuf/go/common";

// Deployment
enum ContainerState {
  UNKNOWN_CONTAINER_STATE = 0;
  CREATED = 1;
  RESTARTING = 2;
  RUNNING = 3;
  REMOVING = 4;
  PAUSED = 5;
  EXITED = 6;
  DEAD = 7;
}

enum DeploymentStatus {
  UNKNOWN_DEPLOYMENT_STATUS = 0;
  PREPARING = 1;
  IN_PROGRESS = 2;
  SUCCESSFUL = 3;
  FAILED = 4;
  OBSOLATE = 5;
  DOWNGRADED = 6;
}

message InstanceDeploymentItem {
  string instanceId = 100;
  ContainerState state = 101;
}

message DeploymentStatusMessage {
  oneof data {
    InstanceDeploymentItem instance = 200;
    DeploymentStatus deploymentStatus = 201;
  }

  repeated string log = 1000;
}

enum NetworkMode {
  UNKNOWN_NETWORK_MODE = 0;
  BRIDGE = 1;
  HOST = 2;
  OVERLAY = 3;
  IPVLAN = 4;
  MACVLAN = 5;
  NONE = 6;
}

enum RestartPolicy {
  UNKNOWN_POLICY = 0;
  UNDEFINED = 1;
  NO = 2;
  ON_FAILURE = 3;
  ALWAYS = 4;
  UNLESS_STOPPED = 5;
}

enum DeploymentStrategy {
  UNKOWN_DEPLOYMENT_STRATEGY = 0;
  RECREATE = 1;
  ROLLING = 2;
}

enum VolumeType {
  UNKNOWN_VOLUME_TYPE = 0;
  RO = 1;
  RW = 2;
  RWX = 3;
  MEM = 4;
  TMP = 5;
}

enum DriverType {
  UNKNOWN_DRIVER_TYPE = 0;
  DRIVER_TYPE_NONE = 1;
  GCPLOGS = 2;
  LOCAL = 3;
  JSON_FILE = 4;
  SYSLOG = 5;
  JOURNALD = 6;
  GELF = 7;
  FLUENTD = 8;
  AWSLOGS = 9;
  SPLUNK = 10;
  ETWLOGS = 11;
  LOGENTRIES = 12;
}

enum ExposeStrategy {
  UNKNOWN_EXPOSE_STRATEGY = 0;
  NONE_ES = 1;
  EXPOSE = 2;
  EXPOSE_WITH_TLS = 3;
}

message Ingress {
  string name = 100;
  string host = 101;
  optional string uploadLimit = 102;
}

message ConfigContainer {
  string image = 100;
  string volume = 101;
  string path = 102;
  bool keepFiles = 103;
}

message HealthCheckConfig {
  optional int32 port = 100;
  optional string livenessProbe = 101;
  optional string readinessProbe = 102;
  optional string startupProbe = 103;
}

message Resource {
  optional string cpu = 100;
  optional string memory = 101;
}

message ResourceConfig {
  optional Resource limits = 100;
  optional Resource requests = 101;
}

message KeyValue {
  string key = 100;
  string value = 101;
}

message ListSecretsResponse {
  string prefix = 1;
  string publicKey = 2;
  repeated string keys = 3;
}

message UniqueKey {
  string id = 100;
  string key = 101;
<<<<<<< HEAD
=======
}

message KeyList { repeated UniqueKey data = 1000; }

message UniqueKeyValue {
  string id = 100;
  string key = 101;
  string value = 102;
}

message UniqueKeySecretValue {
  string id = 100;
  string key = 101;
  string value = 103;
  optional bool encrypted = 104;
}

message KeyValueList { repeated UniqueKeyValue data = 1000; }

message SecretList { repeated UniqueKeySecretValue data = 1000; }

message ListSecretsResponse {
  string prefix = 1;
  string name = 2;
  string publicKey = 3;
  bool hasKeys = 4;
  repeated string keys = 5;
>>>>>>> 1dc41b15
}<|MERGE_RESOLUTION|>--- conflicted
+++ resolved
@@ -2,6 +2,8 @@
 
 package common;
 option go_package = "github.com/dyrector-io/dyrectorio/protobuf/go/common";
+
+message Empty {}
 
 // Deployment
 enum ContainerState {
@@ -133,41 +135,13 @@
 
 message ListSecretsResponse {
   string prefix = 1;
-  string publicKey = 2;
-  repeated string keys = 3;
+  string name = 2;
+  string publicKey = 3;
+  bool hasKeys = 4;
+  repeated string keys = 5;
 }
 
 message UniqueKey {
   string id = 100;
   string key = 101;
-<<<<<<< HEAD
-=======
-}
-
-message KeyList { repeated UniqueKey data = 1000; }
-
-message UniqueKeyValue {
-  string id = 100;
-  string key = 101;
-  string value = 102;
-}
-
-message UniqueKeySecretValue {
-  string id = 100;
-  string key = 101;
-  string value = 103;
-  optional bool encrypted = 104;
-}
-
-message KeyValueList { repeated UniqueKeyValue data = 1000; }
-
-message SecretList { repeated UniqueKeySecretValue data = 1000; }
-
-message ListSecretsResponse {
-  string prefix = 1;
-  string name = 2;
-  string publicKey = 3;
-  bool hasKeys = 4;
-  repeated string keys = 5;
->>>>>>> 1dc41b15
 }