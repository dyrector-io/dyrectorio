package utils

import (
	"archive/tar"
	"bufio"
	"bytes"
	"context"
	"encoding/binary"
	"encoding/json"
	"errors"
	"fmt"
	"io"
	"mime/multipart"
	"os"
	"path"
	"path/filepath"
	"strconv"
	"strings"
	"time"

	"github.com/rs/zerolog/log"
	"golang.org/x/exp/maps"

	v1 "github.com/dyrector-io/dyrectorio/golang/api/v1"
	"github.com/dyrector-io/dyrectorio/golang/internal/crypt"
	"github.com/dyrector-io/dyrectorio/golang/internal/dogger"
	"github.com/dyrector-io/dyrectorio/golang/internal/domain"
	"github.com/dyrector-io/dyrectorio/golang/internal/grpc"
	dockerHelper "github.com/dyrector-io/dyrectorio/golang/internal/helper/docker"
	imageHelper "github.com/dyrector-io/dyrectorio/golang/internal/helper/image"
	"github.com/dyrector-io/dyrectorio/golang/internal/label"
	"github.com/dyrector-io/dyrectorio/golang/internal/logdefer"
	"github.com/dyrector-io/dyrectorio/golang/internal/mapper"
	"github.com/dyrector-io/dyrectorio/golang/internal/util"
	"github.com/dyrector-io/dyrectorio/golang/pkg/builder/container"
	"github.com/dyrector-io/dyrectorio/golang/pkg/dagent/caps"
	"github.com/dyrector-io/dyrectorio/golang/pkg/dagent/config"
	"github.com/dyrector-io/dyrectorio/protobuf/go/agent"
	"github.com/dyrector-io/dyrectorio/protobuf/go/common"

	"github.com/docker/docker/api/types"
	dockerContainer "github.com/docker/docker/api/types/container"
	"github.com/docker/docker/api/types/filters"
	"github.com/docker/docker/api/types/mount"
	"github.com/docker/docker/client"
)

const DockerLogHeaderLength = 8

type DockerVersion struct {
	ServerVersion string
	ClientVersion string
}

type healthCheckFunc func(health *types.Health, rounds *int) bool

var ErrUnknownContainer = errors.New("unknown container")

func GetContainerLogs(name string, skip, take uint) []string {
	ctx := context.Background()

	cli, err := client.NewClientWithOpts(client.FromEnv, client.WithAPIVersionNegotiation())
	if err != nil {
		panic(err)
	}

	const BASE = 10
	tail := skip + take

	options := types.ContainerLogsOptions{
		ShowStderr: true,
		ShowStdout: true,
		Tail:       strconv.FormatUint(uint64(tail), BASE),
	}

	logs, err := cli.ContainerLogs(ctx, name, options)
	if err != nil {
		log.Err(err).Stack().Send()
	}
	defer logdefer.LogDeferredErr(logs.Close, log.Warn(), "error closing container log reader")

	return container.ReadDockerLogsFromReadCloser(logs, int(skip), int(take))
}

func CopyToContainer(ctx context.Context, name string, meta v1.UploadFileData, fileHeader *multipart.FileHeader) error {
	cli, err := client.NewClientWithOpts(client.FromEnv, client.WithAPIVersionNegotiation())
	if err != nil {
		panic(err)
	}

	f, err := fileHeader.Open()
	if err != nil {
		return err
	}
	defer f.Close()

	err = WriteContainerFile(ctx, cli, name, fileHeader.Filename, meta, fileHeader.Size, f)
	if err != nil {
		return err
	}

	return nil
}

func WriteContainerFile(ctx context.Context, cli *client.Client,
	cont, filename string, meta v1.UploadFileData, fileSize int64, data io.Reader,
) error {
	var buf bytes.Buffer
	tarWriter := tar.NewWriter(&buf)

	tarHeader := &tar.Header{
		Name:    filename,
		Mode:    0o644,
		Size:    fileSize,
		Uid:     meta.UID,
		Gid:     meta.GID,
		ModTime: time.Now(),
	}
	if err := tarWriter.WriteHeader(tarHeader); err != nil {
		return err
	}
	if _, err := io.Copy(tarWriter, data); err != nil {
		return err
	}
	if err := tarWriter.Close(); err != nil {
		return err
	}

	log.Debug().Int64("bytes", tarHeader.Size).Str("path", filepath.Join(meta.FilePath, filename)).Msg("Writing file")
	reader := bytes.NewReader(buf.Bytes())

	err := cli.CopyToContainer(ctx, cont, meta.FilePath, reader, types.CopyToContainerOptions{})
	return err
}

func InspectContainer(name string) types.ContainerJSON {
	ctx := context.Background()

	cli, err := client.NewClientWithOpts(client.FromEnv, client.WithAPIVersionNegotiation())
	if err != nil {
		panic(err)
	}

	inspection, err := cli.ContainerInspect(ctx, name)
	if err != nil {
		log.Err(err).Stack().Send()
	}

	return inspection
}

func logDeployInfo(
	dog *dogger.DeploymentLogger,
	deployImageRequest *v1.DeployImageRequest,
	expandedImageName string,
	containerName string,
) {
	reqID := deployImageRequest.RequestID

	if reqID != "" {
		log.Info().Str("requestID", reqID).Send()
	}

	if deployImageRequest.Registry == nil || *deployImageRequest.Registry == "" {
		dog.WriteInfo(
			fmt.Sprintf("Deploying container: %s", containerName),
			fmt.Sprintf("Using image: %s:%s", deployImageRequest.ImageName, deployImageRequest.Tag),
		)
	} else {
		dog.WriteInfo(
			fmt.Sprintf("Deploying container: %s", containerName),
			fmt.Sprintf("Using image: %s", expandedImageName),
		)
	}

	if deployImageRequest.ContainerConfig.RestartPolicy != "" {
		dog.WriteInfo(fmt.Sprintf("Using restart policy: %v", deployImageRequest.ContainerConfig.RestartPolicy))
	}

	if deployImageRequest.ContainerConfig.User != nil {
		dog.WriteInfo(fmt.Sprintf("Using user: %v", *deployImageRequest.ContainerConfig.User))
	}
}

func buildMountList(cfg *config.Configuration, dog *dogger.DeploymentLogger, deployImageRequest *v1.DeployImageRequest) []mount.Mount {
	mountList := mountStrToDocker(
		// volumes are mapped into the legacy format, until further support of different types is needed
		append(deployImageRequest.ContainerConfig.Mounts, volumesToMounts(deployImageRequest.ContainerConfig.Volumes)...),
		deployImageRequest.InstanceConfig.ContainerPreName,
		deployImageRequest.ContainerConfig.Container,
		cfg)
	// dotnet specific magic
	if containsConfig(mountList) {
		var err error
		mountList, err = createRuntimeConfigFileOnHost(
			mountList,
			deployImageRequest.ContainerConfig.Container,
			deployImageRequest.InstanceConfig.ContainerPreName,
			string(deployImageRequest.RuntimeConfig),
			cfg,
		)
		if err != nil {
			dog.WriteError("could not create config file\n", err.Error())
		}
	}

	return mountList
}

func writeDoggerError(dog *dogger.DeploymentLogger, msg string, err error) {
	dog.WriteContainerState(common.ContainerState_CONTAINER_STATE_UNSPECIFIED, err.Error(), dogger.Error, msg)
}

func getImageNameFromRequest(deployImageRequest *v1.DeployImageRequest) (string, error) {
	imageName := util.JoinV(":", deployImageRequest.ImageName, deployImageRequest.Tag)
	if deployImageRequest.Registry != nil && *deployImageRequest.Registry != "" {
		imageName = util.JoinV("/", *deployImageRequest.Registry, imageName)
	}

	return imageHelper.ExpandImageName(imageName)
}

<<<<<<< HEAD
func waitContainerHealth(ctx context.Context, cli *client.Client, containerId string, check healthCheckFunc) chan error {
	channel := make(chan error)

	ticker := time.NewTicker(time.Second)

	timeoutCtx, cancelFunc := context.WithTimeout(context.Background(), time.Second*120)

	go func() {
		defer cancelFunc()

		rounds := 0

		for {
			select {
			case <-timeoutCtx.Done():
				channel <- fmt.Errorf("timeout")
				return
			case <-ticker.C:
				inspect, err := cli.ContainerInspect(timeoutCtx, containerId)
				if err != nil {
					channel <- err
					return
				}

				if inspect.State.Health == nil {
					channel <- fmt.Errorf("container has no health")
					return
				}

				if check(inspect.State.Health, &rounds) {
					channel <- nil
					return
				}
			}
		}
	}()

	return channel
}

func checkHealthReady(health *types.Health, rounds *int) bool {
	return health.Status == "healthy"
}

func checkHealthLive(health *types.Health, rounds *int) bool {
	if health.Status != "healthy" {
		*rounds = 0

		return false
	}

	return *rounds >= 3
}

func waitForContainer(ctx context.Context, cli *client.Client, dog *dogger.DeploymentLogger, containerId string, state *v1.ExpectedContainerState) error {
	inspect, err := cli.ContainerInspect(ctx, containerId)
	if err != nil {
		return err
	}

	containerState := inspect.State

	if state == nil || *state == v1.ExpectedRunning {
		if containerState.Running {
			return nil
		}

		return fmt.Errorf("expected state running, actual: %s", containerState.Status)
	}

	if *state == v1.ExpectedExited {
		if containerState.Status == "exited" {
			if containerState.ExitCode == 0 {
				return nil
			}

			return fmt.Errorf("container exited with non zero code: %d", containerState.ExitCode)
		}

		dog.WriteInfo("Waiting for container to exit gracefully")

		waitChannel, errorChannel := cli.ContainerWait(ctx, containerId, dockerContainer.WaitConditionNextExit)
		select {
		case result := <-waitChannel:
			if result.StatusCode != 0 {
				return fmt.Errorf("container exited with non zero code: %d", containerState.ExitCode)
			}
			return nil
		case err = <-errorChannel:
			return fmt.Errorf("error container waiting: %w", err)
		}
	}

	if *state == v1.ExpectedReady {
		if containerState.Health == nil {
			return fmt.Errorf("error waiting for container readyness: healthcheck not supported")
		}

		dog.WriteInfo("Waiting for container to become healthy")

		healthEvents := waitContainerHealth(ctx, cli, containerId, checkHealthReady)
		return <-healthEvents
	}

	if *state == v1.ExpectedLive {
		if containerState.Health == nil {
			return fmt.Errorf("error waiting for container liveliness: healthcheck not supported")
		}

		dog.WriteInfo("Waiting for container to become lively")

		healthEvents := waitContainerHealth(ctx, cli, containerId, checkHealthLive)
		return <-healthEvents
	}

	return nil
}

=======
//nolint:funlen,gocyclo // TODO(@nandor-magyar): refactor this function into smaller parts
>>>>>>> 77b17e12
func DeployImage(ctx context.Context,
	dog *dogger.DeploymentLogger,
	deployImageRequest *v1.DeployImageRequest,
	versionData *v1.VersionData,
) error {
	containerName := getContainerName(deployImageRequest)
	prefix := getContainerPrefix(deployImageRequest)
	err := domain.IsCompliantDNS(prefix)
	if err != nil {
		return fmt.Errorf("deployment failed, invalid prefix: %w", err)
	}
	err = domain.IsCompliantDNS(containerName)
	if err != nil {
		return fmt.Errorf("deployment failed, invalid container name: %w", err)
	}
	cfg := grpc.GetConfigFromContext(ctx).(*config.Configuration)

	cli, err := client.NewClientWithOpts(client.FromEnv, client.WithAPIVersionNegotiation())
	if err != nil {
		return err
	}

	expandedImageName, err := getImageNameFromRequest(deployImageRequest)
	if err != nil {
		return fmt.Errorf("deployment failed, image name error: %w", err)
	}

	log.Debug().Str("name", deployImageRequest.ImageName).Str("full", expandedImageName).Msg("Image name parsed")
	logDeployInfo(dog, deployImageRequest, expandedImageName, containerName)

	if len(deployImageRequest.InstanceConfig.SharedEnvironment) > 0 {
		err = WriteSharedEnvironmentVariables(
			cfg.InternalMountPath,
			prefix,
			deployImageRequest.InstanceConfig.SharedEnvironment)
		if err != nil {
			dog.WriteError("could not write shared environment variables, aborting...", err.Error())
			return err
		}
	}

	var envMap map[string]string

	if deployImageRequest.InstanceConfig.UseSharedEnvs {
		envMap, err = ReadSharedEnvironmentVariables(cfg.InternalMountPath,
			prefix)
		if err != nil {
			dog.WriteError("could not load shared environment variables, while useSharedEnvs is on, aborting...", err.Error())
			return err
		}
	} else {
		envMap = MergeStringMapUnique(deployImageRequest.InstanceConfig.SharedEnvironment,
			deployImageRequest.InstanceConfig.Environment)
	}
	envMap = MergeStringMapUnique(envMap, deployImageRequest.ContainerConfig.Environment)

	secret, err := crypt.DecryptSecrets(deployImageRequest.ContainerConfig.Secrets, &cfg.CommonConfiguration)
	if err != nil {
		return fmt.Errorf("deployment failed, secret error: %w", err)
	}

	envMap = MergeStringMapUnique(envMap, mapper.ByteMapToStringMap(secret))
	mountList := buildMountList(cfg, dog, deployImageRequest)

	matchedContainer, err := dockerHelper.GetContainerByName(ctx, cli, containerName)
	if err != nil {
		writeDoggerError(dog, fmt.Sprintf("Failed to find container: %s", containerName), err)
		return err
	}

	if matchedContainer != nil {
		dog.WriteContainerState(mapper.MapDockerStateToCruxContainerState(matchedContainer.State), matchedContainer.State, dogger.Info)

		err = dockerHelper.DeleteContainerByID(ctx, dog, matchedContainer.ID)
		if err != nil {
			writeDoggerError(dog, fmt.Sprintf("Failed to delete container (%s): %s", containerName, err.Error()), err)
			return err
		}
	}

	builder := container.NewDockerBuilder(ctx)
	networkMode, networks := setNetwork(deployImageRequest)
	labels, err := setImageLabels(expandedImageName, deployImageRequest, cfg)
	if err != nil {
		return fmt.Errorf("error building labels: %w", err)
	}

	builder.WithImage(expandedImageName).
		WithClient(cli).
		WithName(containerName).
		WithMountPoints(mountList).
		WithPortBindings(deployImageRequest.ContainerConfig.Ports).
		WithPortRanges(deployImageRequest.ContainerConfig.PortRanges).
		WithNetworkMode(networkMode).
		WithNetworks(networks).
		WithNetworkAliases(containerName, deployImageRequest.ContainerConfig.Container).
		WithRegistryAuth(deployImageRequest.RegistryAuth).
		WithRestartPolicy(deployImageRequest.ContainerConfig.RestartPolicy).
		WithEnv(EnvMapToSlice(envMap)).
		WithLabels(labels).
		WithLogConfig(deployImageRequest.ContainerConfig.LogConfig).
		WithUser(deployImageRequest.ContainerConfig.User).
		WithEntrypoint(deployImageRequest.ContainerConfig.Command).
		WithCmd(deployImageRequest.ContainerConfig.Args).
		WithWorkingDirectory(deployImageRequest.ContainerConfig.WorkingDirectory).
		WithoutConflict().
		WithLogWriter(dog).
		WithPullDisplayFunc(dog.WriteDockerPull)

	if deployImageRequest.Registry == nil || *deployImageRequest.Registry == "" {
		builder.WithImagePriority(imageHelper.LocalOnly)
	}

	WithInitContainers(builder, &deployImageRequest.ContainerConfig, dog, envMap, cfg)

	cont, err := builder.CreateAndStart()
	if err != nil {
		writeDoggerError(dog, fmt.Sprintf("Failed to start container (%s): %s", containerName, err.Error()), err)
		return err
	}

	matchedContainer, err = dockerHelper.GetContainerByID(ctx, *cont.GetContainerID())
	if err != nil || matchedContainer == nil {
		writeDoggerError(dog, fmt.Sprintf("Failed to find container (%s): %s", containerName, err.Error()), err)
		return err
	}

	dog.WriteContainerState(mapper.MapDockerStateToCruxContainerState(matchedContainer.State),
		matchedContainer.State, dogger.Info, "Started container: "+containerName)

	err = waitForContainer(ctx, cli, dog, matchedContainer.ID, deployImageRequest.ContainerConfig.ExpectedState)
	if err != nil {
		return fmt.Errorf("expected container state failed: %w", err)
	}

	if versionData != nil {
		DraftRelease(deployImageRequest.InstanceConfig.ContainerPreName, *versionData, v1.DeployVersionResponse{}, cfg)
	}

	return err
}

func setNetwork(deployImageRequest *v1.DeployImageRequest) (networkMode string, networks []string) {
	if deployImageRequest.ContainerConfig.Expose {
		networkMode = "traefik"
	} else {
		networkMode = strings.ToLower(deployImageRequest.ContainerConfig.NetworkMode)
	}
	return networkMode, deployImageRequest.ContainerConfig.Networks
}

func WithInitContainers(dc container.Builder, containerConfig *v1.ContainerConfig,
	dog *dogger.DeploymentLogger, envMap map[string]string, cfg *config.Configuration,
) {
	initFuncs := []container.LifecycleFunc{}
	if containerConfig.ImportContainer != nil {
		initFuncs = append(initFuncs,
			func(ctx context.Context, client client.APIClient,
				parentCont container.ParentContainer,
			) error {
				if initError := spawnImportContainer(ctx, client, parentCont.Name, parentCont.MountList,
					containerConfig.ImportContainer, dog, cfg); initError != nil {
					dog.WriteDeploymentStatus(common.DeploymentStatus_FAILED, "Failed to spawn import container: "+initError.Error())
					return initError
				}
				dog.WriteDeploymentStatus(common.DeploymentStatus_IN_PROGRESS, "Loading assets was successful.")
				return nil
			})
	}

	if len(containerConfig.InitContainers) > 0 {
		initFuncs = append(initFuncs, func(ctx context.Context, client client.APIClient,
			parentCont container.ParentContainer,
		) error {
			for i := range containerConfig.InitContainers {
				var initContConfig *InitContainerConfig
				if containerConfig.InitContainers[i].UseParent {
					initContConfig = &InitContainerConfig{
						ParentName: parentCont.Name,
						MountMap:   MountListToMap(parentCont.MountList),
						Networks:   containerConfig.Networks,
						EnvList:    envMap,
					}
				} else {
					initContConfig = &InitContainerConfig{
						ParentName: parentCont.Name,
					}
				}
				err := spawnInitContainer(ctx, client, initContConfig, &containerConfig.InitContainers[i], dog)
				if err != nil {
					return err
				}
			}
			dog.WriteDeploymentStatus(common.DeploymentStatus_IN_PROGRESS, "Init containers are started successfully.")
			return nil
		})
	}
	dc.WithPreStartHooks(initFuncs...)
}

func volumesToMounts(volumes []v1.Volume) []string {
	mounts := []string{}
	for i := range volumes {
		mounts = append(mounts, volumeToMount(&volumes[i]))
	}
	return mounts
}

func volumeToMount(vol *v1.Volume) string {
	mountStr := fmt.Sprintf("%s|%s", vol.Name, vol.Path)
	return mountStr
}

func getContainerName(deployImageRequest *v1.DeployImageRequest) string {
	return util.JoinV("-", getContainerPrefix(deployImageRequest), deployImageRequest.ContainerConfig.Container)
}

func getContainerPrefix(deployImageRequest *v1.DeployImageRequest) string {
	containerPrefix := ""

	if deployImageRequest.ContainerConfig.Container != "" {
		if deployImageRequest.InstanceConfig.MountPath != "" {
			containerPrefix = deployImageRequest.InstanceConfig.MountPath
		} else if deployImageRequest.InstanceConfig.ContainerPreName != "" {
			containerPrefix = deployImageRequest.InstanceConfig.ContainerPreName
		}
	}
	return containerPrefix
}

func containsConfig(mounts []mount.Mount) bool {
	for _, m := range mounts {
		if strings.Contains(m.Source, "config") {
			return true
		}
	}
	return false
}

func mountStrToDocker(mountIn []string, containerPreName, containerName string, cfg *config.Configuration) []mount.Mount {
	// bind mounts created this way
	// volumes are also an option - not a bad one, host mount is not really
	var mountList []mount.Mount

	for i := 0; i < len(mountIn); i++ {
		mountStr := mountIn[i]
		if strings.ContainsRune(mountStr, '|') {
			mountSplit := strings.Split(mountStr, "|")
			if len(mountSplit[0]) > 0 && len(mountSplit[1]) > 0 {
				containerPath := path.Join(cfg.InternalMountPath, containerPreName, containerName, mountSplit[0])
				hostPath := ""
				if strings.HasPrefix(mountSplit[0], "/") {
					hostPath = mountSplit[0]
				} else {
					hostPath = path.Join(cfg.DataMountPath, containerPreName, containerName, mountSplit[0])
				}
				_, err := os.Stat(containerPath)
				if os.IsNotExist(err) {
					if err := os.MkdirAll(containerPath, os.ModePerm); err != nil {
						panic(err)
					}
				}
				mountList = append(mountList, mount.Mount{Type: mount.TypeBind, Source: hostPath, Target: mountSplit[1]})
			} else {
				log.Warn().Msg("Empty values in mountList")
			}
		}
	}

	return mountList
}

func createRuntimeConfigFileOnHost(mounts []mount.Mount, containerName, containerPreName,
	runtimeConfig string, cfg *config.Configuration,
) ([]mount.Mount, error) {
	if len(runtimeConfig) > 0 {
		configDir := path.Join(cfg.InternalMountPath, containerPreName, containerName, "config")
		_, err := os.Stat(configDir)
		if os.IsNotExist(err) {
			log.Info().Str("configDir", configDir).Msg("Creating directory")
			if err := os.MkdirAll(configDir, os.ModePerm); err != nil {
				panic(err)
			}
		}
		if err := os.WriteFile(path.Join(configDir, "appsettings.json"), []byte(runtimeConfig), os.ModePerm); err != nil {
			return mounts, err
		}
	}

	return mounts, nil
}

// EnvMapToSlice converts key:value map into ["key=value"] array
func EnvMapToSlice(envs map[string]string) []string {
	arr := []string{}

	for key, value := range envs {
		arr = append(arr, util.JoinV("=", key, value))
	}

	return arr
}

// Merging map `a` to map `b`. Keys in map `b` has precedence, if key occurs in both.
func MergeStringMapToUniqueSlice(src, dest map[string]string) []string {
	var slice []string

	dest = MergeStringMapUnique(src, dest)

	for key, value := range dest {
		slice = append(slice, fmt.Sprintf("%s=%s", key, value))
	}
	return slice
}

func MergeStringMapUnique(src, dest map[string]string) map[string]string {
	if dest == nil {
		dest = make(map[string]string)
	}
	for key, value := range src {
		if _, ok := dest[key]; !ok {
			dest[key] = value
		}
	}
	return dest
}

func GetImageLabels(expandedImageName string) (map[string]string, error) {
	ctx := context.Background()
	cli, err := client.NewClientWithOpts(client.FromEnv, client.WithAPIVersionNegotiation())
	if err != nil {
		panic(err)
	}

	res, _, err := cli.ImageInspectWithRaw(ctx, expandedImageName)
	if res.Config != nil && res.Config.Labels != nil {
		return res.Config.Labels, err
	}
	return map[string]string{}, nil
}

func setImageLabels(expandedImageName string,
	deployImageRequest *v1.DeployImageRequest,
	cfg *config.Configuration,
) (map[string]string, error) {
	// parse image labels
	labels, err := GetImageLabels(expandedImageName)
	if err != nil {
		return nil, fmt.Errorf("error get image labels: %w", err)
	}

	caps.ParseLabelsIntoContainerConfig(labels, &deployImageRequest.ContainerConfig)

	// add traefik related labels to the container if expose true
	if deployImageRequest.ContainerConfig.Expose {
		traefikLabels, labelErr := GetTraefikLabels(&deployImageRequest.InstanceConfig,
			&deployImageRequest.ContainerConfig, cfg)
		if labelErr != nil {
			return nil, labelErr
		}
		maps.Copy(labels, traefikLabels)
	}

	// set organization labels to the container
	organizationLabels, err := SetOrganizationLabel(label.ContainerPrefix, deployImageRequest.InstanceConfig.ContainerPreName)
	if err != nil {
		return nil, fmt.Errorf("setting organization prefix: %s", err.Error())
	}
	maps.Copy(labels, organizationLabels)

	// set secret keys list
	if len(deployImageRequest.ContainerConfig.Secrets) > 0 {
		secretKeys := []string{}
		for secretKey := range deployImageRequest.ContainerConfig.Secrets {
			secretKeys = append(secretKeys, secretKey)
		}

		secretKeysList, err := SetOrganizationLabel(label.SecretKeys, strings.Join(secretKeys, ","))
		if err != nil {
			return nil, fmt.Errorf("setting secret list: %s", err.Error())
		}
		maps.Copy(labels, secretKeysList)
	}

	maps.Copy(labels, deployImageRequest.ContainerConfig.DockerLabels)

	return labels, nil
}

func SecretList(ctx context.Context, prefix, name string) ([]string, error) {
	cli, err := client.NewClientWithOpts(client.FromEnv, client.WithAPIVersionNegotiation())
	if err != nil {
		return nil, err
	}

	containers, err := cli.ContainerList(ctx, types.ContainerListOptions{
		All:     true,
		Filters: filters.NewArgs(filters.KeyValuePair{Key: "name", Value: fmt.Sprintf("^/?%s-%s$", prefix, name)}),
	})
	if err != nil {
		return nil, err
	}

	if len(containers) != 1 {
		log.Info().Str("prefix", prefix).Str("name", name).Msgf("Container does not exist for prefix-name: '%s-%s'", prefix, name)
		return nil, nil
	}

	cont := containers[0]

	if val, ok := GetOrganizationLabel(cont.Labels, label.SecretKeys); ok {
		return strings.Split(val, ","), nil
	}

	return []string{}, nil
}

func ContainerCommand(ctx context.Context, command *common.ContainerCommandRequest) error {
	cli, err := client.NewClientWithOpts(client.FromEnv, client.WithAPIVersionNegotiation())
	if err != nil {
		return err
	}

	operation := command.Operation

	prefix := command.Container.Prefix
	name := command.Container.Name

	cont, err := GetContainerByPrefixAndName(ctx, cli, prefix, name)
	if err != nil {
		return err
	}

	if operation == common.ContainerOperation_START_CONTAINER {
		err = cli.ContainerStart(ctx, cont.ID, types.ContainerStartOptions{})
	} else if operation == common.ContainerOperation_STOP_CONTAINER {
		err = cli.ContainerStop(ctx, cont.ID, dockerContainer.StopOptions{})
	} else if operation == common.ContainerOperation_RESTART_CONTAINER {
		err = cli.ContainerRestart(ctx, cont.ID, dockerContainer.StopOptions{})
	} else {
		log.Error().Str("operation", operation.String()).Str("prefix", prefix).Str("name", name).Msg("Unknown operation")
	}

	return err
}

func DeleteContainers(ctx context.Context, request *common.DeleteContainersRequest) error {
	var err error
	if request.GetContainer() != nil {
		err = DeleteContainerByPrefixAndName(ctx, request.GetContainer().Prefix, request.GetContainer().Name)
	} else if request.GetPrefix() != "" {
		err = dockerHelper.DeleteContainersByLabel(ctx, label.GetPrefixLabelFilter(request.GetPrefix()))
	} else {
		log.Error().Msg("Unknown DeleteContainers request")
	}

	return err
}

type DockerContainerLogReader struct {
	EventChannel chan grpc.ContainerLogEvent
	Reader       io.ReadCloser

	grpc.ContainerLogReader
}

func (dockerReader *DockerContainerLogReader) Next() <-chan grpc.ContainerLogEvent {
	return dockerReader.EventChannel
}

func (dockerReader *DockerContainerLogReader) Close() error {
	return dockerReader.Reader.Close()
}

func streamDockerLog(reader io.ReadCloser, eventChannel chan grpc.ContainerLogEvent) {
	header := make([]byte, DockerLogHeaderLength)

	bufferSize := 2048
	buffer := make([]byte, bufferSize)

	for {
		_, err := reader.Read(header)
		if err != nil {
			eventChannel <- grpc.ContainerLogEvent{
				Message: "",
				Error:   err,
			}
			break
		}

		payloadSize := int(binary.BigEndian.Uint32(header[4:]))
		if payloadSize > bufferSize {
			buffer = make([]byte, payloadSize)
			bufferSize = payloadSize
		}

		read := 0
		for read < payloadSize {
			count, err := reader.Read(buffer[read:payloadSize])
			read += count

			if err != nil {
				eventChannel <- grpc.ContainerLogEvent{
					Message: "",
					Error:   err,
				}
				break
			}
		}

		if read > 0 {
			eventChannel <- grpc.ContainerLogEvent{
				Message: string(buffer[0:read]),
				Error:   nil,
			}
		}
	}
}

func streamDockerLogTTY(reader io.ReadCloser, eventChannel chan grpc.ContainerLogEvent) {
	buffer := bufio.NewReader(reader)

	for {
		message, err := buffer.ReadString('\n')
		if err != nil {
			eventChannel <- grpc.ContainerLogEvent{
				Message: "",
				Error:   err,
			}
			break
		}

		eventChannel <- grpc.ContainerLogEvent{
			Message: message,
			Error:   nil,
		}
	}
}

func ContainerLog(ctx context.Context, request *agent.ContainerLogRequest) (*grpc.ContainerLogContext, error) {
	cli, err := client.NewClientWithOpts(client.FromEnv, client.WithAPIVersionNegotiation())
	if err != nil {
		return nil, err
	}

	self, err := GetOwnContainer(ctx, cli)
	if err != nil {
		if !errors.Is(err, &UnknownContainerError{}) {
			return nil, err
		}

		cfg := grpc.GetConfigFromContext(ctx).(*config.Configuration)
		if !cfg.Debug {
			return nil, err
		}

		self = &types.Container{}
	}

	prefix := request.Container.Prefix
	name := request.Container.Name

	cont, err := GetContainerByPrefixAndName(ctx, cli, prefix, name)
	if err != nil {
		return nil, fmt.Errorf("container not found: %w", err)
	}

	containerID := cont.ID
	enableEcho := containerID != self.ID

	log.Trace().Str("prefix", prefix).Str("name", name).Str("selfContainerId", self.ID).Msgf("Container log echo enabled: %t", enableEcho)

	inspect, err := cli.ContainerInspect(ctx, containerID)
	if err != nil {
		return nil, err
	}

	tty := inspect.Config.Tty

	streaming := request.GetStreaming()
	tail := fmt.Sprintf("%d", request.GetTail())

	eventChannel := make(chan grpc.ContainerLogEvent)

	reader, err := cli.ContainerLogs(ctx, containerID, types.ContainerLogsOptions{
		ShowStderr: true,
		ShowStdout: true,
		Follow:     streaming,
		Tail:       tail,
		Timestamps: true,
	})
	if err != nil {
		return nil, err
	}

	if tty {
		go streamDockerLogTTY(reader, eventChannel)
	} else {
		go streamDockerLog(reader, eventChannel)
	}

	logReader := &DockerContainerLogReader{
		EventChannel: eventChannel,
		Reader:       reader,
	}

	logContext := &grpc.ContainerLogContext{
		Reader: logReader,
		Echo:   enableEcho,
	}

	return logContext, nil
}

func ContainerInspect(ctx context.Context, request *agent.ContainerInspectRequest) (string, error) {
	cli, err := client.NewClientWithOpts(client.FromEnv, client.WithAPIVersionNegotiation())
	if err != nil {
		return "", err
	}

	prefix := request.Container.Prefix
	name := request.Container.Name

	cont, err := GetContainerByPrefixAndName(ctx, cli, prefix, name)
	if cont == nil {
		return "", ErrUnknownContainer
	}
	if err != nil {
		return "", err
	}

	containerInfo, err := cli.ContainerInspect(ctx, cont.ID)
	if err != nil {
		return "", err
	}

	inspectionJSON, err := json.Marshal(containerInfo)
	if err != nil {
		return "", err
	}
	inspection := string(inspectionJSON)

	return inspection, nil
}<|MERGE_RESOLUTION|>--- conflicted
+++ resolved
@@ -220,7 +220,6 @@
 	return imageHelper.ExpandImageName(imageName)
 }
 
-<<<<<<< HEAD
 func waitContainerHealth(ctx context.Context, cli *client.Client, containerId string, check healthCheckFunc) chan error {
 	channel := make(chan error)
 
@@ -339,9 +338,7 @@
 	return nil
 }
 
-=======
 //nolint:funlen,gocyclo // TODO(@nandor-magyar): refactor this function into smaller parts
->>>>>>> 77b17e12
 func DeployImage(ctx context.Context,
 	dog *dogger.DeploymentLogger,
 	deployImageRequest *v1.DeployImageRequest,
