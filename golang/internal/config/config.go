package config

import (
	"fmt"
	"os"
	"time"

	"github.com/google/uuid"
)

type UUID string

// configuration defaults
// convention is we have ALL the options here, but where defaults should be
// different we handle it on application level, every time we need a parameter
// we call into a function in a package which calls here, then we populate the
// options which should be different if not defined otherwise
type CommonConfiguration struct {
	DefaultLimitsCPU     string        `yaml:"defaultLimitsCPU"      env:"DEFAULT_LIMITS_CPU"      env-default:"100m"`
	DefaultLimitsMemory  string        `yaml:"defaultLimitsMemory"   env:"DEFAULT_LIMITS_MEMORY"   env-default:"128Mi"`
	DefaultRequestsCPU   string        `yaml:"defaultRequestsCPU"    env:"DEFAULT_REQUESTS_CPU"    env-default:"50m"`
	DefaultRequestMemory string        `yaml:"defaultRequestMemory"  env:"DEFAULT_REQUESTS_MEMORY" env-default:"64Mi"`
	DefaultVolumeSize    string        `yaml:"defaultVolumeSize"     env:"DEFAULT_VOLUME_SIZE"     env-default:"1G"`
	DefaultTag           string        `yaml:"defaultTag"            env:"DEFAULT_TAG"             env-default:"latest"`
	DefaultTimeout       time.Duration `yaml:"defaultTimeout"        env:"DEFAULT_TIMEOUT"         env-default:"5s"`
	GrpcKeepalive        time.Duration `yaml:"grpcKeepalive"         env:"GRPC_KEEPALIVE"          env-default:"60s"`
	Debug                bool          `yaml:"debug"                 env:"DEBUG"                   env-default:"false"`
<<<<<<< HEAD
	GrpcInsecure         bool           `yaml:"grpcInsecure"          env:"GRPC_INSECURE"           env-default:"false"`
	ImportContainerImage string         `yaml:"importContainerImage"  env:"IMPORT_CONTAINER_IMAGE"  env-default:"rclone/rclone:1.57.0"`
	IngressRootDomain    string         `yaml:"ingressRootDomain"     env:"INGRESS_ROOT_DOMAIN"     env-default:""`
	NodeID               UUID           `yaml:"nodeID" env:"NODE_ID" env-default:"cb7e9573-9a43-4d5b-8005-eb8bb7a423c4"`
	ReadHeaderTimeout    time.Duration  `yaml:"readHeaderTimeout"    env:"READ_HEADER_TIMEOUT"      env-default:"15s"`
	Registry             string         `yaml:"registry"             env:"REGISTRY"                 env-default:"index.docker.io"`
	RegistryPassword     string         `yaml:"registryPassword"     env:"REGISTRY_PASSWORD"        env-default:""`
	RegistryUsername     string         `yaml:"registryUsername"     env:"REGISTRY_USERNAME"        env-default:""`
	SecretPrivateKey     ConfigFromFile `yaml:"secretPrivateKeyFile" env:"SECRET_PRIVATE_KEY_FILE"  env-default:"/srv/dagent/private.key"`
	// GRPC token is set separately, because nested structures are not yet suppported in cleanenv
	GrpcToken            *ValidJWT
}

func (u *UUID) SetValue(s string) error {
	if _, err := uuid.Parse(s); err != nil && os.IsNotExist(err) {
		return fmt.Errorf("invalid UUIDv4 string")
	}
	*u = UUID(s)
	return nil
=======
	ImportContainerImage string        `yaml:"importContainerImage"  env:"IMPORT_CONTAINER_IMAGE"  env-default:"rclone/rclone:1.57.0"`
	IngressRootDomain    string        `yaml:"ingressRootDomain"     env:"INGRESS_ROOT_DOMAIN"     env-default:""`
	// TODO(c3ppc3pp): custom UUIDv4 setter
	NodeID            string        `yaml:"nodeID" env:"NODE_ID" env-default:"cb7e9573-9a43-4d5b-8005-eb8bb7a423c4"`
	ReadHeaderTimeout time.Duration `yaml:"readHeaderTimeout"    env:"READ_HEADER_TIMEOUT"      env-default:"15s"`
	Registry          string        `yaml:"registry"             env:"REGISTRY"                 env-default:"index.docker.io"`
	RegistryPassword  string        `yaml:"registryPassword"     env:"REGISTRY_PASSWORD"        env-default:""`
	RegistryUsername  string        `yaml:"registryUsername"     env:"REGISTRY_USERNAME"        env-default:""`
	// GRPC token is set separately, because nested structures are not yet suppported in cleanenv
	GrpcToken *ValidJWT
	// injected from crane/dagent
	SecretPrivateKey string
>>>>>>> b19c2853
}<|MERGE_RESOLUTION|>--- conflicted
+++ resolved
@@ -25,18 +25,19 @@
 	DefaultTimeout       time.Duration `yaml:"defaultTimeout"        env:"DEFAULT_TIMEOUT"         env-default:"5s"`
 	GrpcKeepalive        time.Duration `yaml:"grpcKeepalive"         env:"GRPC_KEEPALIVE"          env-default:"60s"`
 	Debug                bool          `yaml:"debug"                 env:"DEBUG"                   env-default:"false"`
-<<<<<<< HEAD
-	GrpcInsecure         bool           `yaml:"grpcInsecure"          env:"GRPC_INSECURE"           env-default:"false"`
-	ImportContainerImage string         `yaml:"importContainerImage"  env:"IMPORT_CONTAINER_IMAGE"  env-default:"rclone/rclone:1.57.0"`
-	IngressRootDomain    string         `yaml:"ingressRootDomain"     env:"INGRESS_ROOT_DOMAIN"     env-default:""`
-	NodeID               UUID           `yaml:"nodeID" env:"NODE_ID" env-default:"cb7e9573-9a43-4d5b-8005-eb8bb7a423c4"`
-	ReadHeaderTimeout    time.Duration  `yaml:"readHeaderTimeout"    env:"READ_HEADER_TIMEOUT"      env-default:"15s"`
-	Registry             string         `yaml:"registry"             env:"REGISTRY"                 env-default:"index.docker.io"`
-	RegistryPassword     string         `yaml:"registryPassword"     env:"REGISTRY_PASSWORD"        env-default:""`
-	RegistryUsername     string         `yaml:"registryUsername"     env:"REGISTRY_USERNAME"        env-default:""`
-	SecretPrivateKey     ConfigFromFile `yaml:"secretPrivateKeyFile" env:"SECRET_PRIVATE_KEY_FILE"  env-default:"/srv/dagent/private.key"`
+	GrpcInsecure         bool          `yaml:"grpcInsecure"          env:"GRPC_INSECURE"           env-default:"false"`
+	ImportContainerImage string        `yaml:"importContainerImage"  env:"IMPORT_CONTAINER_IMAGE"  env-default:"rclone/rclone:1.57.0"`
+	IngressRootDomain    string        `yaml:"ingressRootDomain"     env:"INGRESS_ROOT_DOMAIN"     env-default:""`
+	NodeID               UUID          `yaml:"nodeID" env:"NODE_ID" env-default:"cb7e9573-9a43-4d5b-8005-eb8bb7a423c4"`
+	ReadHeaderTimeout    time.Duration `yaml:"readHeaderTimeout"    env:"READ_HEADER_TIMEOUT"      env-default:"15s"`
+	Registry             string        `yaml:"registry"             env:"REGISTRY"                 env-default:"index.docker.io"`
+	RegistryPassword     string        `yaml:"registryPassword"     env:"REGISTRY_PASSWORD"        env-default:""`
+	RegistryUsername     string        `yaml:"registryUsername"     env:"REGISTRY_USERNAME"        env-default:""`
+
 	// GRPC token is set separately, because nested structures are not yet suppported in cleanenv
-	GrpcToken            *ValidJWT
+	GrpcToken *ValidJWT
+	// injected from crane/dagent
+	SecretPrivateKey string
 }
 
 func (u *UUID) SetValue(s string) error {
@@ -45,18 +46,4 @@
 	}
 	*u = UUID(s)
 	return nil
-=======
-	ImportContainerImage string        `yaml:"importContainerImage"  env:"IMPORT_CONTAINER_IMAGE"  env-default:"rclone/rclone:1.57.0"`
-	IngressRootDomain    string        `yaml:"ingressRootDomain"     env:"INGRESS_ROOT_DOMAIN"     env-default:""`
-	// TODO(c3ppc3pp): custom UUIDv4 setter
-	NodeID            string        `yaml:"nodeID" env:"NODE_ID" env-default:"cb7e9573-9a43-4d5b-8005-eb8bb7a423c4"`
-	ReadHeaderTimeout time.Duration `yaml:"readHeaderTimeout"    env:"READ_HEADER_TIMEOUT"      env-default:"15s"`
-	Registry          string        `yaml:"registry"             env:"REGISTRY"                 env-default:"index.docker.io"`
-	RegistryPassword  string        `yaml:"registryPassword"     env:"REGISTRY_PASSWORD"        env-default:""`
-	RegistryUsername  string        `yaml:"registryUsername"     env:"REGISTRY_USERNAME"        env-default:""`
-	// GRPC token is set separately, because nested structures are not yet suppported in cleanenv
-	GrpcToken *ValidJWT
-	// injected from crane/dagent
-	SecretPrivateKey string
->>>>>>> b19c2853
 }