--- conflicted
+++ resolved
@@ -10,10 +10,6 @@
 	"net/http"
 	"time"
 
-<<<<<<< HEAD
-	"github.com/form3tech-oss/jwt-go"
-=======
->>>>>>> 7c2471b6
 	"github.com/rs/zerolog/log"
 
 	v1 "github.com/dyrector-io/dyrectorio/golang/api/v1"
@@ -62,21 +58,7 @@
 
 const contextConfigKey contextKey = 0
 
-<<<<<<< HEAD
-func GrpcTokenToConnectionParams(grpcToken string, insecureGrpc bool) (*GrpcConnectionParams, error) {
-	claims := jwt.StandardClaims{}
-	token, err := jwt.ParseWithClaims(grpcToken, &claims, nil)
-	if token == nil {
-		log.Print("Can not parse the gRPC token")
-		if err != nil {
-			return nil, err
-		}
-		log.Print("gRPC skipped")
-	}
-
-=======
 func GrpcTokenToConnectionParams(grpcToken *config.ValidJWT, insecureGrpc bool) *GrpcConnectionParams {
->>>>>>> 7c2471b6
 	return &GrpcConnectionParams{
 		nodeID:   grpcToken.Subject,
 		address:  grpcToken.Issuer,
@@ -135,12 +117,8 @@
 func Init(grpcContext context.Context,
 	connParams *GrpcConnectionParams,
 	appConfig *config.CommonConfiguration,
-<<<<<<< HEAD
-	workerFuncs WorkerFunctions) {
-=======
 	workerFuncs WorkerFunctions,
 ) {
->>>>>>> 7c2471b6
 	log.Print("Spinning up gRPC Agent client...")
 	if grpcConn == nil {
 		grpcConn = &GrpcConnection{}
